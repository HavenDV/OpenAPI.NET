﻿// Copyright (c) Microsoft Corporation. All rights reserved.
// Licensed under the MIT license.

using System.Collections.Generic;
using System.Linq;
<<<<<<< HEAD
using Json.Schema;
=======
>>>>>>> 47ed9333
using Microsoft.OpenApi.Extensions;
using Microsoft.OpenApi.Models;
using Microsoft.OpenApi.Validations;
using Xunit;

namespace Microsoft.OpenApi.Tests.Validations
{
    public class OpenApiReferenceValidationTests
    {
        [Fact]
        public void ReferencedSchemaShouldOnlyBeValidatedOnce()
        {
            // Arrange

<<<<<<< HEAD
            var sharedSchema = new JsonSchemaBuilder().Type(SchemaValueType.String).Ref("test");
=======
            var sharedSchema = new OpenApiSchema
            {
                Type = "string",
                Reference = new()
                {
                    Id = "test"
                },
                UnresolvedReference = false
            };
>>>>>>> 47ed9333

            var document = new OpenApiDocument();
            document.Components = new()
            {
<<<<<<< HEAD
                Schemas = new Dictionary<string, JsonSchema>()
=======
                Schemas = new Dictionary<string, OpenApiSchema>
>>>>>>> 47ed9333
                {
                    ["test"] = sharedSchema
                }
            };

            document.Paths = new()
            {
                ["/"] = new()
                {
                    Operations = new Dictionary<OperationType, OpenApiOperation>
                    {
                        [OperationType.Get] = new()
                        {
                            Responses = new()
                            {
                                ["200"] = new()
                                {
                                    Content = new Dictionary<string, OpenApiMediaType>
                                    {
                                        ["application/json"] = new()
                                        {
                                            Schema = sharedSchema
                                        }
                                    }
                                }
                            }
                        }
                    }
                }
            };

            // Act
<<<<<<< HEAD
            var rules = new Dictionary<string, IList<ValidationRule>>()
            {
                { typeof(JsonSchema).Name,
                    new List<ValidationRule>() { new AlwaysFailRule<JsonSchema>() }
                }
            };

            var errors = document.Validate(new ValidationRuleSet(rules));

=======
            var errors = document.Validate(new() { new AlwaysFailRule<OpenApiSchema>() });

            // Assert
            Assert.True(errors.Count() == 1);
        }

        [Fact]
        public void UnresolvedReferenceSchemaShouldNotBeValidated()
        {
            // Arrange
            var sharedSchema = new OpenApiSchema
            {
                Type = "string",
                Reference = new()
                {
                    Id = "test"
                },
                UnresolvedReference = true
            };

            var document = new OpenApiDocument();
            document.Components = new()
            {
                Schemas = new Dictionary<string, OpenApiSchema>
                {
                    [sharedSchema.Reference.Id] = sharedSchema
                }
            };

            // Act
            var errors = document.Validate(new() { new AlwaysFailRule<OpenApiSchema>() });
>>>>>>> 47ed9333

            // Assert
            Assert.True(errors.Count() == 1);
        }

        [Fact]
        public void UnresolvedSchemaReferencedShouldNotBeValidated()
        {
            // Arrange

<<<<<<< HEAD
            var sharedSchema = new JsonSchemaBuilder().Type(SchemaValueType.String).Ref("test").Build();
=======
            var sharedSchema = new OpenApiSchema
            {
                Reference = new()
                {
                    Id = "test"
                },
                UnresolvedReference = true
            };
>>>>>>> 47ed9333

            var document = new OpenApiDocument();

            document.Paths = new()
            {
                ["/"] = new()
                {
                    Operations = new Dictionary<OperationType, OpenApiOperation>
                    {
                        [OperationType.Get] = new()
                        {
                            Responses = new()
                            {
                                ["200"] = new()
                                {
                                    Content = new Dictionary<string, OpenApiMediaType>
                                    {
                                        ["application/json"] = new()
                                        {
                                            Schema = sharedSchema
                                        }
                                    }
                                }
                            }
                        }
                    }
                }
            };

            // Act
<<<<<<< HEAD
            var rules = new Dictionary<string, IList<ValidationRule>>()
            {
                { typeof(JsonSchema).Name,
                    new List<ValidationRule>() { new AlwaysFailRule<JsonSchema>() }
                }
            };

            var errors = document.Validate(new ValidationRuleSet(rules));
=======
            var errors = document.Validate(new() { new AlwaysFailRule<OpenApiSchema>() });
>>>>>>> 47ed9333

            // Assert
            Assert.True(!errors.Any());
        }
    }

    public class AlwaysFailRule<T> : ValidationRule<T>
    {
        public AlwaysFailRule() : base((c, _) => c.CreateError("x", "y"))
        {
        }
    }
}<|MERGE_RESOLUTION|>--- conflicted
+++ resolved
@@ -1,12 +1,9 @@
-﻿// Copyright (c) Microsoft Corporation. All rights reserved.
+// Copyright (c) Microsoft Corporation. All rights reserved.
 // Licensed under the MIT license.
 
 using System.Collections.Generic;
 using System.Linq;
-<<<<<<< HEAD
 using Json.Schema;
-=======
->>>>>>> 47ed9333
 using Microsoft.OpenApi.Extensions;
 using Microsoft.OpenApi.Models;
 using Microsoft.OpenApi.Validations;
@@ -21,28 +18,12 @@
         {
             // Arrange
 
-<<<<<<< HEAD
             var sharedSchema = new JsonSchemaBuilder().Type(SchemaValueType.String).Ref("test");
-=======
-            var sharedSchema = new OpenApiSchema
-            {
-                Type = "string",
-                Reference = new()
-                {
-                    Id = "test"
-                },
-                UnresolvedReference = false
-            };
->>>>>>> 47ed9333
 
             var document = new OpenApiDocument();
             document.Components = new()
             {
-<<<<<<< HEAD
                 Schemas = new Dictionary<string, JsonSchema>()
-=======
-                Schemas = new Dictionary<string, OpenApiSchema>
->>>>>>> 47ed9333
                 {
                     ["test"] = sharedSchema
                 }
@@ -75,7 +56,6 @@
             };
 
             // Act
-<<<<<<< HEAD
             var rules = new Dictionary<string, IList<ValidationRule>>()
             {
                 { typeof(JsonSchema).Name,
@@ -85,39 +65,6 @@
 
             var errors = document.Validate(new ValidationRuleSet(rules));
 
-=======
-            var errors = document.Validate(new() { new AlwaysFailRule<OpenApiSchema>() });
-
-            // Assert
-            Assert.True(errors.Count() == 1);
-        }
-
-        [Fact]
-        public void UnresolvedReferenceSchemaShouldNotBeValidated()
-        {
-            // Arrange
-            var sharedSchema = new OpenApiSchema
-            {
-                Type = "string",
-                Reference = new()
-                {
-                    Id = "test"
-                },
-                UnresolvedReference = true
-            };
-
-            var document = new OpenApiDocument();
-            document.Components = new()
-            {
-                Schemas = new Dictionary<string, OpenApiSchema>
-                {
-                    [sharedSchema.Reference.Id] = sharedSchema
-                }
-            };
-
-            // Act
-            var errors = document.Validate(new() { new AlwaysFailRule<OpenApiSchema>() });
->>>>>>> 47ed9333
 
             // Assert
             Assert.True(errors.Count() == 1);
@@ -128,18 +75,7 @@
         {
             // Arrange
 
-<<<<<<< HEAD
             var sharedSchema = new JsonSchemaBuilder().Type(SchemaValueType.String).Ref("test").Build();
-=======
-            var sharedSchema = new OpenApiSchema
-            {
-                Reference = new()
-                {
-                    Id = "test"
-                },
-                UnresolvedReference = true
-            };
->>>>>>> 47ed9333
 
             var document = new OpenApiDocument();
 
@@ -170,7 +106,6 @@
             };
 
             // Act
-<<<<<<< HEAD
             var rules = new Dictionary<string, IList<ValidationRule>>()
             {
                 { typeof(JsonSchema).Name,
@@ -179,9 +114,6 @@
             };
 
             var errors = document.Validate(new ValidationRuleSet(rules));
-=======
-            var errors = document.Validate(new() { new AlwaysFailRule<OpenApiSchema>() });
->>>>>>> 47ed9333
 
             // Assert
             Assert.True(!errors.Any());
