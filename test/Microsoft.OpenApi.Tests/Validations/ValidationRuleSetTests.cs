﻿// Copyright (c) Microsoft Corporation. All rights reserved.
// Licensed under the MIT license.

using Xunit;
using Xunit.Abstractions;

namespace Microsoft.OpenApi.Validations.Tests
{
    public class ValidationRuleSetTests
    {
        private readonly ITestOutputHelper _output;

        public ValidationRuleSetTests(ITestOutputHelper output)
        {
            _output = output;
        }

        [Fact]
        public void DefaultRuleSetReturnsTheCorrectRules()
        {
            // Arrange
            var ruleSet = new ValidationRuleSet();

            // Act
            var rules = ruleSet.Rules;

            // Assert
            Assert.NotNull(rules);
            Assert.Empty(rules);
        }

        [Fact]
        public void DefaultRuleSetPropertyReturnsTheCorrectRules()
        {
            // Arrange & Act
            var ruleSet = ValidationRuleSet.GetDefaultRuleSet();
            Assert.NotNull(ruleSet); // guard

            var rules = ruleSet.Rules;

            // Assert
            Assert.NotNull(rules);
            Assert.NotEmpty(rules);

            // Update the number if you add new default rule(s).
<<<<<<< HEAD
            Assert.Equal(22, rules.Count);
=======
            Assert.Equal(20, rules.Count);
>>>>>>> cc0357a3
        }
    }
}<|MERGE_RESOLUTION|>--- conflicted
+++ resolved
@@ -43,11 +43,7 @@
             Assert.NotEmpty(rules);
 
             // Update the number if you add new default rule(s).
-<<<<<<< HEAD
-            Assert.Equal(22, rules.Count);
-=======
-            Assert.Equal(20, rules.Count);
->>>>>>> cc0357a3
+            Assert.Equal(21, rules.Count);
         }
     }
 }