﻿// Copyright (c) Microsoft Corporation. All rights reserved.
// Licensed under the MIT license.

using System.Collections.Generic;
using System.Linq;
using Microsoft.OpenApi.Models;
using Xunit;

namespace Microsoft.OpenApi.Validations.Tests
{
    public class ValidationRuleSetTests
    {
<<<<<<< HEAD
        private readonly ValidationRule  _contactValidationRule = new ValidationRule<OpenApiContact>(
                (context, item) => { });

        private readonly ValidationRule _headerValidationRule = new ValidationRule<OpenApiHeader>(
            (context, item) => { });

        private readonly ValidationRule _parameterValidationRule = new ValidationRule<OpenApiParameter>(
            (context, item) => { });

        private readonly IDictionary<string, IList<ValidationRule>> _rulesDictionary; 

        public ValidationRuleSetTests()
        {
            _rulesDictionary = new Dictionary<string, IList<ValidationRule>>()
            {
                {"contact", new List<ValidationRule> { _contactValidationRule } },
                {"header", new List<ValidationRule> { _headerValidationRule } },
                {"parameter", new List<ValidationRule> { _parameterValidationRule } }
            };
        }

        [Fact]
        public void RuleSetConstructorsReturnsTheCorrectRules()
        {
            // Arrange & Act
            var ruleSet_1 = ValidationRuleSet.GetDefaultRuleSet();
            var ruleSet_2 = new ValidationRuleSet(ValidationRuleSet.GetDefaultRuleSet());
            var ruleSet_3 = new ValidationRuleSet(_rulesDictionary);
            var ruleSet_4 = new ValidationRuleSet();

            // Assert
            Assert.NotNull(ruleSet_1?.Rules); 
            Assert.NotNull(ruleSet_2?.Rules);
            Assert.NotNull(ruleSet_3?.Rules);
            Assert.NotNull(ruleSet_4);

            Assert.NotEmpty(ruleSet_1.Rules);
            Assert.NotEmpty(ruleSet_2.Rules);
            Assert.NotEmpty(ruleSet_3.Rules);
            Assert.Empty(ruleSet_4.Rules);

            // Update the number if you add new default rule(s).
            Assert.Equal(22, ruleSet_1.Rules.Count);
            Assert.Equal(22, ruleSet_2.Rules.Count);
            Assert.Equal(3, ruleSet_3.Rules.Count);
        }

=======
>>>>>>> 47ed9333
        [Fact]
        public void RemoveValidatioRuleGivenTheValidationRuleWorks()
        {
            // Arrange
            var ruleSet = new ValidationRuleSet(_rulesDictionary);
            var responseValidationRule = new ValidationRule<OpenApiResponse>((context, item) => { });

            // Act and Assert
            Assert.True(ruleSet.Remove(_contactValidationRule));
            Assert.False(ruleSet.Rules.Contains(_contactValidationRule));
            Assert.False(ruleSet.Remove(_contactValidationRule)); // rule already removed
        }

        [Fact]
        public void RemoveValidationRuleGivenTheKeyAndValidationRuleWorks()
        {
            // Arrange
            var ruleSet = new ValidationRuleSet(_rulesDictionary);

            // Act
            ruleSet.Remove("contact", _contactValidationRule);
            ruleSet.Remove("parameter", _headerValidationRule); // validation rule not in parameter key; shouldn't remove
            ruleSet.Remove("foo", _parameterValidationRule); // key does not exist; shouldn't remove

            var rules = ruleSet.Rules;

            // Assert
            Assert.False(rules.Contains(_contactValidationRule));
            Assert.True(rules.Contains(_headerValidationRule));
            Assert.True(rules.Contains(_parameterValidationRule));
        }

        [Fact]
        public void RemoveRulesGivenAKeyWorks()
        {
            // Arrange
            var ruleSet = new ValidationRuleSet(_rulesDictionary);
            var responseValidationRule = new ValidationRule<OpenApiResponse>((context, item) => { });
            ruleSet.Add("response", new List<ValidationRule> { responseValidationRule });
            Assert.True(ruleSet.ContainsKey("response"));
            Assert.True(ruleSet.Rules.Contains(responseValidationRule)); // guard

            // Act
            ruleSet.Remove("response");

            // Assert
            Assert.False(ruleSet.ContainsKey("response"));
        }

<<<<<<< HEAD
        [Fact]
        public void AddNewValidationRuleWorks()
        {
            // Arrange
            var ruleSet = new ValidationRuleSet(_rulesDictionary);
            var responseValidationRule = new ValidationRule<OpenApiResponse>((context, item) => { });
            var tagValidationRule = new ValidationRule<OpenApiTag>((context, item) => { });
            var pathsValidationRule = new ValidationRule<OpenApiPaths>((context, item) => { });

            // Act
            ruleSet.Add("response", new List<ValidationRule> { responseValidationRule });
            ruleSet.Add("tag", new List<ValidationRule> { tagValidationRule });
            var rulesDictionary = new Dictionary<string, IList<ValidationRule>>()
            {
                {"paths", new List<ValidationRule> { pathsValidationRule } }
            };

            ValidationRuleSet.AddValidationRules(ruleSet, rulesDictionary);
            
            // Assert
            Assert.True(ruleSet.ContainsKey("response"));
            Assert.True(ruleSet.ContainsKey("tag"));
            Assert.True(ruleSet.ContainsKey("paths"));
            Assert.True(ruleSet.Rules.Contains(responseValidationRule));
            Assert.True(ruleSet.Rules.Contains(tagValidationRule));
            Assert.True(ruleSet.Rules.Contains(pathsValidationRule));
        }

        [Fact]
        public void UpdateValidationRuleWorks()
        {
            // Arrange
            var ruleSet = new ValidationRuleSet(_rulesDictionary);
            var responseValidationRule = new ValidationRule<OpenApiResponse>((context, item) => { });
            ruleSet.Add("response", new List<ValidationRule> { responseValidationRule });

            // Act
            var pathsValidationRule = new ValidationRule<OpenApiPaths>((context, item) => { });
            ruleSet.Update("response", pathsValidationRule, responseValidationRule);

            // Assert
            Assert.True(ruleSet.Contains("response", pathsValidationRule));
            Assert.False(ruleSet.Contains("response", responseValidationRule));
        }

        [Fact]
        public void TryGetValueWorks()
        {
            // Arrange
            var ruleSet = new ValidationRuleSet(_rulesDictionary);

            // Act
            ruleSet.TryGetValue("contact", out var validationRules); 
            
            // Assert
            Assert.True(validationRules.Any());
            Assert.True(validationRules.Contains(_contactValidationRule));
        }

        [Fact]
        public void ClearAllRulesWorks()
        {
            // Arrange
            var ruleSet = new ValidationRuleSet();
            var tagValidationRule = new ValidationRule<OpenApiTag>((context, item) => { });
            var pathsValidationRule = new ValidationRule<OpenApiPaths>((context, item) => { });
            var rulesDictionary = new Dictionary<string, IList<ValidationRule>>()
            {
                {"paths", new List<ValidationRule> { pathsValidationRule } },
                {"tag", new List<ValidationRule> { tagValidationRule } }
            };

            ValidationRuleSet.AddValidationRules(ruleSet, rulesDictionary);
            Assert.NotEmpty(ruleSet.Rules);

            // Act
            ruleSet.Clear();

            // Assert
            Assert.Empty(ruleSet.Rules);
=======
            // Update the number if you add new default rule(s).
            Assert.Equal(23, rules.Count);
>>>>>>> 47ed9333
        }
    }
}<|MERGE_RESOLUTION|>--- conflicted
+++ resolved
@@ -1,4 +1,4 @@
-﻿// Copyright (c) Microsoft Corporation. All rights reserved.
+// Copyright (c) Microsoft Corporation. All rights reserved.
 // Licensed under the MIT license.
 
 using System.Collections.Generic;
@@ -10,7 +10,6 @@
 {
     public class ValidationRuleSetTests
     {
-<<<<<<< HEAD
         private readonly ValidationRule  _contactValidationRule = new ValidationRule<OpenApiContact>(
                 (context, item) => { });
 
@@ -58,8 +57,6 @@
             Assert.Equal(3, ruleSet_3.Rules.Count);
         }
 
-=======
->>>>>>> 47ed9333
         [Fact]
         public void RemoveValidatioRuleGivenTheValidationRuleWorks()
         {
@@ -109,7 +106,6 @@
             Assert.False(ruleSet.ContainsKey("response"));
         }
 
-<<<<<<< HEAD
         [Fact]
         public void AddNewValidationRuleWorks()
         {
@@ -190,10 +186,6 @@
 
             // Assert
             Assert.Empty(ruleSet.Rules);
-=======
-            // Update the number if you add new default rule(s).
-            Assert.Equal(23, rules.Count);
->>>>>>> 47ed9333
         }
     }
 }