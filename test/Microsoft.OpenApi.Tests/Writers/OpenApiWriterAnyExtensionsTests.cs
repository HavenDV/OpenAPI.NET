﻿// Copyright (c) Microsoft Corporation. All rights reserved.
// Licensed under the MIT license.

using System;
using System.Collections.Generic;
using System.Globalization;
using System.IO;
using System.Linq;
using System.Text.Json;
using System.Text.Json.Nodes;
using System.Threading.Tasks;
using FluentAssertions;
using Microsoft.OpenApi.Any;
using Microsoft.OpenApi.Writers;
using VerifyXunit;
using Xunit;

namespace Microsoft.OpenApi.Tests.Writers
{
    [Collection("DefaultSettings")]
    public class OpenApiWriterAnyExtensionsTests
    {
        static bool[] shouldProduceTerseOutputValues = new[] { true, false };

        [Theory]
        [InlineData(true)]
        [InlineData(false)]
        public async Task WriteOpenApiNullAsJsonWorksAsync(bool produceTerseOutput)
        {
            // Arrange
<<<<<<< HEAD
            var json = WriteAsJson(null, produceTerseOutput);
=======
            var nullValue = new OpenApiNull();

            var json = await WriteAsJsonAsync(nullValue, produceTerseOutput);
>>>>>>> 9754cd18

            // Assert
            json.Should().Be("null");
        }

        public static IEnumerable<object[]> IntInputs
        {
            get
            {
                return
                    from input in new[] {
                        int.MinValue,
                        42,
                        int.MaxValue,
                     }
                    from shouldBeTerse in shouldProduceTerseOutputValues
                    select new object[] { input, shouldBeTerse };
            }
        }

        [Theory]
        [MemberData(nameof(IntInputs))]
        public async Task WriteOpenApiIntegerAsJsonWorksAsync(int input, bool produceTerseOutput)
        {
            // Arrange
            var intValue = input;

            var json = await WriteAsJsonAsync(intValue, produceTerseOutput);

            // Assert
            json.Should().Be(input.ToString());
        }

        public static IEnumerable<object[]> LongInputs
        {
            get
            {
                return
                    from input in new[] {
                        long.MinValue,
                        42,
                        long.MaxValue,
                     }
                    from shouldBeTerse in shouldProduceTerseOutputValues
                    select new object[] { input, shouldBeTerse };
            }
        }

        [Theory]
        [MemberData(nameof(LongInputs))]
        public async Task WriteOpenApiLongAsJsonWorksAsync(long input, bool produceTerseOutput)
        {
            // Arrange
            var longValue = input;

            var json = await WriteAsJsonAsync(longValue, produceTerseOutput);

            // Assert
            json.Should().Be(input.ToString());
        }

        public static IEnumerable<object[]> FloatInputs
        {
            get
            {
                return
                    from input in new[] {
                        float.MinValue,
                        42.42f,
                        float.MaxValue,
                     }
                    from shouldBeTerse in shouldProduceTerseOutputValues
                    select new object[] { input, shouldBeTerse };
            }
        }

        [Theory]
        [MemberData(nameof(FloatInputs))]
        public async Task WriteOpenApiFloatAsJsonWorksAsync(float input, bool produceTerseOutput)
        {
            // Arrange
            var floatValue = input;

            var json = await WriteAsJsonAsync(floatValue, produceTerseOutput);

            // Assert
            json.Should().Be(input.ToString());
        }

        public static IEnumerable<object[]> DoubleInputs
        {
            get
            {
                return
                    from input in new[] {
                        double.MinValue,
                        42.42d,
                        double.MaxValue,
                     }
                    from shouldBeTerse in shouldProduceTerseOutputValues
                    select new object[] { input, shouldBeTerse };
            }
        }

        [Theory]
        [MemberData(nameof(DoubleInputs))]
        public async Task WriteOpenApiDoubleAsJsonWorksAsync(double input, bool produceTerseOutput)
        {
            // Arrange
            var doubleValue = input;

            var json = await WriteAsJsonAsync(doubleValue, produceTerseOutput);

            // Assert
            json.Should().Be(input.ToString());
        }

        public static IEnumerable<object[]> StringifiedDateTimes
        {
            get
            {
                return
                    from input in new [] {
                        "2017-1-2",
                        "1999-01-02T12:10:22",
                        "1999-01-03",
                        "10:30:12"
                     }
                    from shouldBeTerse in shouldProduceTerseOutputValues
                    select new object[] { input, shouldBeTerse };
            }
        }

        [Theory]
        [MemberData(nameof(StringifiedDateTimes))]
        public async Task WriteOpenApiDateTimeAsJsonWorksAsync(string inputString, bool produceTerseOutput)
        {
            // Arrange
            var input = DateTimeOffset.Parse(inputString, CultureInfo.InvariantCulture);
            var dateTimeValue = input;

            var json = await WriteAsJsonAsync(dateTimeValue, produceTerseOutput);
            var expectedJson = "\"" + input.ToString("o") + "\"";

            // Assert
            json.Should().Be(expectedJson);
        }

        public static IEnumerable<object[]> BooleanInputs
        {
            get =>
                from input in new [] { true, false }
                from shouldBeTerse in shouldProduceTerseOutputValues
                select new object[] { input, shouldBeTerse };
        }

        [Theory]
        [MemberData(nameof(BooleanInputs))]
        public async Task WriteOpenApiBooleanAsJsonWorksAsync(bool input, bool produceTerseOutput)
        {
            // Arrange
            var boolValue = input;

            var json = await WriteAsJsonAsync(boolValue, produceTerseOutput);

            // Assert
            json.Should().Be(input.ToString().ToLower());
        }

        [Theory]
        [InlineData(true)]
        [InlineData(false)]
        public async Task WriteOpenApiObjectAsJsonWorksAsync(bool produceTerseOutput)
        {
            // Arrange
            var openApiObject = new JsonObject
            {
                {"stringProp", "stringValue1"},
                {"objProp", new JsonObject()},
                {
                    "arrayProp",
                    new JsonArray
                    {
                        false
                    }
                }
            };

            var actualJson = WriteAsJsonAsync(openApiObject, produceTerseOutput);

            // Assert
            await Verifier.Verify(actualJson).UseParameters(produceTerseOutput);
        }

        [Theory]
        [InlineData(true)]
        [InlineData(false)]
        public async Task WriteOpenApiArrayAsJsonWorksAsync(bool produceTerseOutput)
        {
            // Arrange
            var openApiObject = new JsonObject
            {
                {"stringProp", "stringValue1"},
                {"objProp", new JsonObject()},
                {
                    "arrayProp",
                    new JsonArray
                    {
                        false
                    }
                }
            };

            var array = new JsonArray
            {
                false,
                openApiObject,
                "stringValue2"
            };

            var actualJson = WriteAsJsonAsync(array, produceTerseOutput);

            // Assert
            await Verifier.Verify(actualJson).UseParameters(produceTerseOutput);
        }

<<<<<<< HEAD
        private static string WriteAsJson(JsonNode any, bool produceTerseOutput = false)
=======
        private static async Task<string> WriteAsJsonAsync(IOpenApiAny any, bool produceTerseOutput = false)
>>>>>>> 9754cd18
        {
            // Arrange (continued)
            using var stream = new MemoryStream();
            var writer = new OpenApiJsonWriter(
                new StreamWriter(stream),
                new() { Terse = produceTerseOutput });

            writer.WriteAny(any);
            writer.Flush();
            stream.Position = 0;

            // Act
<<<<<<< HEAD
            var value = new StreamReader(stream).ReadToEnd();
            var element = JsonDocument.Parse(value).RootElement;
            return element.ValueKind switch
=======
            using var sr = new StreamReader(stream);
            var value = await sr.ReadToEndAsync();

            if (any.AnyType is AnyType.Primitive or AnyType.Null)
>>>>>>> 9754cd18
            {
                JsonValueKind.String => value,
                JsonValueKind.Number => value,
                JsonValueKind.Null => value,
                JsonValueKind.False => value,
                JsonValueKind.True => value,
                _ => value.MakeLineBreaksEnvironmentNeutral(),
            };
        }
    }
}<|MERGE_RESOLUTION|>--- conflicted
+++ resolved
@@ -28,13 +28,7 @@
         public async Task WriteOpenApiNullAsJsonWorksAsync(bool produceTerseOutput)
         {
             // Arrange
-<<<<<<< HEAD
-            var json = WriteAsJson(null, produceTerseOutput);
-=======
-            var nullValue = new OpenApiNull();
-
             var json = await WriteAsJsonAsync(nullValue, produceTerseOutput);
->>>>>>> 9754cd18
 
             // Assert
             json.Should().Be("null");
@@ -261,11 +255,7 @@
             await Verifier.Verify(actualJson).UseParameters(produceTerseOutput);
         }
 
-<<<<<<< HEAD
-        private static string WriteAsJson(JsonNode any, bool produceTerseOutput = false)
-=======
         private static async Task<string> WriteAsJsonAsync(IOpenApiAny any, bool produceTerseOutput = false)
->>>>>>> 9754cd18
         {
             // Arrange (continued)
             using var stream = new MemoryStream();
@@ -278,16 +268,9 @@
             stream.Position = 0;
 
             // Act
-<<<<<<< HEAD
             var value = new StreamReader(stream).ReadToEnd();
             var element = JsonDocument.Parse(value).RootElement;
             return element.ValueKind switch
-=======
-            using var sr = new StreamReader(stream);
-            var value = await sr.ReadToEndAsync();
-
-            if (any.AnyType is AnyType.Primitive or AnyType.Null)
->>>>>>> 9754cd18
             {
                 JsonValueKind.String => value,
                 JsonValueKind.Number => value,
