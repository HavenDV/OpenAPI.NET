﻿// Copyright (c) Microsoft Corporation. All rights reserved.
// Licensed under the MIT license.

using System;
using System.Collections.Generic;
using System.Globalization;
using System.IO;
using System.Linq;
using System.Text.Json;
using System.Text.Json.Nodes;
using System.Threading.Tasks;
using FluentAssertions;
using Microsoft.OpenApi.Any;
using Microsoft.OpenApi.Writers;
using VerifyXunit;
using Xunit;

namespace Microsoft.OpenApi.Tests.Writers
{
    [Collection("DefaultSettings")]
    [UsesVerify]
    public class OpenApiWriterAnyExtensionsTests
    {
        static bool[] shouldProduceTerseOutputValues = new[] { true, false };

        [Theory]
        [InlineData(true)]
        [InlineData(false)]
        public void WriteOpenApiNullAsJsonWorks(bool produceTerseOutput)
        {
            // Arrange
            var json = WriteAsJson(null, produceTerseOutput);

            // Assert
            json.Should().Be("null");
        }

        public static IEnumerable<object[]> IntInputs
        {
            get
            {
                return
                    from input in new[] {
                        int.MinValue,
                        42,
                        int.MaxValue,
                     }
                    from shouldBeTerse in shouldProduceTerseOutputValues
                    select new object[] { input, shouldBeTerse };
            }
        }

        [Theory]
        [MemberData(nameof(IntInputs))]
        public void WriteOpenApiIntegerAsJsonWorks(int input, bool produceTerseOutput)
        {
            // Arrange
            var intValue = input;

            var json = WriteAsJson(intValue, produceTerseOutput);

            // Assert
            json.Should().Be(input.ToString());
        }

        public static IEnumerable<object[]> LongInputs
        {
            get
            {
                return
                    from input in new[] {
                        long.MinValue,
                        42,
                        long.MaxValue,
                     }
                    from shouldBeTerse in shouldProduceTerseOutputValues
                    select new object[] { input, shouldBeTerse };
            }
        }

        [Theory]
        [MemberData(nameof(LongInputs))]
        public void WriteOpenApiLongAsJsonWorks(long input, bool produceTerseOutput)
        {
            // Arrange
            var longValue = input;

            var json = WriteAsJson(longValue, produceTerseOutput);

            // Assert
            json.Should().Be(input.ToString());
        }

        public static IEnumerable<object[]> FloatInputs
        {
            get
            {
                return
                    from input in new[] {
                        float.MinValue,
                        42.42f,
                        float.MaxValue,
                     }
                    from shouldBeTerse in shouldProduceTerseOutputValues
                    select new object[] { input, shouldBeTerse };
            }
        }

        [Theory]
        [MemberData(nameof(FloatInputs))]
        public void WriteOpenApiFloatAsJsonWorks(float input, bool produceTerseOutput)
        {
            // Arrange
            var floatValue = input;

            var json = WriteAsJson(floatValue, produceTerseOutput);

            // Assert
            json.Should().Be(input.ToString());
        }

        public static IEnumerable<object[]> DoubleInputs
        {
            get
            {
                return
                    from input in new[] {
                        double.MinValue,
                        42.42d,
                        double.MaxValue,
                     }
                    from shouldBeTerse in shouldProduceTerseOutputValues
                    select new object[] { input, shouldBeTerse };
            }
        }

        [Theory]
        [MemberData(nameof(DoubleInputs))]
        public void WriteOpenApiDoubleAsJsonWorks(double input, bool produceTerseOutput)
        {
            // Arrange
            var doubleValue = input;

            var json = WriteAsJson(doubleValue, produceTerseOutput);

            // Assert
            json.Should().Be(input.ToString());
        }

        public static IEnumerable<object[]> StringifiedDateTimes
        {
            get
            {
                return
<<<<<<< HEAD
                    from input in new[] {
=======
                    from input in new [] {
>>>>>>> 47ed9333
                        "2017-1-2",
                        "1999-01-02T12:10:22",
                        "1999-01-03",
                        "10:30:12"
                     }
                    from shouldBeTerse in shouldProduceTerseOutputValues
                    select new object[] { input, shouldBeTerse };
            }
        }

        [Theory]
        [MemberData(nameof(StringifiedDateTimes))]
        public void WriteOpenApiDateTimeAsJsonWorks(string inputString, bool produceTerseOutput)
        {
            // Arrange
            var input = DateTimeOffset.Parse(inputString, CultureInfo.InvariantCulture);
            var dateTimeValue = input;

            var json = WriteAsJson(dateTimeValue, produceTerseOutput);
            var expectedJson = "\"" + input.ToString("o") + "\"";

            // Assert
            json.Should().Be(expectedJson);
        }

        public static IEnumerable<object[]> BooleanInputs
        {
<<<<<<< HEAD
            get
            {
                return
                    from input in new[] { true, false }
                    from shouldBeTerse in shouldProduceTerseOutputValues
                    select new object[] { input, shouldBeTerse };
            }
=======
            get =>
                from input in new [] { true, false }
                from shouldBeTerse in shouldProduceTerseOutputValues
                select new object[] { input, shouldBeTerse };
>>>>>>> 47ed9333
        }

        [Theory]
        [MemberData(nameof(BooleanInputs))]
        public void WriteOpenApiBooleanAsJsonWorks(bool input, bool produceTerseOutput)
        {
            // Arrange
            var boolValue = input;

            var json = WriteAsJson(boolValue, produceTerseOutput);

            // Assert
            json.Should().Be(input.ToString().ToLower());
        }

        [Theory]
        [InlineData(true)]
        [InlineData(false)]
        public async Task WriteOpenApiObjectAsJsonWorks(bool produceTerseOutput)
        {
            // Arrange
            var openApiObject = new JsonObject
            {
                {"stringProp", "stringValue1"},
                {"objProp", new JsonObject()},
                {
                    "arrayProp",
                    new JsonArray
                    {
                        false
                    }
                }
            };

            var actualJson = WriteAsJson(openApiObject, produceTerseOutput);

            // Assert
            await Verifier.Verify(actualJson).UseParameters(produceTerseOutput);
        }

        [Theory]
        [InlineData(true)]
        [InlineData(false)]
        public async Task WriteOpenApiArrayAsJsonWorks(bool produceTerseOutput)
        {
            // Arrange
            var openApiObject = new JsonObject
            {
                {"stringProp", "stringValue1"},
                {"objProp", new JsonObject()},
                {
                    "arrayProp",
                    new JsonArray
                    {
                        false
                    }
                }
            };

            var array = new JsonArray
            {
                false,
                openApiObject,
                "stringValue2"
            };

            var actualJson = WriteAsJson(array, produceTerseOutput);

            // Assert
            await Verifier.Verify(actualJson).UseParameters(produceTerseOutput);
        }

        private static string WriteAsJson(JsonNode any, bool produceTerseOutput = false)
        {
            // Arrange (continued)
            var stream = new MemoryStream();
            IOpenApiWriter writer = new OpenApiJsonWriter(
                new StreamWriter(stream),
                new() { Terse = produceTerseOutput });

            writer.WriteAny(new OpenApiAny(any));
            writer.Flush();
            stream.Position = 0;

            // Act
            var value = new StreamReader(stream).ReadToEnd();
<<<<<<< HEAD
            var element = JsonDocument.Parse(value).RootElement;
            return element.ValueKind switch
=======

            if (any.AnyType is AnyType.Primitive or AnyType.Null)
>>>>>>> 47ed9333
            {
                JsonValueKind.String => value,
                JsonValueKind.Number => value,
                JsonValueKind.Null => value,
                JsonValueKind.False => value,
                JsonValueKind.True => value,
                _ => value.MakeLineBreaksEnvironmentNeutral(),
            };
        }
    }
}<|MERGE_RESOLUTION|>--- conflicted
+++ resolved
@@ -1,4 +1,4 @@
-﻿// Copyright (c) Microsoft Corporation. All rights reserved.
+// Copyright (c) Microsoft Corporation. All rights reserved.
 // Licensed under the MIT license.
 
 using System;
@@ -152,11 +152,7 @@
             get
             {
                 return
-<<<<<<< HEAD
-                    from input in new[] {
-=======
                     from input in new [] {
->>>>>>> 47ed9333
                         "2017-1-2",
                         "1999-01-02T12:10:22",
                         "1999-01-03",
@@ -184,20 +180,10 @@
 
         public static IEnumerable<object[]> BooleanInputs
         {
-<<<<<<< HEAD
-            get
-            {
-                return
-                    from input in new[] { true, false }
-                    from shouldBeTerse in shouldProduceTerseOutputValues
-                    select new object[] { input, shouldBeTerse };
-            }
-=======
             get =>
                 from input in new [] { true, false }
                 from shouldBeTerse in shouldProduceTerseOutputValues
                 select new object[] { input, shouldBeTerse };
->>>>>>> 47ed9333
         }
 
         [Theory]
@@ -284,13 +270,8 @@
 
             // Act
             var value = new StreamReader(stream).ReadToEnd();
-<<<<<<< HEAD
             var element = JsonDocument.Parse(value).RootElement;
             return element.ValueKind switch
-=======
-
-            if (any.AnyType is AnyType.Primitive or AnyType.Null)
->>>>>>> 47ed9333
             {
                 JsonValueKind.String => value,
                 JsonValueKind.Number => value,
