﻿// Copyright (c) Microsoft Corporation. All rights reserved.
// Licensed under the MIT license.

using System.Collections.Generic;
using System.Globalization;
using System.IO;
using System.Threading.Tasks;
using FluentAssertions;
using Json.Schema;
using Microsoft.OpenApi.Any;
using Microsoft.OpenApi.Extensions;
using Microsoft.OpenApi.Interfaces;
using Microsoft.OpenApi.Models;
using Microsoft.OpenApi.Readers;
using Microsoft.OpenApi.Writers;
using Microsoft.VisualBasic;
using VerifyXunit;
using Xunit;

namespace Microsoft.OpenApi.Tests.Models
{
    [Collection("DefaultSettings")]
    [UsesVerify]
    public class OpenApiDocumentTests
    {
<<<<<<< HEAD
        public static readonly OpenApiComponents TopLevelReferencingComponents = new OpenApiComponents()
        {
            Schemas =
            {
                ["schema1"] = new JsonSchemaBuilder().Ref("#/definitions/schema2"),
                ["schema2"] = new JsonSchemaBuilder()
                                .Type(SchemaValueType.Object)
                                .Properties(("property1", new JsonSchemaBuilder().Type(SchemaValueType.String).Build()))
                                .Build()
            }
        };

        public static readonly OpenApiComponents TopLevelSelfReferencingComponentsWithOtherProperties = new OpenApiComponents()
        {
            Schemas =
            {
                ["schema1"] = new JsonSchemaBuilder()
                                .Type(SchemaValueType.Object)
                                .Properties(("property1", new JsonSchemaBuilder().Type(SchemaValueType.String).Build()))
                                .Ref("#/definitions/schema1"),
                ["schema2"] = new JsonSchemaBuilder()
                                .Type(SchemaValueType.Object)
                                .Properties(("property1", new JsonSchemaBuilder().Type(SchemaValueType.String).Build()))
=======
        public static OpenApiComponents TopLevelReferencingComponents = new()
        {
            Schemas =
            {
                ["schema1"] = new()
                {
                    Reference = new()
                    {
                        Type = ReferenceType.Schema,
                        Id = "schema2"
                    }
                },
                ["schema2"] = new()
                {
                    Type = "object",
                    Properties =
                    {
                        ["property1"] = new()
                        {
                            Type = "string"
                        }
                    }
                },
            }
        };

        public static OpenApiComponents TopLevelSelfReferencingComponentsWithOtherProperties = new()
        {
            Schemas =
            {
                ["schema1"] = new()
                {
                    Type = "object",
                    Properties =
                    {
                        ["property1"] = new()
                        {
                            Type = "string"
                        }
                    },
                    Reference = new()
                    {
                        Type = ReferenceType.Schema,
                        Id = "schema1"
                    }
                },
                ["schema2"] = new()
                {
                    Type = "object",
                    Properties =
                    {
                        ["property1"] = new()
                        {
                            Type = "string"
                        }
                    }
                },
>>>>>>> 47ed9333
            }

        };

<<<<<<< HEAD
        public static readonly OpenApiComponents TopLevelSelfReferencingComponents = new OpenApiComponents()
        {
            Schemas =
            {
                ["schema1"] = new JsonSchemaBuilder().Ref("#/definitions/schemas/schema1")
            }
        };

        public static readonly OpenApiDocument SimpleDocumentWithTopLevelReferencingComponents = new OpenApiDocument()
=======
        public static OpenApiComponents TopLevelSelfReferencingComponents = new()
        {
            Schemas =
            {
                ["schema1"] = new()
                {
                    Reference = new()
                    {
                        Type = ReferenceType.Schema,
                        Id = "schema1"
                    }
                }
            }
        };

        public static OpenApiDocument SimpleDocumentWithTopLevelReferencingComponents = new()
>>>>>>> 47ed9333
        {
            Info = new()
            {
                Version = "1.0.0"
            },
            Components = TopLevelReferencingComponents
        };

<<<<<<< HEAD
        public static readonly OpenApiDocument SimpleDocumentWithTopLevelSelfReferencingComponentsWithOtherProperties = new OpenApiDocument()
=======
        public static OpenApiDocument SimpleDocumentWithTopLevelSelfReferencingComponentsWithOtherProperties = new()
>>>>>>> 47ed9333
        {
            Info = new()
            {
                Version = "1.0.0"
            },
            Components = TopLevelSelfReferencingComponentsWithOtherProperties
        };

<<<<<<< HEAD
        public static readonly OpenApiDocument SimpleDocumentWithTopLevelSelfReferencingComponents = new OpenApiDocument()
=======
        public static OpenApiDocument SimpleDocumentWithTopLevelSelfReferencingComponents = new()
>>>>>>> 47ed9333
        {
            Info = new()
            {
                Version = "1.0.0"
            },
            Components = TopLevelSelfReferencingComponents
        };

<<<<<<< HEAD
        public static readonly OpenApiComponents AdvancedComponentsWithReference = new OpenApiComponents
=======
        public static OpenApiComponents AdvancedComponentsWithReference = new()
>>>>>>> 47ed9333
        {
            Schemas = new Dictionary<string, JsonSchema>
            {
<<<<<<< HEAD
                ["pet"] = new JsonSchemaBuilder()
                            .Type(SchemaValueType.Object)
                            .Required("id", "name")
                            .Properties(("id", new JsonSchemaBuilder().Type(SchemaValueType.Integer).Format("int64").Build()),
                                ("name", new JsonSchemaBuilder().Type(SchemaValueType.String).Build()),
                                ("tag", new JsonSchemaBuilder().Type(SchemaValueType.String).Build()))
                            .Ref("#/components/schemas/pet").Build(),
                ["newPet"] = new JsonSchemaBuilder()
                                .Type(SchemaValueType.Object)
                                .Required("name")
                                .Properties(
                                    ("id", new JsonSchemaBuilder().Type(SchemaValueType.Integer).Format("int64").Build()),
                                    ("name", new JsonSchemaBuilder().Type(SchemaValueType.String).Build()),
                                    ("tag", new JsonSchemaBuilder().Type(SchemaValueType.String).Build()))
                                .Ref("#/components/schemas/newPet").Build(),
                ["errorModel"] = new JsonSchemaBuilder()
                                .Type(SchemaValueType.Object)
                                .Required("code", "message")
                                .Properties(
                                    ("code", new JsonSchemaBuilder().Type(SchemaValueType.Integer).Format("int32").Build()),
                                    ("message", new JsonSchemaBuilder().Type(SchemaValueType.String).Build()))
                                .Ref("#/components/schemas/errorModel").Build()
=======
                ["pet"] = new()
                {
                    Type = "object",
                    Required = new HashSet<string>
                    {
                        "id",
                        "name"
                    },
                    Properties = new Dictionary<string, OpenApiSchema>
                    {
                        ["id"] = new()
                        {
                            Type = "integer",
                            Format = "int64"
                        },
                        ["name"] = new()
                        {
                            Type = "string"
                        },
                        ["tag"] = new()
                        {
                            Type = "string"
                        },
                    },
                    Reference = new()
                    {
                        Id = "pet",
                        Type = ReferenceType.Schema
                    }
                },
                ["newPet"] = new()
                {
                    Type = "object",
                    Required = new HashSet<string>
                    {
                        "name"
                    },
                    Properties = new Dictionary<string, OpenApiSchema>
                    {
                        ["id"] = new()
                        {
                            Type = "integer",
                            Format = "int64"
                        },
                        ["name"] = new()
                        {
                            Type = "string"
                        },
                        ["tag"] = new()
                        {
                            Type = "string"
                        },
                    },
                    Reference = new()
                    {
                        Id = "newPet",
                        Type = ReferenceType.Schema
                    }
                },
                ["errorModel"] = new()
                {
                    Type = "object",
                    Required = new HashSet<string>
                    {
                        "code",
                        "message"
                    },
                    Properties = new Dictionary<string, OpenApiSchema>
                    {
                        ["code"] = new()
                        {
                            Type = "integer",
                            Format = "int32"
                        },
                        ["message"] = new()
                        {
                            Type = "string"
                        }
                    },
                    Reference = new()
                    {
                        Id = "errorModel",
                        Type = ReferenceType.Schema
                    }
                },
>>>>>>> 47ed9333
            }
        };

        public static readonly JsonSchema PetSchemaWithReference = AdvancedComponentsWithReference.Schemas["pet"];

        public static readonly JsonSchema NewPetSchemaWithReference = AdvancedComponentsWithReference.Schemas["newPet"];

        public static readonly JsonSchema ErrorModelSchemaWithReference =
            AdvancedComponentsWithReference.Schemas["errorModel"];

<<<<<<< HEAD
        public static readonly OpenApiDocument AdvancedDocumentWithReference = new OpenApiDocument
=======
        public static OpenApiDocument AdvancedDocumentWithReference = new()
>>>>>>> 47ed9333
        {
            Info = new()
            {
                Version = "1.0.0",
                Title = "Swagger Petstore (Simple)",
                Description =
                    "A sample API that uses a petstore as an example to demonstrate features in the swagger-2.0 specification",
                TermsOfService = new("http://helloreverb.com/terms/"),
                Contact = new()
                {
                    Name = "Swagger API team",
                    Email = "foo@example.com",
                    Url = new("http://swagger.io")
                },
                License = new()
                {
                    Name = "MIT",
                    Url = new("http://opensource.org/licenses/MIT")
                }
            },
            Servers = new List<OpenApiServer>
            {
                new()
                {
                    Url = "http://petstore.swagger.io/api"
                }
            },
            Paths = new()
            {
                ["/pets"] = new()
                {
                    Operations = new Dictionary<OperationType, OpenApiOperation>
                    {
                        [OperationType.Get] = new()
                        {
                            Description = "Returns all pets from the system that the user has access to",
                            OperationId = "findPets",
                            Parameters = new List<OpenApiParameter>
                            {
                                new()
                                {
                                    Name = "tags",
                                    In = ParameterLocation.Query,
                                    Description = "tags to filter by",
                                    Required = false,
<<<<<<< HEAD
                                    Schema = new JsonSchemaBuilder()
                                                .Type(SchemaValueType.Array)
                                                .Items(new JsonSchemaBuilder().Type(SchemaValueType.String)).Build()
=======
                                    Schema = new()
                                    {
                                        Type = "array",
                                        Items = new()
                                        {
                                            Type = "string"
                                        }
                                    }
>>>>>>> 47ed9333
                                },
                                new()
                                {
                                    Name = "limit",
                                    In = ParameterLocation.Query,
                                    Description = "maximum number of results to return",
                                    Required = false,
<<<<<<< HEAD
                                    Schema = new JsonSchemaBuilder()
                                    .Type(SchemaValueType.Integer)
                                    .Format("int32").Build()
=======
                                    Schema = new()
                                    {
                                        Type = "integer",
                                        Format = "int32"
                                    }
>>>>>>> 47ed9333
                                }
                            },
                            Responses = new()
                            {
                                ["200"] = new()
                                {
                                    Description = "pet response",
                                    Content = new Dictionary<string, OpenApiMediaType>
                                    {
                                        ["application/json"] = new()
                                        {
<<<<<<< HEAD
                                            Schema = new JsonSchemaBuilder()
                                                        .Type(SchemaValueType.Array)
                                                        .Items(PetSchemaWithReference).Build()
=======
                                            Schema = new()
                                            {
                                                Type = "array",
                                                Items = PetSchemaWithReference
                                            }
>>>>>>> 47ed9333
                                        },
                                        ["application/xml"] = new()
                                        {
<<<<<<< HEAD
                                            Schema = new JsonSchemaBuilder()
                                                        .Type(SchemaValueType.Array)
                                                        .Items(PetSchemaWithReference).Build()
=======
                                            Schema = new()
                                            {
                                                Type = "array",
                                                Items = PetSchemaWithReference
                                            }
>>>>>>> 47ed9333
                                        }
                                    }
                                },
                                ["4XX"] = new()
                                {
                                    Description = "unexpected client error",
                                    Content = new Dictionary<string, OpenApiMediaType>
                                    {
                                        ["text/html"] = new()
                                        {
                                            Schema = ErrorModelSchemaWithReference
                                        }
                                    }
                                },
                                ["5XX"] = new()
                                {
                                    Description = "unexpected server error",
                                    Content = new Dictionary<string, OpenApiMediaType>
                                    {
                                        ["text/html"] = new()
                                        {
                                            Schema = ErrorModelSchemaWithReference
                                        }
                                    }
                                }
                            }
                        },
                        [OperationType.Post] = new()
                        {
                            Description = "Creates a new pet in the store.  Duplicates are allowed",
                            OperationId = "addPet",
                            RequestBody = new()
                            {
                                Description = "Pet to add to the store",
                                Required = true,
                                Content = new Dictionary<string, OpenApiMediaType>
                                {
                                    ["application/json"] = new()
                                    {
                                        Schema = NewPetSchemaWithReference
                                    }
                                }
                            },
                            Responses = new()
                            {
                                ["200"] = new()
                                {
                                    Description = "pet response",
                                    Content = new Dictionary<string, OpenApiMediaType>
                                    {
                                        ["application/json"] = new()
                                        {
                                            Schema = PetSchemaWithReference
                                        },
                                    }
                                },
                                ["4XX"] = new()
                                {
                                    Description = "unexpected client error",
                                    Content = new Dictionary<string, OpenApiMediaType>
                                    {
                                        ["text/html"] = new()
                                        {
                                            Schema = ErrorModelSchemaWithReference
                                        }
                                    }
                                },
                                ["5XX"] = new()
                                {
                                    Description = "unexpected server error",
                                    Content = new Dictionary<string, OpenApiMediaType>
                                    {
                                        ["text/html"] = new()
                                        {
                                            Schema = ErrorModelSchemaWithReference
                                        }
                                    }
                                }
                            }
                        }
                    }
                },
                ["/pets/{id}"] = new()
                {
                    Operations = new Dictionary<OperationType, OpenApiOperation>
                    {
                        [OperationType.Get] = new()
                        {
                            Description =
                                "Returns a user based on a single ID, if the user does not have access to the pet",
                            OperationId = "findPetById",
                            Parameters = new List<OpenApiParameter>
                            {
                                new()
                                {
                                    Name = "id",
                                    In = ParameterLocation.Path,
                                    Description = "ID of pet to fetch",
                                    Required = true,
<<<<<<< HEAD
                                    Schema = new JsonSchemaBuilder()
                                                .Type(SchemaValueType.Integer)
                                                .Format("int64")
                                                .Build()
=======
                                    Schema = new()
                                    {
                                        Type = "integer",
                                        Format = "int64"
                                    }
>>>>>>> 47ed9333
                                }
                            },
                            Responses = new()
                            {
                                ["200"] = new()
                                {
                                    Description = "pet response",
                                    Content = new Dictionary<string, OpenApiMediaType>
                                    {
                                        ["application/json"] = new()
                                        {
                                            Schema = PetSchemaWithReference
                                        },
                                        ["application/xml"] = new()
                                        {
                                            Schema = PetSchemaWithReference
                                        }
                                    }
                                },
                                ["4XX"] = new()
                                {
                                    Description = "unexpected client error",
                                    Content = new Dictionary<string, OpenApiMediaType>
                                    {
                                        ["text/html"] = new()
                                        {
                                            Schema = ErrorModelSchemaWithReference
                                        }
                                    }
                                },
                                ["5XX"] = new()
                                {
                                    Description = "unexpected server error",
                                    Content = new Dictionary<string, OpenApiMediaType>
                                    {
                                        ["text/html"] = new()
                                        {
                                            Schema = ErrorModelSchemaWithReference
                                        }
                                    }
                                }
                            }
                        },
                        [OperationType.Delete] = new()
                        {
                            Description = "deletes a single pet based on the ID supplied",
                            OperationId = "deletePet",
                            Parameters = new List<OpenApiParameter>
                            {
                                new()
                                {
                                    Name = "id",
                                    In = ParameterLocation.Path,
                                    Description = "ID of pet to delete",
                                    Required = true,
<<<<<<< HEAD
                                    Schema = new JsonSchemaBuilder()
                                                .Type(SchemaValueType.Integer)
                                                .Format("int64")
                                                .Build()
=======
                                    Schema = new()
                                    {
                                        Type = "integer",
                                        Format = "int64"
                                    }
>>>>>>> 47ed9333
                                }
                            },
                            Responses = new()
                            {
                                ["204"] = new()
                                {
                                    Description = "pet deleted"
                                },
                                ["4XX"] = new()
                                {
                                    Description = "unexpected client error",
                                    Content = new Dictionary<string, OpenApiMediaType>
                                    {
                                        ["text/html"] = new()
                                        {
                                            Schema = ErrorModelSchemaWithReference
                                        }
                                    }
                                },
                                ["5XX"] = new()
                                {
                                    Description = "unexpected server error",
                                    Content = new Dictionary<string, OpenApiMediaType>
                                    {
                                        ["text/html"] = new()
                                        {
                                            Schema = ErrorModelSchemaWithReference
                                        }
                                    }
                                }
                            }
                        }
                    }
                }
            },
            Components = AdvancedComponentsWithReference
        };

<<<<<<< HEAD
        public static readonly OpenApiComponents AdvancedComponents = new OpenApiComponents
=======
        public static OpenApiComponents AdvancedComponents = new()
>>>>>>> 47ed9333
        {
            Schemas = new Dictionary<string, JsonSchema>
            {
<<<<<<< HEAD
                ["pet"] = new JsonSchemaBuilder()
                            .Type(SchemaValueType.Object)
                            .Required("id", "name")
                            .Properties(("id", new JsonSchemaBuilder().Type(SchemaValueType.Integer).Format("int64").Build()),
                                ("name", new JsonSchemaBuilder().Type(SchemaValueType.String).Build()),
                                ("tag", new JsonSchemaBuilder().Type(SchemaValueType.String).Build())),
                ["newPet"] = new JsonSchemaBuilder()
                                .Type(SchemaValueType.Object)
                                .Required("name")
                                .Properties(
                                    ("id", new JsonSchemaBuilder().Type(SchemaValueType.Integer).Format("int64").Build()),
                                    ("name", new JsonSchemaBuilder().Type(SchemaValueType.String).Build()),
                                    ("tag", new JsonSchemaBuilder().Type(SchemaValueType.String).Build())),
                ["errorModel"] = new JsonSchemaBuilder()
                                .Type(SchemaValueType.Object)
                                .Required("code", "message")
                                .Properties(
                                    ("code", new JsonSchemaBuilder().Type(SchemaValueType.Integer).Format("int32").Build()),
                                    ("message", new JsonSchemaBuilder().Type(SchemaValueType.String).Build()))
=======
                ["pet"] = new()
                {
                    Type = "object",
                    Required = new HashSet<string>
                    {
                        "id",
                        "name"
                    },
                    Properties = new Dictionary<string, OpenApiSchema>
                    {
                        ["id"] = new()
                        {
                            Type = "integer",
                            Format = "int64"
                        },
                        ["name"] = new()
                        {
                            Type = "string"
                        },
                        ["tag"] = new()
                        {
                            Type = "string"
                        },
                    }
                },
                ["newPet"] = new()
                {
                    Type = "object",
                    Required = new HashSet<string>
                    {
                        "name"
                    },
                    Properties = new Dictionary<string, OpenApiSchema>
                    {
                        ["id"] = new()
                        {
                            Type = "integer",
                            Format = "int64"
                        },
                        ["name"] = new()
                        {
                            Type = "string"
                        },
                        ["tag"] = new()
                        {
                            Type = "string"
                        },
                    }
                },
                ["errorModel"] = new()
                {
                    Type = "object",
                    Required = new HashSet<string>
                    {
                        "code",
                        "message"
                    },
                    Properties = new Dictionary<string, OpenApiSchema>
                    {
                        ["code"] = new()
                        {
                            Type = "integer",
                            Format = "int32"
                        },
                        ["message"] = new()
                        {
                            Type = "string"
                        }
                    }
                },
>>>>>>> 47ed9333
            }
        };

        public static readonly JsonSchema PetSchema = AdvancedComponents.Schemas["pet"];

        public static readonly JsonSchema NewPetSchema = AdvancedComponents.Schemas["newPet"];

        public static readonly JsonSchema ErrorModelSchema = AdvancedComponents.Schemas["errorModel"];

        public OpenApiDocument AdvancedDocument = new()
        {
            Info = new()
            {
                Version = "1.0.0",
                Title = "Swagger Petstore (Simple)",
                Description =
                    "A sample API that uses a petstore as an example to demonstrate features in the swagger-2.0 specification",
                TermsOfService = new("http://helloreverb.com/terms/"),
                Contact = new()
                {
                    Name = "Swagger API team",
                    Email = "foo@example.com",
                    Url = new("http://swagger.io")
                },
                License = new()
                {
                    Name = "MIT",
                    Url = new("http://opensource.org/licenses/MIT")
                }
            },
            Servers = new List<OpenApiServer>
            {
                new()
                {
                    Url = "http://petstore.swagger.io/api"
                }
            },
            Paths = new()
            {
                ["/pets"] = new()
                {
                    Operations = new Dictionary<OperationType, OpenApiOperation>
                    {
                        [OperationType.Get] = new()
                        {
                            Description = "Returns all pets from the system that the user has access to",
                            OperationId = "findPets",
                            Parameters = new List<OpenApiParameter>
                            {
                                new()
                                {
                                    Name = "tags",
                                    In = ParameterLocation.Query,
                                    Description = "tags to filter by",
                                    Required = false,
<<<<<<< HEAD
                                    Schema = new JsonSchemaBuilder()
                                                .Type(SchemaValueType.Array)
                                                .Items(new JsonSchemaBuilder()
                                                    .Type(SchemaValueType.String)
                                                    .Build())
                                                .Build()
=======
                                    Schema = new()
                                    {
                                        Type = "array",
                                        Items = new()
                                        {
                                            Type = "string"
                                        }
                                    }
>>>>>>> 47ed9333
                                },
                                new()
                                {
                                    Name = "limit",
                                    In = ParameterLocation.Query,
                                    Description = "maximum number of results to return",
                                    Required = false,
<<<<<<< HEAD
                                    Schema = new JsonSchemaBuilder()
                                                .Type(SchemaValueType.Integer)
                                                .Format("int32")
                                                .Build()
=======
                                    Schema = new()
                                    {
                                        Type = "integer",
                                        Format = "int32"
                                    }
>>>>>>> 47ed9333
                                }
                            },
                            Responses = new()
                            {
                                ["200"] = new()
                                {
                                    Description = "pet response",
                                    Content = new Dictionary<string, OpenApiMediaType>
                                    {
                                        ["application/json"] = new()
                                        {
<<<<<<< HEAD
                                            Schema = new JsonSchemaBuilder()
                                                        .Type(SchemaValueType.Array)
                                                        .Items(PetSchema)
                                                        .Build()
=======
                                            Schema = new()
                                            {
                                                Type = "array",
                                                Items = PetSchema
                                            }
>>>>>>> 47ed9333
                                        },
                                        ["application/xml"] = new()
                                        {
<<<<<<< HEAD
                                            Schema = new JsonSchemaBuilder()
                                                        .Type(SchemaValueType.Array)
                                                        .Items(PetSchema)
                                                        .Build()
=======
                                            Schema = new()
                                            {
                                                Type = "array",
                                                Items = PetSchema
                                            }
>>>>>>> 47ed9333
                                        }
                                    }
                                },
                                ["4XX"] = new()
                                {
                                    Description = "unexpected client error",
                                    Content = new Dictionary<string, OpenApiMediaType>
                                    {
                                        ["text/html"] = new()
                                        {
                                            Schema = ErrorModelSchema
                                        }
                                    }
                                },
                                ["5XX"] = new()
                                {
                                    Description = "unexpected server error",
                                    Content = new Dictionary<string, OpenApiMediaType>
                                    {
                                        ["text/html"] = new()
                                        {
                                            Schema = ErrorModelSchema
                                        }
                                    }
                                }
                            }
                        },
                        [OperationType.Post] = new()
                        {
                            Description = "Creates a new pet in the store.  Duplicates are allowed",
                            OperationId = "addPet",
                            RequestBody = new()
                            {
                                Description = "Pet to add to the store",
                                Required = true,
                                Content = new Dictionary<string, OpenApiMediaType>
                                {
                                    ["application/json"] = new()
                                    {
                                        Schema = NewPetSchema
                                    }
                                }
                            },
                            Responses = new()
                            {
                                ["200"] = new()
                                {
                                    Description = "pet response",
                                    Content = new Dictionary<string, OpenApiMediaType>
                                    {
                                        ["application/json"] = new()
                                        {
                                            Schema = PetSchema
                                        },
                                    }
                                },
                                ["4XX"] = new()
                                {
                                    Description = "unexpected client error",
                                    Content = new Dictionary<string, OpenApiMediaType>
                                    {
                                        ["text/html"] = new()
                                        {
                                            Schema = ErrorModelSchema
                                        }
                                    }
                                },
                                ["5XX"] = new()
                                {
                                    Description = "unexpected server error",
                                    Content = new Dictionary<string, OpenApiMediaType>
                                    {
                                        ["text/html"] = new()
                                        {
                                            Schema = ErrorModelSchema
                                        }
                                    }
                                }
                            }
                        }
                    }
                },
                ["/pets/{id}"] = new()
                {
                    Operations = new Dictionary<OperationType, OpenApiOperation>
                    {
                        [OperationType.Get] = new()
                        {
                            Description =
                                "Returns a user based on a single ID, if the user does not have access to the pet",
                            OperationId = "findPetById",
                            Parameters = new List<OpenApiParameter>
                            {
                                new()
                                {
                                    Name = "id",
                                    In = ParameterLocation.Path,
                                    Description = "ID of pet to fetch",
                                    Required = true,
<<<<<<< HEAD
                                    Schema = new JsonSchemaBuilder()
                                                .Type(SchemaValueType.Integer)
                                                .Format("int64")
                                                .Build()
=======
                                    Schema = new()
                                    {
                                        Type = "integer",
                                        Format = "int64"
                                    }
>>>>>>> 47ed9333
                                }
                            },
                            Responses = new()
                            {
                                ["200"] = new()
                                {
                                    Description = "pet response",
                                    Content = new Dictionary<string, OpenApiMediaType>
                                    {
                                        ["application/json"] = new()
                                        {
                                            Schema = PetSchema
                                        },
                                        ["application/xml"] = new()
                                        {
                                            Schema = PetSchema
                                        }
                                    }
                                },
                                ["4XX"] = new()
                                {
                                    Description = "unexpected client error",
                                    Content = new Dictionary<string, OpenApiMediaType>
                                    {
                                        ["text/html"] = new()
                                        {
                                            Schema = ErrorModelSchema
                                        }
                                    }
                                },
                                ["5XX"] = new()
                                {
                                    Description = "unexpected server error",
                                    Content = new Dictionary<string, OpenApiMediaType>
                                    {
                                        ["text/html"] = new()
                                        {
                                            Schema = ErrorModelSchema
                                        }
                                    }
                                }
                            }
                        },
                        [OperationType.Delete] = new()
                        {
                            Description = "deletes a single pet based on the ID supplied",
                            OperationId = "deletePet",
                            Parameters = new List<OpenApiParameter>
                            {
                                new()
                                {
                                    Name = "id",
                                    In = ParameterLocation.Path,
                                    Description = "ID of pet to delete",
                                    Required = true,
<<<<<<< HEAD
                                    Schema = new JsonSchemaBuilder()
                                                .Type(SchemaValueType.Integer)
                                                .Format("int64")
                                                .Build()
=======
                                    Schema = new()
                                    {
                                        Type = "integer",
                                        Format = "int64"
                                    }
>>>>>>> 47ed9333
                                }
                            },
                            Responses = new()
                            {
                                ["204"] = new()
                                {
                                    Description = "pet deleted"
                                },
                                ["4XX"] = new()
                                {
                                    Description = "unexpected client error",
                                    Content = new Dictionary<string, OpenApiMediaType>
                                    {
                                        ["text/html"] = new()
                                        {
                                            Schema = ErrorModelSchema
                                        }
                                    }
                                },
                                ["5XX"] = new()
                                {
                                    Description = "unexpected server error",
                                    Content = new Dictionary<string, OpenApiMediaType>
                                    {
                                        ["text/html"] = new()
                                        {
                                            Schema = ErrorModelSchema
                                        }
                                    }
                                }
                            }
                        }
                    }
                }
            },
            Components = AdvancedComponents
        };

<<<<<<< HEAD
        public static readonly OpenApiDocument DocumentWithWebhooks = new OpenApiDocument()
        {
            Info = new OpenApiInfo
            {
                Title = "Webhook Example",
                Version = "1.0.0"
            },
            Webhooks = new Dictionary<string, OpenApiPathItem>
            {
                ["newPet"] = new OpenApiPathItem
                {
                    Operations = new Dictionary<OperationType, OpenApiOperation>
                    {
                        [OperationType.Post] = new OpenApiOperation
                        {
                            RequestBody = new OpenApiRequestBody
                            {
                                Description = "Information about a new pet in the system",
                                Content = new Dictionary<string, OpenApiMediaType>
                                {
                                    ["application/json"] = new OpenApiMediaType
                                    {
                                        Schema = new JsonSchemaBuilder()
                                                .Ref("#/components/schemas/Pet")
                                                .Build()
                                    }
                                }
                            },
                            Responses = new OpenApiResponses
                            {
                                ["200"] = new OpenApiResponse
                                {
                                    Description = "Return a 200 status to indicate that the data was received successfully"
                                }
                            }
                        }
                    }
                }
            },
            Components = new OpenApiComponents
            {
                Schemas = new Dictionary<string, JsonSchema>
                {
                    ["Pet"] = new JsonSchemaBuilder()
                                .Required("id", "name")
                                .Properties(
                                    ("id", new JsonSchemaBuilder().Type(SchemaValueType.Integer).Format("int64").Build()),
                                    ("name", new JsonSchemaBuilder().Type(SchemaValueType.String).Build()),
                                    ("tag", new JsonSchemaBuilder().Type(SchemaValueType.String).Build()))
                                .Build()
                }
            }
        };

        public static readonly OpenApiDocument DuplicateExtensions = new OpenApiDocument
=======
        public static OpenApiDocument DuplicateExtensions = new()
>>>>>>> 47ed9333
        {
            Info = new()
            {
                Version = "1.0.0",
                Title = "Swagger Petstore (Simple)",
                Description = "A sample API that uses a petstore as an example to demonstrate features in the swagger-2.0 specification",
            },
            Servers = new List<OpenApiServer>
            {
                new()
                {
                    Url = "http://petstore.swagger.io/api"
                }
            },
            Paths = new()
            {
                ["/add/{operand1}/{operand2}"] = new()
                {
                    Operations = new Dictionary<OperationType, OpenApiOperation>
                    {
                        [OperationType.Get] = new()
                        {
                            OperationId = "addByOperand1AndByOperand2",
                            Parameters = new List<OpenApiParameter>
                            {
                                new()
                                {
                                    Name = "operand1",
                                    In = ParameterLocation.Path,
                                    Description = "The first operand",
                                    Required = true,
<<<<<<< HEAD
                                    Schema = new JsonSchemaBuilder()
                                        .Type(SchemaValueType.Integer)
                                        .Extensions(new Dictionary<string, IOpenApiExtension>
=======
                                    Schema = new()
                                    {
                                        Type = "integer",
                                        Extensions = new Dictionary<string, IOpenApiExtension>
>>>>>>> 47ed9333
                                        {
                                            ["my-extension"] = new OpenApiAny(4)
                                        }),
                                    Extensions = new Dictionary<string, IOpenApiExtension>
                                    {
                                        ["my-extension"] = new OpenApiAny(4),
                                    }
                                },
                                new()
                                {
                                    Name = "operand2",
                                    In = ParameterLocation.Path,
                                    Description = "The second operand",
                                    Required = true,
<<<<<<< HEAD
                                    Schema = new JsonSchemaBuilder()
                                                .Type(SchemaValueType.Integer)
                                                .Extensions(new Dictionary<string, IOpenApiExtension>
                                                {
                                                    ["my-extension"] = new OpenApiAny(4)
                                                }),
=======
                                    Schema = new()
                                    {
                                        Type = "integer",
                                        Extensions = new Dictionary<string, IOpenApiExtension>
                                        {
                                            ["my-extension"] = new Any.OpenApiInteger(4),
                                        }
                                    },
>>>>>>> 47ed9333
                                    Extensions = new Dictionary<string, IOpenApiExtension>
                                    {
                                        ["my-extension"] = new OpenApiAny(4),
                                    }
                                },
                            },
                            Responses = new()
                            {
                                ["200"] = new()
                                {
                                    Description = "pet response",
                                    Content = new Dictionary<string, OpenApiMediaType>
                                    {
                                        ["application/json"] = new()
                                        {
<<<<<<< HEAD
                                            Schema = new JsonSchemaBuilder()
                                                        .Type(SchemaValueType.Array)
                                                        .Items(PetSchema)
                                                        .Build()
=======
                                            Schema = new()
                                            {
                                                Type = "array",
                                                Items = PetSchema
                                            }
>>>>>>> 47ed9333
                                        },
                                    }
                                }
                            }
                        }
                    }
                }
            }
        };

        public OpenApiDocument AdvancedDocumentWithServerVariable = new()
        {
            Info = new()
            {
                Version = "1.0.0",
                Title = "Swagger Petstore (Simple)",
                Description =
                    "A sample API that uses a petstore as an example to demonstrate features in the swagger-2.0 specification",
                TermsOfService = new("http://helloreverb.com/terms/"),
                Contact = new()
                {
                    Name = "Swagger API team",
                    Email = "foo@example.com",
                    Url = new("http://swagger.io")
                },
                License = new()
                {
                    Name = "MIT",
                    Url = new("http://opensource.org/licenses/MIT")
                }
            },
            Servers = new List<OpenApiServer>
            {
                new()
                {
                    Url = "https://{endpoint}/openai",
                    Variables = new Dictionary<string, OpenApiServerVariable>
                    {
                        ["endpoint"] = new()
                        {
                            Default = "your-resource-name.openai.azure.com"
                        }
                    }
                }
            },
            Paths = new()
            {
                ["/pets"] = new()
                {
                    Operations = new Dictionary<OperationType, OpenApiOperation>
                    {
                        [OperationType.Get] = new()
                        {
                            Description = "Returns all pets from the system that the user has access to",
                            OperationId = "findPets",
                            Parameters = new List<OpenApiParameter>
                            {
                                new()
                                {
                                    Name = "tags",
                                    In = ParameterLocation.Query,
                                    Description = "tags to filter by",
                                    Required = false,
                                    Schema = new()
                                    {
                                        Type = "array",
                                        Items = new()
                                        {
                                            Type = "string"
                                        }
                                    }
                                },
                                new()
                                {
                                    Name = "limit",
                                    In = ParameterLocation.Query,
                                    Description = "maximum number of results to return",
                                    Required = false,
                                    Schema = new()
                                    {
                                        Type = "integer",
                                        Format = "int32"
                                    }
                                }
                            },
                            Responses = new()
                            {
                                ["200"] = new()
                                {
                                    Description = "pet response",
                                    Content = new Dictionary<string, OpenApiMediaType>
                                    {
                                        ["application/json"] = new()
                                        {
                                            Schema = new()
                                            {
                                                Type = "array",
                                                Items = PetSchema
                                            }
                                        },
                                        ["application/xml"] = new()
                                        {
                                            Schema = new()
                                            {
                                                Type = "array",
                                                Items = PetSchema
                                            }
                                        }
                                    }
                                },
                                ["4XX"] = new()
                                {
                                    Description = "unexpected client error",
                                    Content = new Dictionary<string, OpenApiMediaType>
                                    {
                                        ["text/html"] = new()
                                        {
                                            Schema = ErrorModelSchema
                                        }
                                    }
                                },
                                ["5XX"] = new()
                                {
                                    Description = "unexpected server error",
                                    Content = new Dictionary<string, OpenApiMediaType>
                                    {
                                        ["text/html"] = new()
                                        {
                                            Schema = ErrorModelSchema
                                        }
                                    }
                                }
                            }
                        },
                        [OperationType.Post] = new()
                        {
                            Description = "Creates a new pet in the store.  Duplicates are allowed",
                            OperationId = "addPet",
                            RequestBody = new()
                            {
                                Description = "Pet to add to the store",
                                Required = true,
                                Content = new Dictionary<string, OpenApiMediaType>
                                {
                                    ["application/json"] = new()
                                    {
                                        Schema = NewPetSchema
                                    }
                                }
                            },
                            Responses = new()
                            {
                                ["200"] = new()
                                {
                                    Description = "pet response",
                                    Content = new Dictionary<string, OpenApiMediaType>
                                    {
                                        ["application/json"] = new()
                                        {
                                            Schema = PetSchema
                                        },
                                    }
                                },
                                ["4XX"] = new()
                                {
                                    Description = "unexpected client error",
                                    Content = new Dictionary<string, OpenApiMediaType>
                                    {
                                        ["text/html"] = new()
                                        {
                                            Schema = ErrorModelSchema
                                        }
                                    }
                                },
                                ["5XX"] = new()
                                {
                                    Description = "unexpected server error",
                                    Content = new Dictionary<string, OpenApiMediaType>
                                    {
                                        ["text/html"] = new()
                                        {
                                            Schema = ErrorModelSchema
                                        }
                                    }
                                }
                            }
                        }
                    }
                },
                ["/pets/{id}"] = new()
                {
                    Operations = new Dictionary<OperationType, OpenApiOperation>
                    {
                        [OperationType.Get] = new()
                        {
                            Description =
                                "Returns a user based on a single ID, if the user does not have access to the pet",
                            OperationId = "findPetById",
                            Parameters = new List<OpenApiParameter>
                            {
                                new()
                                {
                                    Name = "id",
                                    In = ParameterLocation.Path,
                                    Description = "ID of pet to fetch",
                                    Required = true,
                                    Schema = new()
                                    {
                                        Type = "integer",
                                        Format = "int64"
                                    }
                                }
                            },
                            Responses = new()
                            {
                                ["200"] = new()
                                {
                                    Description = "pet response",
                                    Content = new Dictionary<string, OpenApiMediaType>
                                    {
                                        ["application/json"] = new()
                                        {
                                            Schema = PetSchema
                                        },
                                        ["application/xml"] = new()
                                        {
                                            Schema = PetSchema
                                        }
                                    }
                                },
                                ["4XX"] = new()
                                {
                                    Description = "unexpected client error",
                                    Content = new Dictionary<string, OpenApiMediaType>
                                    {
                                        ["text/html"] = new()
                                        {
                                            Schema = ErrorModelSchema
                                        }
                                    }
                                },
                                ["5XX"] = new()
                                {
                                    Description = "unexpected server error",
                                    Content = new Dictionary<string, OpenApiMediaType>
                                    {
                                        ["text/html"] = new()
                                        {
                                            Schema = ErrorModelSchema
                                        }
                                    }
                                }
                            }
                        },
                        [OperationType.Delete] = new()
                        {
                            Description = "deletes a single pet based on the ID supplied",
                            OperationId = "deletePet",
                            Parameters = new List<OpenApiParameter>
                            {
                                new()
                                {
                                    Name = "id",
                                    In = ParameterLocation.Path,
                                    Description = "ID of pet to delete",
                                    Required = true,
                                    Schema = new()
                                    {
                                        Type = "integer",
                                        Format = "int64"
                                    }
                                }
                            },
                            Responses = new()
                            {
                                ["204"] = new()
                                {
                                    Description = "pet deleted"
                                },
                                ["4XX"] = new()
                                {
                                    Description = "unexpected client error",
                                    Content = new Dictionary<string, OpenApiMediaType>
                                    {
                                        ["text/html"] = new()
                                        {
                                            Schema = ErrorModelSchema
                                        }
                                    }
                                },
                                ["5XX"] = new()
                                {
                                    Description = "unexpected server error",
                                    Content = new Dictionary<string, OpenApiMediaType>
                                    {
                                        ["text/html"] = new()
                                        {
                                            Schema = ErrorModelSchema
                                        }
                                    }
                                }
                            }
                        }
                    }
                }
            },
            Components = AdvancedComponents
        };

        [Theory]
        [InlineData(false)]
        [InlineData(true)]
        public async Task SerializeAdvancedDocumentAsV3JsonWorks(bool produceTerseOutput)
        {
            // Arrange
            var outputStringWriter = new StringWriter(CultureInfo.InvariantCulture);
            var writer = new OpenApiJsonWriter(outputStringWriter, new() { Terse = produceTerseOutput });

            // Act
            AdvancedDocument.SerializeAsV3(writer);
            writer.Flush();

            // Assert
            await Verifier.Verify(outputStringWriter).UseParameters(produceTerseOutput);
        }

        [Theory]
        [InlineData(true)]
        [InlineData(false)]
        public async Task SerializeAdvancedDocumentWithReferenceAsV3JsonWorks(bool produceTerseOutput)
        {
            // Arrange
            var outputStringWriter = new StringWriter(CultureInfo.InvariantCulture);
            var writer = new OpenApiJsonWriter(outputStringWriter, new() { Terse = produceTerseOutput });

            // Act
            AdvancedDocumentWithReference.SerializeAsV3(writer);
            writer.Flush();

            // Assert
            await Verifier.Verify(outputStringWriter).UseParameters(produceTerseOutput);
        }

        [Theory]
        [InlineData(true)]
        [InlineData(false)]
        public async Task SerializeAdvancedDocumentWithServerVariableAsV2JsonWorks(bool produceTerseOutput)
        {
            // Arrange
            var outputStringWriter = new StringWriter(CultureInfo.InvariantCulture);
            var writer = new OpenApiJsonWriter(outputStringWriter, new() { Terse = produceTerseOutput });

            // Act
            AdvancedDocumentWithServerVariable.SerializeAsV2(writer);
            writer.Flush();

            // Assert
            await Verifier.Verify(outputStringWriter).UseParameters(produceTerseOutput);
        }

        [Theory]
        [InlineData(true)]
        [InlineData(false)]
        public async Task SerializeAdvancedDocumentAsV2JsonWorks(bool produceTerseOutput)
        {
            // Arrange
            var outputStringWriter = new StringWriter(CultureInfo.InvariantCulture);
            var writer = new OpenApiJsonWriter(outputStringWriter, new() { Terse = produceTerseOutput });

            // Act
            AdvancedDocument.SerializeAsV2(writer);
            writer.Flush();

            // Assert
            await Verifier.Verify(outputStringWriter).UseParameters(produceTerseOutput);
        }

        [Theory]
        [InlineData(true)]
        [InlineData(false)]
        public async Task SerializeDuplicateExtensionsAsV3JsonWorks(bool produceTerseOutput)
        {
            // Arrange
            var outputStringWriter = new StringWriter(CultureInfo.InvariantCulture);
            var writer = new OpenApiJsonWriter(outputStringWriter, new() { Terse = produceTerseOutput });

            // Act
            DuplicateExtensions.SerializeAsV3(writer);
            writer.Flush();

            // Assert
            await Verifier.Verify(outputStringWriter).UseParameters(produceTerseOutput);
        }

        [Theory]
        [InlineData(true)]
        [InlineData(false)]
        public async Task SerializeDuplicateExtensionsAsV2JsonWorks(bool produceTerseOutput)
        {
            // Arrange
            var outputStringWriter = new StringWriter(CultureInfo.InvariantCulture);
            var writer = new OpenApiJsonWriter(outputStringWriter, new() { Terse = produceTerseOutput });

            // Act
            DuplicateExtensions.SerializeAsV2(writer);
            writer.Flush();

            // Assert
            await Verifier.Verify(outputStringWriter).UseParameters(produceTerseOutput);
        }

        [Theory]
        [InlineData(true)]
        [InlineData(false)]
        public async Task SerializeAdvancedDocumentWithReferenceAsV2JsonWorks(bool produceTerseOutput)
        {
            // Arrange
            var outputStringWriter = new StringWriter(CultureInfo.InvariantCulture);
            var writer = new OpenApiJsonWriter(outputStringWriter, new() { Terse = produceTerseOutput });

            // Act
            AdvancedDocumentWithReference.SerializeAsV2(writer);
            writer.Flush();

            // Assert
            await Verifier.Verify(outputStringWriter).UseParameters(produceTerseOutput);
        }

        [Fact]
        public void SerializeSimpleDocumentWithTopLevelReferencingComponentsAsYamlV2Works()
        {
            // Arrange
            var expected =
                """
                swagger: '2.0'
                info:
                  version: 1.0.0
                paths: { }
                definitions:
                  schema1:
                    $ref: '#/definitions/schema2'
                  schema2:
                    type: object
                    properties:
                      property1:
                        type: string
                """;

            // Act
            var actual = SimpleDocumentWithTopLevelReferencingComponents.SerializeAsYaml(OpenApiSpecVersion.OpenApi2_0);

            // Assert
            actual = actual.MakeLineBreaksEnvironmentNeutral();
            expected = expected.MakeLineBreaksEnvironmentNeutral();
            actual.Should().Be(expected);
        }

        [Fact]
        public void SerializeSimpleDocumentWithTopLevelSelfReferencingComponentsAsYamlV3Works()
        {
            // Arrange
            var expected =
                """
                swagger: '2.0'
                info:
                  version: 1.0.0
                paths: { }
                definitions:
                  schema1: { }
                """;

            // Act
            var actual = SimpleDocumentWithTopLevelSelfReferencingComponents.SerializeAsYaml(OpenApiSpecVersion.OpenApi2_0);

            // Assert
            actual = actual.MakeLineBreaksEnvironmentNeutral();
            expected = expected.MakeLineBreaksEnvironmentNeutral();
            actual.Should().Be(expected);
        }

        [Fact]
        public void SerializeSimpleDocumentWithTopLevelSelfReferencingWithOtherPropertiesComponentsAsYamlV3Works()
        {
            // Arrange
            var expected =
                """
                swagger: '2.0'
                info:
                  version: 1.0.0
                paths: { }
                definitions:
                  schema1:
                    type: object
                    properties:
                      property1:
                        type: string
                  schema2:
                    type: object
                    properties:
                      property1:
                        type: string
                """;

            // Act
            var actual = SimpleDocumentWithTopLevelSelfReferencingComponentsWithOtherProperties.SerializeAsYaml(OpenApiSpecVersion.OpenApi2_0);

            // Assert
            actual = actual.MakeLineBreaksEnvironmentNeutral();
            expected = expected.MakeLineBreaksEnvironmentNeutral();
            actual.Should().Be(expected);
        }

        [Fact]
        public void SerializeDocumentWithReferenceButNoComponents()
        {
            // Arrange
            var document = new OpenApiDocument
            {
                Info = new()
                {
                    Title = "Test",
                    Version = "1.0.0"
                },
                Paths = new()
                {
                    ["/"] = new()
                    {
                        Operations = new Dictionary<OperationType, OpenApiOperation>
                        {
                            [OperationType.Get] = new()
                            {
                                Responses = new()
                                {
                                    ["200"] = new()
                                    {
                                        Content = new Dictionary<string, OpenApiMediaType>
                                        {
                                            ["application/json"] = new()
                                            {
<<<<<<< HEAD
                                                Schema = new JsonSchemaBuilder().Ref("test")
                                            }
                                        }
                                    }
                                }
                            }
                        }
                    }
                }
            };

            var reference = document.Paths["/"].Operations[OperationType.Get].Responses["200"].Content["application/json"].Schema.GetRef();           
            
=======
                                                Schema = new()
                                                {
                                                    Reference = new()
                                                    {
                                                        Id = "test",
                                                        Type = ReferenceType.Schema
                                                    }
                                                }
                                            }
                                        }
                                    }
                                }
                            }
                        }
                    }
                }
            };

            var reference = document.Paths["/"].Operations[OperationType.Get].Responses["200"].Content["application/json"].Schema.Reference;

>>>>>>> 47ed9333
            // Act
            var actual = document.Serialize(OpenApiSpecVersion.OpenApi2_0, OpenApiFormat.Json);

            // Assert
            Assert.NotEmpty(actual);
        }

        [Fact]
        public void SerializeRelativePathAsV2JsonWorks()
        {
            // Arrange
            var expected =
                """
                swagger: '2.0'
                info:
                  version: 1.0.0
                basePath: /server1
                paths: { }
                """;
            var doc = new OpenApiDocument
            {
                Info = new() { Version = "1.0.0" },
                Servers = new List<OpenApiServer>
                {
                    new()
                    {
                        Url = "/server1"
                    }
                }
            };

            // Act
            var actual = doc.SerializeAsYaml(OpenApiSpecVersion.OpenApi2_0);

            // Assert
            actual = actual.MakeLineBreaksEnvironmentNeutral();
            expected = expected.MakeLineBreaksEnvironmentNeutral();
            actual.Should().Be(expected);
        }

        [Fact]
        public void SerializeRelativePathWithHostAsV2JsonWorks()
        {
            // Arrange
            var expected =
                """
                swagger: '2.0'
                info:
                  version: 1.0.0
                host: //example.org
                basePath: /server1
                paths: { }
                """;
            var doc = new OpenApiDocument
            {
                Info = new() { Version = "1.0.0" },
                Servers = new List<OpenApiServer>
                {
                    new()
                    {
                        Url = "//example.org/server1"
                    }
                }
            };

            // Act
            var actual = doc.SerializeAsYaml(OpenApiSpecVersion.OpenApi2_0);

            // Assert
            actual = actual.MakeLineBreaksEnvironmentNeutral();
            expected = expected.MakeLineBreaksEnvironmentNeutral();
            actual.Should().Be(expected);
        }

        [Fact]
        public void SerializeRelativeRootPathWithHostAsV2JsonWorks()
        {
            // Arrange
            var expected =
                """
                swagger: '2.0'
                info:
                  version: 1.0.0
                host: //example.org
                paths: { }
                """;
            var doc = new OpenApiDocument
            {
                Info = new() { Version = "1.0.0" },
                Servers = new List<OpenApiServer>
                {
                    new()
                    {
                        Url = "//example.org/"
                    }
                }
            };

            // Act
            var actual = doc.SerializeAsYaml(OpenApiSpecVersion.OpenApi2_0);

            // Assert
            actual = actual.MakeLineBreaksEnvironmentNeutral();
            expected = expected.MakeLineBreaksEnvironmentNeutral();
            actual.Should().Be(expected);
        }

        [Fact]
        public void TestHashCodesForSimilarOpenApiDocuments()
        {
            // Arrange
            var sampleFolderPath = "Models/Samples/";

            var doc1 = ParseInputFile(Path.Combine(sampleFolderPath, "sampleDocument.yaml"));
            var doc2 = ParseInputFile(Path.Combine(sampleFolderPath, "sampleDocument.yaml"));
            var doc3 = ParseInputFile(Path.Combine(sampleFolderPath, "sampleDocumentWithWhiteSpaces.yaml"));

            // Act && Assert
            /*
                Test whether reading in two similar documents yield the same hash code,
                And reading in similar documents(one has a whitespace) yields the same hash code as the result is terse
            */
            Assert.True(doc1.HashCode != null && doc2.HashCode != null && doc1.HashCode.Equals(doc2.HashCode));
            Assert.Equal(doc1.HashCode, doc3.HashCode);
        }

        private static OpenApiDocument ParseInputFile(string filePath)
        {
            // Read in the input yaml file
            using var stream = File.OpenRead(filePath);
            var openApiDoc = new OpenApiStreamReader().Read(stream, out var diagnostic);

            return openApiDoc;
        }

        //[Fact]
        //public void CopyConstructorForAdvancedDocumentWorks()
        //{
        //    // Arrange & Act
        //    var doc = new OpenApiDocument(AdvancedDocument);

        //    var docOpId = doc.Paths["/pets"].Operations[OperationType.Get].OperationId = "findAllMyPets";
        //    var advancedDocOpId = AdvancedDocument.Paths["/pets"].Operations[OperationType.Get].OperationId;
        //    var responseSchemaTypeCopy = doc.Paths["/pets"].Operations[OperationType.Get].Responses["200"].Content["application/json"].Schema.Type = "object";
        //    var advancedDocResponseSchemaType = AdvancedDocument.Paths["/pets"].Operations[OperationType.Get].Responses["200"].Content["application/json"].Schema.Type;

        //    // Assert
        //    Assert.NotNull(doc.Info);
        //    Assert.NotNull(doc.Servers);
        //    Assert.NotNull(doc.Paths);
        //    Assert.Equal(2, doc.Paths.Count);
        //    Assert.NotNull(doc.Components);
        //    Assert.NotEqual(docOpId, advancedDocOpId);
        //    Assert.NotEqual(responseSchemaTypeCopy, advancedDocResponseSchemaType);
        //}

        [Fact]
        public void SerializeV2DocumentWithNonArraySchemaTypeDoesNotWriteOutCollectionFormat()
        {
            // Arrange
            var expected =
                """
                swagger: '2.0'
                info: { }
                paths:
                  /foo:
                    get:
                      parameters:
                        - in: query
                          type: string
                      responses: { }
                """;

            var doc = new OpenApiDocument
            {
<<<<<<< HEAD
                Info = new OpenApiInfo(),
                Paths = new OpenApiPaths
                {
                    ["/foo"] = new OpenApiPathItem
=======
                Info = new(),
                Paths = new()
                {
                    ["/foo"] = new()
>>>>>>> 47ed9333
                    {
                        Operations = new Dictionary<OperationType, OpenApiOperation>
                        {
                            [OperationType.Get] = new()
                            {
                                Parameters = new List<OpenApiParameter>
                                {
                                    new()
                                    {
                                        In = ParameterLocation.Query,
<<<<<<< HEAD
                                        Schema = new JsonSchemaBuilder().Type(SchemaValueType.String).Build()
=======
                                        Schema = new()
                                        {
                                            Type = "string"
                                        }
>>>>>>> 47ed9333
                                    }
                                },
                                Responses = new()
                            }
                        }
                    }
                }
            };

            // Act
            var actual = doc.SerializeAsYaml(OpenApiSpecVersion.OpenApi2_0);

            // Assert
            actual = actual.MakeLineBreaksEnvironmentNeutral();
            expected = expected.MakeLineBreaksEnvironmentNeutral();
            actual.Should().Be(expected);
        }

        [Fact]
        public void SerializeV2DocumentWithStyleAsNullDoesNotWriteOutStyleValue()
        {
            // Arrange
            var expected =
                """
                openapi: 3.0.1
                info:
                  title: magic style
                  version: 1.0.0
                paths:
                  /foo:
                    get:
                      parameters:
                        - name: id
                          in: query
                          schema:
                            type: object
                            additionalProperties:
                              type: integer
                      responses:
                        '200':
                          description: foo
                          content:
                            text/plain:
                              schema:
                                type: string
                """;

            var doc = new OpenApiDocument
            {
                Info = new()
                {
                    Title = "magic style",
                    Version = "1.0.0"
                },
                Paths = new()
                {
                    ["/foo"] = new()
                    {
                        Operations = new Dictionary<OperationType, OpenApiOperation>
                        {
                            [OperationType.Get] = new()
                            {
                                Parameters = new List<OpenApiParameter>
                                {
                                    new()
                                    {
                                        Name = "id",
                                        In = ParameterLocation.Query,
<<<<<<< HEAD
                                        Schema = new JsonSchemaBuilder()
                                                    .Type(SchemaValueType.Object)
                                                    .AdditionalProperties(new JsonSchemaBuilder().Type(SchemaValueType.Integer).Build())
                                                    .AdditionalPropertiesAllowed(true)
                                                    .Build()
=======
                                        Schema = new()
                                        {
                                            Type = "object",
                                            AdditionalProperties = new()
                                            {
                                                Type = "integer"
                                            }
                                        }
>>>>>>> 47ed9333
                                    }
                                },
                                Responses = new()
                                {
                                    ["200"] = new()
                                    {
                                        Description = "foo",
                                        Content = new Dictionary<string, OpenApiMediaType>
                                        {
                                            ["text/plain"] = new()
                                            {
<<<<<<< HEAD
                                                Schema = new JsonSchemaBuilder()
                                                            .Type(SchemaValueType.String)
=======
                                                Schema = new()
                                                {
                                                    Type = "string"
                                                }
>>>>>>> 47ed9333
                                            }
                                        }
                                    }
                                }
                            }
                        }
                    }
                }
            };

            // Act
            var actual = doc.SerializeAsYaml(OpenApiSpecVersion.OpenApi3_0);

            // Assert
            actual = actual.MakeLineBreaksEnvironmentNeutral();
            expected = expected.MakeLineBreaksEnvironmentNeutral();
            actual.Should().Be(expected);
        }
<<<<<<< HEAD

        [Theory]
        [InlineData(true)]
        [InlineData(false)]
        public async void SerializeDocumentWithWebhooksAsV3JsonWorks(bool produceTerseOutput)
        {
            // Arrange
            var outputStringWriter = new StringWriter(CultureInfo.InvariantCulture);
            var writer = new OpenApiJsonWriter(outputStringWriter, new OpenApiJsonWriterSettings { Terse = produceTerseOutput });

            // Act
            DocumentWithWebhooks.SerializeAsV31(writer);
            writer.Flush();
            var actual = outputStringWriter.GetStringBuilder().ToString();

            // Assert
            await Verifier.Verify(actual).UseParameters(produceTerseOutput);
        }

        [Fact]
        public void SerializeDocumentWithWebhooksAsV3YamlWorks()
        {
            // Arrange
            var expected = @"openapi: '3.1.0'
info:
  title: Webhook Example
  version: 1.0.0
paths: { }
components:
  schemas:
    Pet:
      required:
        - id
        - name
      properties:
        id:
          type: integer
          format: int64
        name:
          type: string
        tag:
          type: string
webhooks:
  newPet:
    post:
      requestBody:
        description: Information about a new pet in the system
        content:
          application/json:
            schema:
              $ref: '#/components/schemas/Pet'
      responses:
        '200':
          description: Return a 200 status to indicate that the data was received successfully";

            // Act
            var actual = DocumentWithWebhooks.SerializeAsYaml(OpenApiSpecVersion.OpenApi3_1);

            // Assert
            actual = actual.MakeLineBreaksEnvironmentNeutral();
            expected = expected.MakeLineBreaksEnvironmentNeutral();
            actual.Should().BeEquivalentTo(expected);
        }

        [Fact]
        public void SerializeDocumentWithRootJsonSchemaDialectPropertyWorks()
        {
            // Arrange
            var doc = new OpenApiDocument
            {
                Info = new OpenApiInfo
                {
                    Title = "JsonSchemaDialectTest",
                    Version = "1.0.0"
                },
                JsonSchemaDialect = "http://json-schema.org/draft-07/schema#"
            };

            var expected = @"openapi: '3.1.0'
jsonSchemaDialect: http://json-schema.org/draft-07/schema#
info:
  title: JsonSchemaDialectTest
  version: 1.0.0
paths: { }";

            // Act
            var actual = doc.SerializeAsYaml(OpenApiSpecVersion.OpenApi3_1);

            // Assert
            Assert.Equal(expected.MakeLineBreaksEnvironmentNeutral(), actual.MakeLineBreaksEnvironmentNeutral());
        }
=======
>>>>>>> 47ed9333
    }
}<|MERGE_RESOLUTION|>--- conflicted
+++ resolved
@@ -1,4 +1,4 @@
-﻿// Copyright (c) Microsoft Corporation. All rights reserved.
+// Copyright (c) Microsoft Corporation. All rights reserved.
 // Licensed under the MIT license.
 
 using System.Collections.Generic;
@@ -23,8 +23,7 @@
     [UsesVerify]
     public class OpenApiDocumentTests
     {
-<<<<<<< HEAD
-        public static readonly OpenApiComponents TopLevelReferencingComponents = new OpenApiComponents()
+        public static OpenApiComponents TopLevelReferencingComponents = new()
         {
             Schemas =
             {
@@ -47,70 +46,10 @@
                 ["schema2"] = new JsonSchemaBuilder()
                                 .Type(SchemaValueType.Object)
                                 .Properties(("property1", new JsonSchemaBuilder().Type(SchemaValueType.String).Build()))
-=======
-        public static OpenApiComponents TopLevelReferencingComponents = new()
-        {
-            Schemas =
-            {
-                ["schema1"] = new()
-                {
-                    Reference = new()
-                    {
-                        Type = ReferenceType.Schema,
-                        Id = "schema2"
-                    }
-                },
-                ["schema2"] = new()
-                {
-                    Type = "object",
-                    Properties =
-                    {
-                        ["property1"] = new()
-                        {
-                            Type = "string"
-                        }
-                    }
-                },
             }
+
         };
 
-        public static OpenApiComponents TopLevelSelfReferencingComponentsWithOtherProperties = new()
-        {
-            Schemas =
-            {
-                ["schema1"] = new()
-                {
-                    Type = "object",
-                    Properties =
-                    {
-                        ["property1"] = new()
-                        {
-                            Type = "string"
-                        }
-                    },
-                    Reference = new()
-                    {
-                        Type = ReferenceType.Schema,
-                        Id = "schema1"
-                    }
-                },
-                ["schema2"] = new()
-                {
-                    Type = "object",
-                    Properties =
-                    {
-                        ["property1"] = new()
-                        {
-                            Type = "string"
-                        }
-                    }
-                },
->>>>>>> 47ed9333
-            }
-
-        };
-
-<<<<<<< HEAD
         public static readonly OpenApiComponents TopLevelSelfReferencingComponents = new OpenApiComponents()
         {
             Schemas =
@@ -120,24 +59,6 @@
         };
 
         public static readonly OpenApiDocument SimpleDocumentWithTopLevelReferencingComponents = new OpenApiDocument()
-=======
-        public static OpenApiComponents TopLevelSelfReferencingComponents = new()
-        {
-            Schemas =
-            {
-                ["schema1"] = new()
-                {
-                    Reference = new()
-                    {
-                        Type = ReferenceType.Schema,
-                        Id = "schema1"
-                    }
-                }
-            }
-        };
-
-        public static OpenApiDocument SimpleDocumentWithTopLevelReferencingComponents = new()
->>>>>>> 47ed9333
         {
             Info = new()
             {
@@ -146,11 +67,7 @@
             Components = TopLevelReferencingComponents
         };
 
-<<<<<<< HEAD
         public static readonly OpenApiDocument SimpleDocumentWithTopLevelSelfReferencingComponentsWithOtherProperties = new OpenApiDocument()
-=======
-        public static OpenApiDocument SimpleDocumentWithTopLevelSelfReferencingComponentsWithOtherProperties = new()
->>>>>>> 47ed9333
         {
             Info = new()
             {
@@ -159,11 +76,7 @@
             Components = TopLevelSelfReferencingComponentsWithOtherProperties
         };
 
-<<<<<<< HEAD
         public static readonly OpenApiDocument SimpleDocumentWithTopLevelSelfReferencingComponents = new OpenApiDocument()
-=======
-        public static OpenApiDocument SimpleDocumentWithTopLevelSelfReferencingComponents = new()
->>>>>>> 47ed9333
         {
             Info = new()
             {
@@ -172,15 +85,10 @@
             Components = TopLevelSelfReferencingComponents
         };
 
-<<<<<<< HEAD
         public static readonly OpenApiComponents AdvancedComponentsWithReference = new OpenApiComponents
-=======
-        public static OpenApiComponents AdvancedComponentsWithReference = new()
->>>>>>> 47ed9333
         {
             Schemas = new Dictionary<string, JsonSchema>
             {
-<<<<<<< HEAD
                 ["pet"] = new JsonSchemaBuilder()
                             .Type(SchemaValueType.Object)
                             .Required("id", "name")
@@ -203,93 +111,6 @@
                                     ("code", new JsonSchemaBuilder().Type(SchemaValueType.Integer).Format("int32").Build()),
                                     ("message", new JsonSchemaBuilder().Type(SchemaValueType.String).Build()))
                                 .Ref("#/components/schemas/errorModel").Build()
-=======
-                ["pet"] = new()
-                {
-                    Type = "object",
-                    Required = new HashSet<string>
-                    {
-                        "id",
-                        "name"
-                    },
-                    Properties = new Dictionary<string, OpenApiSchema>
-                    {
-                        ["id"] = new()
-                        {
-                            Type = "integer",
-                            Format = "int64"
-                        },
-                        ["name"] = new()
-                        {
-                            Type = "string"
-                        },
-                        ["tag"] = new()
-                        {
-                            Type = "string"
-                        },
-                    },
-                    Reference = new()
-                    {
-                        Id = "pet",
-                        Type = ReferenceType.Schema
-                    }
-                },
-                ["newPet"] = new()
-                {
-                    Type = "object",
-                    Required = new HashSet<string>
-                    {
-                        "name"
-                    },
-                    Properties = new Dictionary<string, OpenApiSchema>
-                    {
-                        ["id"] = new()
-                        {
-                            Type = "integer",
-                            Format = "int64"
-                        },
-                        ["name"] = new()
-                        {
-                            Type = "string"
-                        },
-                        ["tag"] = new()
-                        {
-                            Type = "string"
-                        },
-                    },
-                    Reference = new()
-                    {
-                        Id = "newPet",
-                        Type = ReferenceType.Schema
-                    }
-                },
-                ["errorModel"] = new()
-                {
-                    Type = "object",
-                    Required = new HashSet<string>
-                    {
-                        "code",
-                        "message"
-                    },
-                    Properties = new Dictionary<string, OpenApiSchema>
-                    {
-                        ["code"] = new()
-                        {
-                            Type = "integer",
-                            Format = "int32"
-                        },
-                        ["message"] = new()
-                        {
-                            Type = "string"
-                        }
-                    },
-                    Reference = new()
-                    {
-                        Id = "errorModel",
-                        Type = ReferenceType.Schema
-                    }
-                },
->>>>>>> 47ed9333
             }
         };
 
@@ -300,11 +121,7 @@
         public static readonly JsonSchema ErrorModelSchemaWithReference =
             AdvancedComponentsWithReference.Schemas["errorModel"];
 
-<<<<<<< HEAD
         public static readonly OpenApiDocument AdvancedDocumentWithReference = new OpenApiDocument
-=======
-        public static OpenApiDocument AdvancedDocumentWithReference = new()
->>>>>>> 47ed9333
         {
             Info = new()
             {
@@ -350,20 +167,9 @@
                                     In = ParameterLocation.Query,
                                     Description = "tags to filter by",
                                     Required = false,
-<<<<<<< HEAD
                                     Schema = new JsonSchemaBuilder()
                                                 .Type(SchemaValueType.Array)
                                                 .Items(new JsonSchemaBuilder().Type(SchemaValueType.String)).Build()
-=======
-                                    Schema = new()
-                                    {
-                                        Type = "array",
-                                        Items = new()
-                                        {
-                                            Type = "string"
-                                        }
-                                    }
->>>>>>> 47ed9333
                                 },
                                 new()
                                 {
@@ -371,17 +177,9 @@
                                     In = ParameterLocation.Query,
                                     Description = "maximum number of results to return",
                                     Required = false,
-<<<<<<< HEAD
                                     Schema = new JsonSchemaBuilder()
                                     .Type(SchemaValueType.Integer)
                                     .Format("int32").Build()
-=======
-                                    Schema = new()
-                                    {
-                                        Type = "integer",
-                                        Format = "int32"
-                                    }
->>>>>>> 47ed9333
                                 }
                             },
                             Responses = new()
@@ -393,31 +191,15 @@
                                     {
                                         ["application/json"] = new()
                                         {
-<<<<<<< HEAD
                                             Schema = new JsonSchemaBuilder()
                                                         .Type(SchemaValueType.Array)
                                                         .Items(PetSchemaWithReference).Build()
-=======
-                                            Schema = new()
-                                            {
-                                                Type = "array",
-                                                Items = PetSchemaWithReference
-                                            }
->>>>>>> 47ed9333
                                         },
                                         ["application/xml"] = new()
                                         {
-<<<<<<< HEAD
                                             Schema = new JsonSchemaBuilder()
                                                         .Type(SchemaValueType.Array)
                                                         .Items(PetSchemaWithReference).Build()
-=======
-                                            Schema = new()
-                                            {
-                                                Type = "array",
-                                                Items = PetSchemaWithReference
-                                            }
->>>>>>> 47ed9333
                                         }
                                     }
                                 },
@@ -517,18 +299,10 @@
                                     In = ParameterLocation.Path,
                                     Description = "ID of pet to fetch",
                                     Required = true,
-<<<<<<< HEAD
                                     Schema = new JsonSchemaBuilder()
                                                 .Type(SchemaValueType.Integer)
                                                 .Format("int64")
                                                 .Build()
-=======
-                                    Schema = new()
-                                    {
-                                        Type = "integer",
-                                        Format = "int64"
-                                    }
->>>>>>> 47ed9333
                                 }
                             },
                             Responses = new()
@@ -584,18 +358,10 @@
                                     In = ParameterLocation.Path,
                                     Description = "ID of pet to delete",
                                     Required = true,
-<<<<<<< HEAD
                                     Schema = new JsonSchemaBuilder()
                                                 .Type(SchemaValueType.Integer)
                                                 .Format("int64")
                                                 .Build()
-=======
-                                    Schema = new()
-                                    {
-                                        Type = "integer",
-                                        Format = "int64"
-                                    }
->>>>>>> 47ed9333
                                 }
                             },
                             Responses = new()
@@ -634,15 +400,10 @@
             Components = AdvancedComponentsWithReference
         };
 
-<<<<<<< HEAD
         public static readonly OpenApiComponents AdvancedComponents = new OpenApiComponents
-=======
-        public static OpenApiComponents AdvancedComponents = new()
->>>>>>> 47ed9333
         {
             Schemas = new Dictionary<string, JsonSchema>
             {
-<<<<<<< HEAD
                 ["pet"] = new JsonSchemaBuilder()
                             .Type(SchemaValueType.Object)
                             .Required("id", "name")
@@ -662,78 +423,6 @@
                                 .Properties(
                                     ("code", new JsonSchemaBuilder().Type(SchemaValueType.Integer).Format("int32").Build()),
                                     ("message", new JsonSchemaBuilder().Type(SchemaValueType.String).Build()))
-=======
-                ["pet"] = new()
-                {
-                    Type = "object",
-                    Required = new HashSet<string>
-                    {
-                        "id",
-                        "name"
-                    },
-                    Properties = new Dictionary<string, OpenApiSchema>
-                    {
-                        ["id"] = new()
-                        {
-                            Type = "integer",
-                            Format = "int64"
-                        },
-                        ["name"] = new()
-                        {
-                            Type = "string"
-                        },
-                        ["tag"] = new()
-                        {
-                            Type = "string"
-                        },
-                    }
-                },
-                ["newPet"] = new()
-                {
-                    Type = "object",
-                    Required = new HashSet<string>
-                    {
-                        "name"
-                    },
-                    Properties = new Dictionary<string, OpenApiSchema>
-                    {
-                        ["id"] = new()
-                        {
-                            Type = "integer",
-                            Format = "int64"
-                        },
-                        ["name"] = new()
-                        {
-                            Type = "string"
-                        },
-                        ["tag"] = new()
-                        {
-                            Type = "string"
-                        },
-                    }
-                },
-                ["errorModel"] = new()
-                {
-                    Type = "object",
-                    Required = new HashSet<string>
-                    {
-                        "code",
-                        "message"
-                    },
-                    Properties = new Dictionary<string, OpenApiSchema>
-                    {
-                        ["code"] = new()
-                        {
-                            Type = "integer",
-                            Format = "int32"
-                        },
-                        ["message"] = new()
-                        {
-                            Type = "string"
-                        }
-                    }
-                },
->>>>>>> 47ed9333
             }
         };
 
@@ -789,23 +478,12 @@
                                     In = ParameterLocation.Query,
                                     Description = "tags to filter by",
                                     Required = false,
-<<<<<<< HEAD
                                     Schema = new JsonSchemaBuilder()
                                                 .Type(SchemaValueType.Array)
                                                 .Items(new JsonSchemaBuilder()
                                                     .Type(SchemaValueType.String)
                                                     .Build())
                                                 .Build()
-=======
-                                    Schema = new()
-                                    {
-                                        Type = "array",
-                                        Items = new()
-                                        {
-                                            Type = "string"
-                                        }
-                                    }
->>>>>>> 47ed9333
                                 },
                                 new()
                                 {
@@ -813,18 +491,10 @@
                                     In = ParameterLocation.Query,
                                     Description = "maximum number of results to return",
                                     Required = false,
-<<<<<<< HEAD
                                     Schema = new JsonSchemaBuilder()
                                                 .Type(SchemaValueType.Integer)
                                                 .Format("int32")
                                                 .Build()
-=======
-                                    Schema = new()
-                                    {
-                                        Type = "integer",
-                                        Format = "int32"
-                                    }
->>>>>>> 47ed9333
                                 }
                             },
                             Responses = new()
@@ -836,33 +506,17 @@
                                     {
                                         ["application/json"] = new()
                                         {
-<<<<<<< HEAD
                                             Schema = new JsonSchemaBuilder()
                                                         .Type(SchemaValueType.Array)
                                                         .Items(PetSchema)
                                                         .Build()
-=======
-                                            Schema = new()
-                                            {
-                                                Type = "array",
-                                                Items = PetSchema
-                                            }
->>>>>>> 47ed9333
                                         },
                                         ["application/xml"] = new()
                                         {
-<<<<<<< HEAD
                                             Schema = new JsonSchemaBuilder()
                                                         .Type(SchemaValueType.Array)
                                                         .Items(PetSchema)
                                                         .Build()
-=======
-                                            Schema = new()
-                                            {
-                                                Type = "array",
-                                                Items = PetSchema
-                                            }
->>>>>>> 47ed9333
                                         }
                                     }
                                 },
@@ -962,18 +616,10 @@
                                     In = ParameterLocation.Path,
                                     Description = "ID of pet to fetch",
                                     Required = true,
-<<<<<<< HEAD
                                     Schema = new JsonSchemaBuilder()
                                                 .Type(SchemaValueType.Integer)
                                                 .Format("int64")
                                                 .Build()
-=======
-                                    Schema = new()
-                                    {
-                                        Type = "integer",
-                                        Format = "int64"
-                                    }
->>>>>>> 47ed9333
                                 }
                             },
                             Responses = new()
@@ -1029,18 +675,10 @@
                                     In = ParameterLocation.Path,
                                     Description = "ID of pet to delete",
                                     Required = true,
-<<<<<<< HEAD
                                     Schema = new JsonSchemaBuilder()
                                                 .Type(SchemaValueType.Integer)
                                                 .Format("int64")
                                                 .Build()
-=======
-                                    Schema = new()
-                                    {
-                                        Type = "integer",
-                                        Format = "int64"
-                                    }
->>>>>>> 47ed9333
                                 }
                             },
                             Responses = new()
@@ -1079,10 +717,9 @@
             Components = AdvancedComponents
         };
 
-<<<<<<< HEAD
         public static readonly OpenApiDocument DocumentWithWebhooks = new OpenApiDocument()
         {
-            Info = new OpenApiInfo
+            Info = new()
             {
                 Title = "Webhook Example",
                 Version = "1.0.0"
@@ -1135,11 +772,8 @@
         };
 
         public static readonly OpenApiDocument DuplicateExtensions = new OpenApiDocument
-=======
-        public static OpenApiDocument DuplicateExtensions = new()
->>>>>>> 47ed9333
-        {
-            Info = new()
+        {
+            Info = new OpenApiInfo
             {
                 Version = "1.0.0",
                 Title = "Swagger Petstore (Simple)",
@@ -1169,16 +803,9 @@
                                     In = ParameterLocation.Path,
                                     Description = "The first operand",
                                     Required = true,
-<<<<<<< HEAD
                                     Schema = new JsonSchemaBuilder()
                                         .Type(SchemaValueType.Integer)
                                         .Extensions(new Dictionary<string, IOpenApiExtension>
-=======
-                                    Schema = new()
-                                    {
-                                        Type = "integer",
-                                        Extensions = new Dictionary<string, IOpenApiExtension>
->>>>>>> 47ed9333
                                         {
                                             ["my-extension"] = new OpenApiAny(4)
                                         }),
@@ -1193,23 +820,12 @@
                                     In = ParameterLocation.Path,
                                     Description = "The second operand",
                                     Required = true,
-<<<<<<< HEAD
                                     Schema = new JsonSchemaBuilder()
                                                 .Type(SchemaValueType.Integer)
                                                 .Extensions(new Dictionary<string, IOpenApiExtension>
                                                 {
                                                     ["my-extension"] = new OpenApiAny(4)
                                                 }),
-=======
-                                    Schema = new()
-                                    {
-                                        Type = "integer",
-                                        Extensions = new Dictionary<string, IOpenApiExtension>
-                                        {
-                                            ["my-extension"] = new Any.OpenApiInteger(4),
-                                        }
-                                    },
->>>>>>> 47ed9333
                                     Extensions = new Dictionary<string, IOpenApiExtension>
                                     {
                                         ["my-extension"] = new OpenApiAny(4),
@@ -1225,18 +841,10 @@
                                     {
                                         ["application/json"] = new()
                                         {
-<<<<<<< HEAD
                                             Schema = new JsonSchemaBuilder()
                                                         .Type(SchemaValueType.Array)
                                                         .Items(PetSchema)
                                                         .Build()
-=======
-                                            Schema = new()
-                                            {
-                                                Type = "array",
-                                                Items = PetSchema
-                                            }
->>>>>>> 47ed9333
                                         },
                                     }
                                 }
@@ -1776,7 +1384,6 @@
                                         {
                                             ["application/json"] = new()
                                             {
-<<<<<<< HEAD
                                                 Schema = new JsonSchemaBuilder().Ref("test")
                                             }
                                         }
@@ -1790,28 +1397,6 @@
 
             var reference = document.Paths["/"].Operations[OperationType.Get].Responses["200"].Content["application/json"].Schema.GetRef();           
             
-=======
-                                                Schema = new()
-                                                {
-                                                    Reference = new()
-                                                    {
-                                                        Id = "test",
-                                                        Type = ReferenceType.Schema
-                                                    }
-                                                }
-                                            }
-                                        }
-                                    }
-                                }
-                            }
-                        }
-                    }
-                }
-            };
-
-            var reference = document.Paths["/"].Operations[OperationType.Get].Responses["200"].Content["application/json"].Schema.Reference;
-
->>>>>>> 47ed9333
             // Act
             var actual = document.Serialize(OpenApiSpecVersion.OpenApi2_0, OpenApiFormat.Json);
 
@@ -1987,17 +1572,10 @@
 
             var doc = new OpenApiDocument
             {
-<<<<<<< HEAD
                 Info = new OpenApiInfo(),
                 Paths = new OpenApiPaths
                 {
                     ["/foo"] = new OpenApiPathItem
-=======
-                Info = new(),
-                Paths = new()
-                {
-                    ["/foo"] = new()
->>>>>>> 47ed9333
                     {
                         Operations = new Dictionary<OperationType, OpenApiOperation>
                         {
@@ -2008,14 +1586,7 @@
                                     new()
                                     {
                                         In = ParameterLocation.Query,
-<<<<<<< HEAD
                                         Schema = new JsonSchemaBuilder().Type(SchemaValueType.String).Build()
-=======
-                                        Schema = new()
-                                        {
-                                            Type = "string"
-                                        }
->>>>>>> 47ed9333
                                     }
                                 },
                                 Responses = new()
@@ -2084,22 +1655,11 @@
                                     {
                                         Name = "id",
                                         In = ParameterLocation.Query,
-<<<<<<< HEAD
                                         Schema = new JsonSchemaBuilder()
                                                     .Type(SchemaValueType.Object)
                                                     .AdditionalProperties(new JsonSchemaBuilder().Type(SchemaValueType.Integer).Build())
                                                     .AdditionalPropertiesAllowed(true)
                                                     .Build()
-=======
-                                        Schema = new()
-                                        {
-                                            Type = "object",
-                                            AdditionalProperties = new()
-                                            {
-                                                Type = "integer"
-                                            }
-                                        }
->>>>>>> 47ed9333
                                     }
                                 },
                                 Responses = new()
@@ -2111,15 +1671,8 @@
                                         {
                                             ["text/plain"] = new()
                                             {
-<<<<<<< HEAD
                                                 Schema = new JsonSchemaBuilder()
                                                             .Type(SchemaValueType.String)
-=======
-                                                Schema = new()
-                                                {
-                                                    Type = "string"
-                                                }
->>>>>>> 47ed9333
                                             }
                                         }
                                     }
@@ -2138,7 +1691,6 @@
             expected = expected.MakeLineBreaksEnvironmentNeutral();
             actual.Should().Be(expected);
         }
-<<<<<<< HEAD
 
         [Theory]
         [InlineData(true)]
@@ -2230,7 +1782,5 @@
             // Assert
             Assert.Equal(expected.MakeLineBreaksEnvironmentNeutral(), actual.MakeLineBreaksEnvironmentNeutral());
         }
-=======
->>>>>>> 47ed9333
     }
 }