﻿// Copyright (c) Microsoft Corporation. All rights reserved.
// Licensed under the MIT license.

using System.Globalization;
using System.IO;
using System.Threading.Tasks;
using Json.Schema;
using Microsoft.OpenApi.Expressions;
using Microsoft.OpenApi.Models;
using Microsoft.OpenApi.Writers;
using VerifyXunit;
using Xunit;

namespace Microsoft.OpenApi.Tests.Models
{
    [Collection("DefaultSettings")]
    [UsesVerify]
    public class OpenApiCallbackTests
    {
        public static OpenApiCallback AdvancedCallback = new()
        {
            PathItems =
            {
                [RuntimeExpression.Build("$request.body#/url")]
                = new()
                {
                    Operations =
                    {
                        [OperationType.Post] =
                        new()
                        {
                            RequestBody = new()
                            {
                                Content =
                                {
                                    ["application/json"] = new()
                                    {
<<<<<<< HEAD
                                        Schema = new JsonSchemaBuilder().Type(SchemaValueType.Object).Build()
=======
                                        Schema = new()
                                        {
                                            Type = "object"
                                        }
>>>>>>> 47ed9333
                                    }
                                }
                            },
                            Responses = new()
                            {
                                ["200"] = new()
                                {
                                    Description = "Success"
                                }
                            }
                        }
                    }
                }
            }
        };

        public static OpenApiCallback ReferencedCallback = new()
        {
            Reference = new()
            {
                Type = ReferenceType.Callback,
                Id = "simpleHook",
            },
            PathItems =
            {
                [RuntimeExpression.Build("$request.body#/url")]
                = new()
                {
                    Operations =
                    {
                        [OperationType.Post] =
                        new()
                        {
                            RequestBody = new()
                            {
                                Content =
                                {
                                    ["application/json"] = new()
                                    {
<<<<<<< HEAD
                                        Schema = new JsonSchemaBuilder().Type(SchemaValueType.Object).Build()
=======
                                        Schema = new()
                                        {
                                            Type = "object"
                                        }
>>>>>>> 47ed9333
                                    }
                                }
                            },
                            Responses = new()
                            {
                                ["200"] = new()
                                {
                                    Description = "Success"
                                }
                            }
                        }
                    }
                }
            }
        };

        [Theory]
        [InlineData(true)]
        [InlineData(false)]
        public async Task SerializeAdvancedCallbackAsV3JsonWorks(bool produceTerseOutput)
        {
            // Arrange
            var outputStringWriter = new StringWriter(CultureInfo.InvariantCulture);
            var writer = new OpenApiJsonWriter(outputStringWriter, new() { Terse = produceTerseOutput });

            // Act
            AdvancedCallback.SerializeAsV3(writer);
            writer.Flush();

            // Assert
            await Verifier.Verify(outputStringWriter).UseParameters(produceTerseOutput);
        }

        [Theory]
        [InlineData(true)]
        [InlineData(false)]
        public async Task SerializeReferencedCallbackAsV3JsonWorks(bool produceTerseOutput)
        {
            // Arrange
            var outputStringWriter = new StringWriter(CultureInfo.InvariantCulture);
            var writer = new OpenApiJsonWriter(outputStringWriter, new() { Terse = produceTerseOutput });

            // Act
            ReferencedCallback.SerializeAsV3(writer);
            writer.Flush();

            // Assert
            await Verifier.Verify(outputStringWriter).UseParameters(produceTerseOutput);
        }

        [Theory]
        [InlineData(true)]
        [InlineData(false)]
        public async Task SerializeReferencedCallbackAsV3JsonWithoutReferenceWorks(bool produceTerseOutput)
        {
            // Arrange
            var outputStringWriter = new StringWriter(CultureInfo.InvariantCulture);
            var writer = new OpenApiJsonWriter(outputStringWriter, new() { Terse = produceTerseOutput });

            // Act
            ReferencedCallback.SerializeAsV3WithoutReference(writer);
            writer.Flush();

            // Assert
            await Verifier.Verify(outputStringWriter).UseParameters(produceTerseOutput);
        }
    }
}<|MERGE_RESOLUTION|>--- conflicted
+++ resolved
@@ -1,4 +1,4 @@
-﻿// Copyright (c) Microsoft Corporation. All rights reserved.
+// Copyright (c) Microsoft Corporation. All rights reserved.
 // Licensed under the MIT license.
 
 using System.Globalization;
@@ -35,14 +35,7 @@
                                 {
                                     ["application/json"] = new()
                                     {
-<<<<<<< HEAD
                                         Schema = new JsonSchemaBuilder().Type(SchemaValueType.Object).Build()
-=======
-                                        Schema = new()
-                                        {
-                                            Type = "object"
-                                        }
->>>>>>> 47ed9333
                                     }
                                 }
                             },
@@ -82,14 +75,7 @@
                                 {
                                     ["application/json"] = new()
                                     {
-<<<<<<< HEAD
                                         Schema = new JsonSchemaBuilder().Type(SchemaValueType.Object).Build()
-=======
-                                        Schema = new()
-                                        {
-                                            Type = "object"
-                                        }
->>>>>>> 47ed9333
                                     }
                                 }
                             },
