--- conflicted
+++ resolved
@@ -1,4 +1,4 @@
-﻿// Copyright (c) Microsoft Corporation. All rights reserved.
+// Copyright (c) Microsoft Corporation. All rights reserved.
 // Licensed under the MIT license.
 
 using System.Collections.Generic;
@@ -47,7 +47,6 @@
             Deprecated = false,
             Style = ParameterStyle.Simple,
             Explode = true,
-<<<<<<< HEAD
             Schema = new JsonSchemaBuilder()
                         .Title("title2")
                         .Description("description2")
@@ -55,18 +54,6 @@
                             new JsonSchemaBuilder().Type(SchemaValueType.String).Build())
                         .Build(),
 
-=======
-            Schema = new()
-            {
-                Title = "title2",
-                Description = "description2",
-                OneOf = new List<OpenApiSchema>
-                {
-                    new() { Type = "number", Format = "double" },
-                    new() { Type = "string" }
-                }
-            },
->>>>>>> 47ed9333
             Examples = new Dictionary<string, OpenApiExample>
             {
                 ["test"] = new()
@@ -84,7 +71,6 @@
             Description = "description1",
             Style = ParameterStyle.Form,
             Explode = false,
-<<<<<<< HEAD
             Schema = new JsonSchemaBuilder()
             .Type(SchemaValueType.Array)
             .Items(
@@ -97,20 +83,6 @@
                 .Build())
             .Build()
 
-=======
-            Schema = new()
-            {
-                Type = "array",
-                Items = new()
-                {
-                    Enum = new List<IOpenApiAny>
-                    {
-                        new OpenApiString("value1"),
-                        new OpenApiString("value2")
-                    }
-                }
-            }
->>>>>>> 47ed9333
         };
 
         public static OpenApiParameter ParameterWithFormStyleAndExplodeTrue = new()
@@ -120,7 +92,6 @@
             Description = "description1",
             Style = ParameterStyle.Form,
             Explode = true,
-<<<<<<< HEAD
             Schema = new JsonSchemaBuilder()
             .Type(SchemaValueType.Array)
             .Items(
@@ -146,23 +117,9 @@
                 .Type(SchemaValueType.Integer).Build())
             .AdditionalPropertiesAllowed(true)
             .Build()
-=======
-            Schema = new()
-            {
-                Type = "array",
-                Items = new()
-                {
-                    Enum = new List<IOpenApiAny>
-                    {
-                        new OpenApiString("value1"),
-                        new OpenApiString("value2")
-                    }
-                }
-            }
->>>>>>> 47ed9333
-        };
-
-        public static OpenApiParameter AdvancedHeaderParameterWithSchemaReference = new()
+        };
+
+        public static OpenApiParameter AdvancedHeaderParameterWithSchemaReference = new OpenApiParameter
         {
             Name = "name1",
             In = ParameterLocation.Header,
@@ -172,19 +129,7 @@
 
             Style = ParameterStyle.Simple,
             Explode = true,
-<<<<<<< HEAD
             Schema = new JsonSchemaBuilder().Ref("schemaObject1").Build(),
-=======
-            Schema = new()
-            {
-                Reference = new()
-                {
-                    Type = ReferenceType.Schema,
-                    Id = "schemaObject1"
-                },
-                UnresolvedReference = true
-            },
->>>>>>> 47ed9333
             Examples = new Dictionary<string, OpenApiExample>
             {
                 ["test"] = new()
@@ -205,14 +150,7 @@
 
             Style = ParameterStyle.Simple,
             Explode = true,
-<<<<<<< HEAD
             Schema = new JsonSchemaBuilder().Type(SchemaValueType.Object),
-=======
-            Schema = new()
-            {
-                Type = "object"
-            },
->>>>>>> 47ed9333
             Examples = new Dictionary<string, OpenApiExample>
             {
                 ["test"] = new()
@@ -442,26 +380,6 @@
         [Theory]
         [InlineData(true)]
         [InlineData(false)]
-<<<<<<< HEAD
-=======
-        public async Task SerializeParameterWithSchemaReferenceAsV2JsonWorksAsync(bool produceTerseOutput)
-        {
-            // Arrange
-            var outputStringWriter = new StringWriter(CultureInfo.InvariantCulture);
-            var writer = new OpenApiJsonWriter(outputStringWriter, new() { Terse = produceTerseOutput });
-
-            // Act
-            AdvancedHeaderParameterWithSchemaReference.SerializeAsV2(writer);
-            writer.Flush();
-
-            // Assert
-            await Verifier.Verify(outputStringWriter).UseParameters(produceTerseOutput);
-        }
-
-        [Theory]
-        [InlineData(true)]
-        [InlineData(false)]
->>>>>>> 47ed9333
         public async Task SerializeParameterWithSchemaTypeObjectAsV2JsonWorksAsync(bool produceTerseOutput)
         {
             // Arrange
