--- conflicted
+++ resolved
@@ -1,4 +1,4 @@
-﻿// Copyright (c) Microsoft Corporation. All rights reserved.
+// Copyright (c) Microsoft Corporation. All rights reserved.
 // Licensed under the MIT license. 
 
 using System.Globalization;
@@ -133,22 +133,12 @@
 
         public OpenApiCallbackReferenceTests()
         {
-<<<<<<< HEAD
             var reader = new OpenApiStringReader();
             OpenApiDocument openApiDoc = reader.Read(OpenApi, out _);
             OpenApiDocument openApiDoc_2 = reader.Read(OpenApi_2, out _);
             openApiDoc.Workspace.AddDocument(openApiDoc_2);
             _externalCallbackReference = new("callbackEvent", openApiDoc, "https://myserver.com/beta");
             _localCallbackReference = new("callbackEvent", openApiDoc_2);
-=======
-            OpenApiReaderRegistry.RegisterReader(OpenApiConstants.Yaml, new OpenApiYamlReader());
-            OpenApiDocument openApiDoc = OpenApiDocument.Parse(OpenApi, "yaml").OpenApiDocument;
-            OpenApiDocument openApiDoc_2 = OpenApiDocument.Parse(OpenApi_2, "yaml").OpenApiDocument;
-            openApiDoc_2.Workspace = new();
-            openApiDoc_2.Workspace.AddDocument("http://localhost/callbackreference", openApiDoc);
-            _localCallbackReference = new("callbackEvent", openApiDoc);
-            _externalCallbackReference = new("callbackEvent", openApiDoc_2, "http://localhost/callbackreference");
->>>>>>> 624814d6
         }
 
         [Fact]
