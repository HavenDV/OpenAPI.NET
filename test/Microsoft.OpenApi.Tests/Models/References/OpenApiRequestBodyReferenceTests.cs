--- conflicted
+++ resolved
@@ -1,4 +1,4 @@
-﻿// Copyright (c) Microsoft Corporation. All rights reserved.
+// Copyright (c) Microsoft Corporation. All rights reserved.
 // Licensed under the MIT license. 
 
 using System.Globalization;
@@ -107,7 +107,6 @@
             };
         }
 
-<<<<<<< HEAD
         [Fact]
         public void RequestBodyReferenceResolutionWorks()
         {
@@ -126,8 +125,6 @@
             Assert.Equal("User creation request body", _openApiDoc_2.Components.RequestBodies.First().Value.Description);
         }
 
-=======
->>>>>>> c1b1616e
         [Theory]
         [InlineData(true)]
         [InlineData(false)]
