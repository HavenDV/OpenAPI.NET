--- conflicted
+++ resolved
@@ -1,4 +1,4 @@
-﻿// Copyright (c) Microsoft Corporation. All rights reserved.
+// Copyright (c) Microsoft Corporation. All rights reserved.
 // Licensed under the MIT license. 
 
 using System.Globalization;
@@ -112,18 +112,10 @@
 
         public OpenApiExampleReferenceTests()
         {
-<<<<<<< HEAD
             var reader = new OpenApiStringReader();
             _openApiDoc = reader.Read(OpenApi, out _);
             _openApiDoc_2 = reader.Read(OpenApi_2, out _);
             _openApiDoc.Workspace.AddDocument(_openApiDoc_2);
-=======
-            OpenApiReaderRegistry.RegisterReader(OpenApiConstants.Yaml, new OpenApiYamlReader());
-            _openApiDoc = OpenApiDocument.Parse(OpenApi, "yaml").OpenApiDocument;
-            _openApiDoc_2 = OpenApiDocument.Parse(OpenApi_2, "yaml").OpenApiDocument;
-            _openApiDoc_2.Workspace = new();
-            _openApiDoc_2.Workspace.AddDocument("http://localhost/examplereference", _openApiDoc);
->>>>>>> 624814d6
 
             _localExampleReference = new OpenApiExampleReference("UserExample", _openApiDoc_2)
             {
