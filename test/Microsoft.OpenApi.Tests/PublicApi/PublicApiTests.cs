﻿// Copyright (c) Microsoft Corporation. All rights reserved.
// Licensed under the MIT license.

using System.IO;
using PublicApiGenerator;
using Xunit;
using Xunit.Abstractions;

namespace Microsoft.OpenApi.Tests.PublicApi
{
    [Collection("DefaultSettings")]
    public class PublicApiTests
    {
        private readonly ITestOutputHelper _output;

        public PublicApiTests(ITestOutputHelper output)
        {
            _output = output;
        }

        [Fact]
        public void ReviewPublicApiChanges()
        {
            // This test is a safety check when you modify the public api surface.
            // If it fails, it means you changed something public. This is not always a problem!
            // It takes a human to read the change, determine if it is breaking and update the PublicApi.approved.txt with the new approved API surface

            // Arrange
<<<<<<< HEAD
            var publicApi = typeof(OpenApiSpecVersion).Assembly.GeneratePublicApi(new ApiGeneratorOptions() { AllowNamespacePrefixes = new[] { "Microsoft.OpenApi" } });
=======
            var publicApi = typeof(OpenApiSpecVersion).Assembly.GeneratePublicApi(new() { AllowNamespacePrefixes = new[] { "Microsoft.OpenApi" } } );
>>>>>>> 47ed9333

            // Act
            var approvedFilePath = Path.Combine("PublicApi", "PublicApi.approved.txt");

            if (!File.Exists(approvedFilePath))
                using (var _ = File.CreateText(approvedFilePath)) { }

            var approvedApi = File.ReadAllText(approvedFilePath);

            if (!approvedApi.Equals(publicApi))
            {
                _output.WriteLine("This test is a safety check when you modify the public api surface.");
                _output.WriteLine("It has failed. This means you changed something public. This is not always a problem!");
                _output.WriteLine("It takes a human to read the change, determine if it is breaking and update the PublicApi.approved.txt with the new approved API surface.");
                _output.WriteLine("The new API surface can be found in PublicApi.current.txt");
                _output.WriteLine(string.Empty);
                _output.WriteLine("The new public api is:");
                _output.WriteLine(publicApi);

                File.WriteAllText(Path.Combine("PublicApi", "PublicApi.current.txt"), publicApi);
            }

            // Assert
            Assert.Equal(approvedApi, publicApi);
        }
    }
}<|MERGE_RESOLUTION|>--- conflicted
+++ resolved
@@ -1,4 +1,4 @@
-﻿// Copyright (c) Microsoft Corporation. All rights reserved.
+// Copyright (c) Microsoft Corporation. All rights reserved.
 // Licensed under the MIT license.
 
 using System.IO;
@@ -26,11 +26,7 @@
             // It takes a human to read the change, determine if it is breaking and update the PublicApi.approved.txt with the new approved API surface
 
             // Arrange
-<<<<<<< HEAD
-            var publicApi = typeof(OpenApiSpecVersion).Assembly.GeneratePublicApi(new ApiGeneratorOptions() { AllowNamespacePrefixes = new[] { "Microsoft.OpenApi" } });
-=======
             var publicApi = typeof(OpenApiSpecVersion).Assembly.GeneratePublicApi(new() { AllowNamespacePrefixes = new[] { "Microsoft.OpenApi" } } );
->>>>>>> 47ed9333
 
             // Act
             var approvedFilePath = Path.Combine("PublicApi", "PublicApi.approved.txt");
