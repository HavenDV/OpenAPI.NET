--- conflicted
+++ resolved
@@ -508,11 +508,7 @@
         public System.Collections.Generic.IList<Microsoft.OpenApi.Models.OpenApiServer> Servers { get; set; }
         public System.Collections.Generic.IList<Microsoft.OpenApi.Models.OpenApiTag> Tags { get; set; }
         public Microsoft.OpenApi.Services.OpenApiWorkspace Workspace { get; set; }
-<<<<<<< HEAD
-        public Microsoft.OpenApi.Interfaces.IOpenApiReferenceable ResolveReference(Microsoft.OpenApi.Models.OpenApiReference reference, bool useExternal) { }
-=======
         public Microsoft.OpenApi.Interfaces.IOpenApiReferenceable ResolveReference(Microsoft.OpenApi.Models.OpenApiReference reference) { }
->>>>>>> a16ef23e
         public System.Collections.Generic.IEnumerable<Microsoft.OpenApi.Models.OpenApiError> ResolveReferences() { }
         public void SerializeAsV2(Microsoft.OpenApi.Writers.IOpenApiWriter writer) { }
         public void SerializeAsV3(Microsoft.OpenApi.Writers.IOpenApiWriter writer) { }
