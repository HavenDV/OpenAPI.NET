--- conflicted
+++ resolved
@@ -15,18 +15,9 @@
     <PackageReference Include="Moq" Version="4.20.69" />
     <PackageReference Include="Newtonsoft.Json" Version="13.0.3" />
     <PackageReference Include="SharpYaml" Version="2.1.0" />
-<<<<<<< HEAD
-    <PackageReference Include="Verify.Xunit" Version="19.14.1" />
-    <PackageReference Include="xunit" Version="2.4.2" />
-    <PackageReference Include="xunit.runner.visualstudio" Version="2.4.5">
-      <PrivateAssets>all</PrivateAssets>
-      <IncludeAssets>runtime; build; native; contentfiles; analyzers; buildtransitive</IncludeAssets>
-    </PackageReference>
-=======
     <PackageReference Include="Verify.Xunit" Version="22.5.0" />
     <PackageReference Include="xunit" Version="2.6.2" />
     <PackageReference Include="xunit.runner.visualstudio" Version="2.5.4" PrivateAssets="all" />
->>>>>>> 47ed9333
     <PackageReference Include="Microsoft.CSharp" Version="4.7.0" />
     <PackageReference Include="PublicApiGenerator" Version="11.0.0" />
   </ItemGroup>
