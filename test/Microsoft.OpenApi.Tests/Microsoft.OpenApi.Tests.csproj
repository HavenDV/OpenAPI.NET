--- conflicted
+++ resolved
@@ -28,11 +28,7 @@
     <PackageReference Include="Moq" Version="4.18.4" />
     <PackageReference Include="Newtonsoft.Json" Version="13.0.3" />
     <PackageReference Include="SharpYaml" Version="2.1.0" />
-<<<<<<< HEAD
     <PackageReference Include="Verify.Xunit" Version="19.14.1" />
-=======
-    <PackageReference Include="Verify.Xunit" Version="19.13.0" />
->>>>>>> df5fc1e5
     <PackageReference Include="xunit" Version="2.4.2" />
     <PackageReference Include="xunit.runner.visualstudio" Version="2.4.5">
       <PrivateAssets>all</PrivateAssets>
