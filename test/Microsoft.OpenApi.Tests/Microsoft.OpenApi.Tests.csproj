﻿<Project Sdk="Microsoft.NET.Sdk">
  <PropertyGroup>
    <TargetFrameworks>net462;net50</TargetFrameworks>
    <GeneratePackageOnBuild>false</GeneratePackageOnBuild>
    <Authors></Authors>
    <Company>Microsoft</Company>
    <Product>Microsoft.OpenApi.Tests</Product>
    <PackageId>Microsoft.OpenApi.Tests</PackageId>
    <Description>Tests for Microsoft.OpenApi</Description>
    <AssemblyName>Microsoft.OpenApi.Tests</AssemblyName>
    <RootNamespace>Microsoft.OpenApi.Tests</RootNamespace>
    <SignAssembly>true</SignAssembly>
    <OutputType>Library</OutputType>
    <AssemblyOriginatorKeyFile>..\..\src\Microsoft.OpenApi.snk</AssemblyOriginatorKeyFile>
  </PropertyGroup>

  <ItemGroup>
<<<<<<< HEAD
    <PackageReference Include="Microsoft.NET.Test.Sdk" Version="16.9.4" />
    <PackageReference Include="FluentAssertions" Version="6.2.0" />
=======
    <PackageReference Include="Microsoft.NET.Test.Sdk" Version="17.0.0" />
    <PackageReference Include="FluentAssertions" Version="5.10.3" />
>>>>>>> 89439eeb
    <PackageReference Include="Newtonsoft.Json" Version="13.0.1" />
    <PackageReference Include="SharpYaml" Version="1.8.0" />
    <PackageReference Include="xunit" Version="2.4.1" />
    <PackageReference Include="xunit.runner.visualstudio" Version="2.4.3">
      <PrivateAssets>all</PrivateAssets>
      <IncludeAssets>runtime; build; native; contentfiles; analyzers; buildtransitive</IncludeAssets>
    </PackageReference>
    <PackageReference Include="Microsoft.CSharp" Version="4.7.0" />
    <PackageReference Include="PublicApiGenerator" Version="10.2.0" />
  </ItemGroup>

  <ItemGroup>
    <ProjectReference Include="..\..\src\Microsoft.OpenApi\Microsoft.OpenApi.csproj" />
  </ItemGroup>

  <ItemGroup>
    <None Update="PublicApi\PublicApi.approved.txt" CopyToOutputDirectory="Always" />
  </ItemGroup>
</Project><|MERGE_RESOLUTION|>--- conflicted
+++ resolved
@@ -15,13 +15,8 @@
   </PropertyGroup>
 
   <ItemGroup>
-<<<<<<< HEAD
-    <PackageReference Include="Microsoft.NET.Test.Sdk" Version="16.9.4" />
     <PackageReference Include="FluentAssertions" Version="6.2.0" />
-=======
     <PackageReference Include="Microsoft.NET.Test.Sdk" Version="17.0.0" />
-    <PackageReference Include="FluentAssertions" Version="5.10.3" />
->>>>>>> 89439eeb
     <PackageReference Include="Newtonsoft.Json" Version="13.0.1" />
     <PackageReference Include="SharpYaml" Version="1.8.0" />
     <PackageReference Include="xunit" Version="2.4.1" />
