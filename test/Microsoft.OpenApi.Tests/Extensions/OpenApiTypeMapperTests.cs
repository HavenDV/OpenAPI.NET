--- conflicted
+++ resolved
@@ -1,4 +1,4 @@
-﻿// Copyright (c) Microsoft Corporation. All rights reserved.
+// Copyright (c) Microsoft Corporation. All rights reserved.
 // Licensed under the MIT license.
 
 using System;
@@ -22,7 +22,6 @@
 
         public static IEnumerable<object[]> JsonSchemaDataTypes => new List<object[]>
         {
-<<<<<<< HEAD
             new object[] { new JsonSchemaBuilder().Type(SchemaValueType.Integer).Format("int32").Build(), typeof(int) },
             new object[] { new JsonSchemaBuilder().Type(SchemaValueType.Number).Format("double").Build(), typeof(double) },
             new object[] { new JsonSchemaBuilder().AnyOf(
@@ -30,15 +29,6 @@
                 new JsonSchemaBuilder().Type(SchemaValueType.Integer).Build())
                 .Format("float").Build(), typeof(float?) },
             new object[] { new JsonSchemaBuilder().Type(SchemaValueType.String).Format("date-time").Build(), typeof(DateTimeOffset) }
-=======
-            new object[] { new OpenApiSchema { Type = "integer", Format = "int32"}, typeof(int) },
-            new object[] { new OpenApiSchema { Type = "integer", Format = null, Nullable = false}, typeof(int) },
-            new object[] { new OpenApiSchema { Type = "integer", Format = null, Nullable = true}, typeof(int?) },
-            new object[] { new OpenApiSchema { Type = "string" }, typeof(string) },
-            new object[] { new OpenApiSchema { Type = "number", Format = "double" }, typeof(double) },
-            new object[] { new OpenApiSchema { Type = "number", Format = "float", Nullable = true }, typeof(float?) },
-            new object[] { new OpenApiSchema { Type = "string", Format = "date-time" }, typeof(DateTimeOffset) }
->>>>>>> 1eae0461
         };
 
         [Theory]
