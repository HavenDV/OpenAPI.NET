--- conflicted
+++ resolved
@@ -7,20 +7,12 @@
     </PropertyGroup>
     <ItemGroup>
       <EmbeddedResource Include="**\*.yaml" Exclude="**\bin\**;**\obj\**">
-<<<<<<< HEAD
-        <CopyToOutputDirectory>Always</CopyToOutputDirectory>
-      </EmbeddedResource>
-      <EmbeddedResource Include="**\*.json" Exclude="**\bin\**;**\obj\**">
-        <CopyToOutputDirectory>Always</CopyToOutputDirectory>
-=======
         <CopyToOutputDirectory>PreserveNewest</CopyToOutputDirectory>
       </EmbeddedResource>
       <EmbeddedResource Include="**\*.json" Exclude="**\bin\**;**\obj\**">
         <CopyToOutputDirectory>PreserveNewest</CopyToOutputDirectory>
->>>>>>> efa812a1
       </EmbeddedResource>
     </ItemGroup>
-
     <ItemGroup>
         <PackageReference Include="JsonSchema.Net" Version="6.1.2" />
         <PackageReference Include="JsonSchema.Net.OpenApi" Version="3.0.0.2" />
