--- conflicted
+++ resolved
@@ -6,19 +6,11 @@
         <AssemblyOriginatorKeyFile>..\..\src\Microsoft.OpenApi.snk</AssemblyOriginatorKeyFile>
     </PropertyGroup>
     <ItemGroup>
-<<<<<<< HEAD
         <EmbeddedResource Include="**\*.yaml" Exclude="**\bin\**;**\obj\**">
         <CopyToOutputDirectory>Always</CopyToOutputDirectory>
       </EmbeddedResource>
         <EmbeddedResource Include="**\*.json" Exclude="**\bin\**;**\obj\**">
             <CopyToOutputDirectory>Always</CopyToOutputDirectory>
-=======
-      <EmbeddedResource Include="**\*.yaml" Exclude="**\bin\**;**\obj\**">
-        <CopyToOutputDirectory>PreserveNewest</CopyToOutputDirectory>
-      </EmbeddedResource>
-      <EmbeddedResource Include="**\*.json" Exclude="**\bin\**;**\obj\**">
-        <CopyToOutputDirectory>PreserveNewest</CopyToOutputDirectory>
->>>>>>> efa812a1
       </EmbeddedResource>
     </ItemGroup>
 
