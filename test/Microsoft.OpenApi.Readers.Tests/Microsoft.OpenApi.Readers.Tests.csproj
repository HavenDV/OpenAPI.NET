﻿<Project Sdk="Microsoft.NET.Sdk">
    <PropertyGroup>
        <TargetFrameworks>net7.0</TargetFrameworks>
        <GeneratePackageOnBuild>false</GeneratePackageOnBuild>
        <Authors></Authors>
        <Company>Microsoft</Company>
        <Product>Microsoft.OpenApi.Readers.Tests</Product>
        <PackageId>Microsoft.OpenApi.Readers.Tests</PackageId>
        <Description>Tests for Microsoft.OpenApi.Readers</Description>
        <AssemblyName>Microsoft.OpenApi.Readers.Tests</AssemblyName>
        <RootNamespace>Microsoft.OpenApi.Readers.Tests</RootNamespace>
        <SignAssembly>true</SignAssembly>
        <AssemblyOriginatorKeyFile>..\..\src\Microsoft.OpenApi.snk</AssemblyOriginatorKeyFile>
    </PropertyGroup>
    <ItemGroup>
      <None Remove="V2Tests\Samples\ComponentRootReference.json" />
      <None Remove="V2Tests\Samples\OpenApiPathItem\pathItemWithBodyPathParameter.yaml" />
      <None Remove="V2Tests\Samples\OpenApiPathItem\pathItemWithFormDataPathParameter.yaml" />
      <None Remove="V3Tests\Samples\OpenApiWorkspace\TodoComponents.yaml" />
      <None Remove="V3Tests\Samples\OpenApiWorkspace\TodoMain.yaml" />
    </ItemGroup>
    <ItemGroup>
      <EmbeddedResource Include="OpenApiReaderTests\Samples\unsupported.v1.yaml">
        <CopyToOutputDirectory>Never</CopyToOutputDirectory>
      </EmbeddedResource>
      <EmbeddedResource Include="ReferenceService\Samples\multipleReferences.v2.yaml">
        <CopyToOutputDirectory>Never</CopyToOutputDirectory>
      </EmbeddedResource>
      <EmbeddedResource Include="V2Tests\Samples\basic.v2.yaml">
        <CopyToOutputDirectory>Never</CopyToOutputDirectory>
      </EmbeddedResource>
      <EmbeddedResource Include="V2Tests\Samples\basic.v3.yaml">
        <CopyToOutputDirectory>Never</CopyToOutputDirectory>
      </EmbeddedResource>
      <EmbeddedResource Include="V2Tests\Samples\ComponentRootReference.json">
        <CopyToOutputDirectory>PreserveNewest</CopyToOutputDirectory>
      </EmbeddedResource>
      <EmbeddedResource Include="V2Tests\Samples\minimal.v2.yaml">
        <CopyToOutputDirectory>Never</CopyToOutputDirectory>
      </EmbeddedResource>
      <EmbeddedResource Include="V2Tests\Samples\minimal.v3.yaml">
        <CopyToOutputDirectory>Never</CopyToOutputDirectory>
      </EmbeddedResource>
      <EmbeddedResource Include="V2Tests\Samples\OpenApiOperation\basicOperation.yaml">
        <CopyToOutputDirectory>Never</CopyToOutputDirectory>
      </EmbeddedResource>
        <EmbeddedResource Include="V2Tests\Samples\OpenApiOperation\operationWithBody.yaml">
            <CopyToOutputDirectory>Never</CopyToOutputDirectory>
        </EmbeddedResource>
        <EmbeddedResource Include="V2Tests\Samples\OpenApiOperation\operationWithFormData.yaml">
            <CopyToOutputDirectory>Never</CopyToOutputDirectory>
        </EmbeddedResource>
        <EmbeddedResource Include="V2Tests\Samples\OpenApiOperation\operationWithResponseExamples.yaml" />
      <EmbeddedResource Include="V2Tests\Samples\OpenApiParameter\bodyParameter.yaml">
        <CopyToOutputDirectory>Never</CopyToOutputDirectory>
      </EmbeddedResource>
      <EmbeddedResource Include="V2Tests\Samples\OpenApiParameter\formDataParameter.yaml">
        <CopyToOutputDirectory>Never</CopyToOutputDirectory>
      </EmbeddedResource>
      <EmbeddedResource Include="V2Tests\Samples\OpenApiParameter\headerParameterWithIncorrectDataType.yaml">
        <CopyToOutputDirectory>Never</CopyToOutputDirectory>
      </EmbeddedResource>
      <EmbeddedResource Include="V2Tests\Samples\OpenApiParameter\parameterWithDefault.yaml">
        <CopyToOutputDirectory>Never</CopyToOutputDirectory>
      </EmbeddedResource>
      <EmbeddedResource Include="V2Tests\Samples\OpenApiParameter\parameterWithEnum.yaml">
        <CopyToOutputDirectory>Never</CopyToOutputDirectory>
      </EmbeddedResource>
      <EmbeddedResource Include="V2Tests\Samples\OpenApiParameter\parameterWithNoSchema.yaml">
        <CopyToOutputDirectory>Never</CopyToOutputDirectory>
      </EmbeddedResource>
      <EmbeddedResource Include="V2Tests\Samples\OpenApiParameter\parameterWithNoLocation.yaml">
        <CopyToOutputDirectory>Never</CopyToOutputDirectory>
      </EmbeddedResource>
      <EmbeddedResource Include="V2Tests\Samples\OpenApiParameter\parameterWithUnknownLocation.yaml">
        <CopyToOutputDirectory>Never</CopyToOutputDirectory>
      </EmbeddedResource>
      <EmbeddedResource Include="V2Tests\Samples\OpenApiParameter\parameterWithNullLocation.yaml">
        <CopyToOutputDirectory>Never</CopyToOutputDirectory>
      </EmbeddedResource>
      <EmbeddedResource Include="V2Tests\Samples\OpenApiParameter\headerParameter.yaml">
        <CopyToOutputDirectory>Never</CopyToOutputDirectory>
      </EmbeddedResource>
      <EmbeddedResource Include="V2Tests\Samples\OpenApiParameter\pathParameter.yaml">
        <CopyToOutputDirectory>Never</CopyToOutputDirectory>
      </EmbeddedResource>
      <EmbeddedResource Include="V2Tests\Samples\OpenApiParameter\queryParameter.yaml">
        <CopyToOutputDirectory>Never</CopyToOutputDirectory>
      </EmbeddedResource>
      <EmbeddedResource Include="V2Tests\Samples\OpenApiPathItem\pathItemWithFormDataPathParameter.yaml">
        <CopyToOutputDirectory>Never</CopyToOutputDirectory>
      </EmbeddedResource>
      <EmbeddedResource Include="V2Tests\Samples\OpenApiPathItem\pathItemWithBodyPathParameter.yaml">
        <CopyToOutputDirectory>Never</CopyToOutputDirectory>
      </EmbeddedResource>
      <EmbeddedResource Include="V2Tests\Samples\OpenApiPathItem\basicPathItemWithFormData.yaml">
        <CopyToOutputDirectory>Never</CopyToOutputDirectory>
      </EmbeddedResource>
      <EmbeddedResource Include="V2Tests\Samples\OpenApiHeader\headerWithDefault.yaml" />
      <EmbeddedResource Include="V2Tests\Samples\OpenApiHeader\headerWithEnum.yaml" />
      <EmbeddedResource Include="V2Tests\Samples\OpenApiSchema\schemaWithDefault.yaml" />
      <EmbeddedResource Include="V2Tests\Samples\OpenApiSchema\schemaWithEnum.yaml" />
      <EmbeddedResource Include="V2Tests\Samples\OpenApiSchema\schemaWithExample.yaml" />
      <EmbeddedResource Include="V2Tests\Samples\OpenApiSecurityScheme\apiKeySecurityScheme.yaml">
        <CopyToOutputDirectory>Never</CopyToOutputDirectory>
      </EmbeddedResource>
      <EmbeddedResource Include="V2Tests\Samples\OpenApiSecurityScheme\oauth2AccessCodeSecurityScheme.yaml">
        <CopyToOutputDirectory>Never</CopyToOutputDirectory>
      </EmbeddedResource>
      <EmbeddedResource Include="V2Tests\Samples\OpenApiSecurityScheme\oauth2ApplicationSecurityScheme.yaml">
        <CopyToOutputDirectory>Never</CopyToOutputDirectory>
      </EmbeddedResource>
      <EmbeddedResource Include="V2Tests\Samples\OpenApiSecurityScheme\oauth2PasswordSecurityScheme.yaml">
        <CopyToOutputDirectory>Never</CopyToOutputDirectory>
      </EmbeddedResource>
      <EmbeddedResource Include="V2Tests\Samples\multipleProduces.json">
        <CopyToOutputDirectory>PreserveNewest</CopyToOutputDirectory>
      </EmbeddedResource>
      <EmbeddedResource Include="V2Tests\Samples\twoResponses.json">
        <CopyToOutputDirectory>PreserveNewest</CopyToOutputDirectory>
      </EmbeddedResource>
      <EmbeddedResource Include="V3Tests\Samples\OpenApiCallback\multipleCallbacksWithReference.yaml">
        <CopyToOutputDirectory>PreserveNewest</CopyToOutputDirectory>
      </EmbeddedResource>
      <EmbeddedResource Include="V3Tests\Samples\OpenApiCallback\basicCallback.yaml">
        <CopyToOutputDirectory>Never</CopyToOutputDirectory>
      </EmbeddedResource>
      <EmbeddedResource Include="V3Tests\Samples\OpenApiDocument\documentWithReusablePaths.yaml">
        <CopyToOutputDirectory>Never</CopyToOutputDirectory>
      </EmbeddedResource>
      <EmbeddedResource Include="V3Tests\Samples\OpenApiDocument\documentWithSummaryAndDescriptionInReference.yaml">
        <CopyToOutputDirectory>Never</CopyToOutputDirectory>
      </EmbeddedResource>
      <EmbeddedResource Include="V3Tests\Samples\OpenApiDiscriminator\basicDiscriminator.yaml">
        <CopyToOutputDirectory>Never</CopyToOutputDirectory>
      </EmbeddedResource>
      <EmbeddedResource Include="V3Tests\Samples\OpenApiDocument\basicDocumentWithMultipleServers.yaml">
        <CopyToOutputDirectory>Never</CopyToOutputDirectory>
      </EmbeddedResource>
      <EmbeddedResource Include="V3Tests\Samples\OpenApiDocument\brokenMinimalDocument.yaml">
        <CopyToOutputDirectory>Never</CopyToOutputDirectory>
      </EmbeddedResource>
      <EmbeddedResource Include="V3Tests\Samples\OpenApiDocument\minimalDocument.yaml">
        <CopyToOutputDirectory>Never</CopyToOutputDirectory>
      </EmbeddedResource>
<<<<<<< HEAD
      <EmbeddedResource Include="V3Tests\Samples\OpenApiDocument\documentWithWebhooks.yaml">
=======
      <EmbeddedResource Include="V3Tests\Samples\OpenApiDocument\docWithSecuritySchemeReference.yaml">
>>>>>>> cec201b5
        <CopyToOutputDirectory>Never</CopyToOutputDirectory>
      </EmbeddedResource>
      <EmbeddedResource Include="V3Tests\Samples\OpenApiDocument\apiWithFullHeaderComponent.yaml">
        <CopyToOutputDirectory>Never</CopyToOutputDirectory>
      </EmbeddedResource>
      <EmbeddedResource Include="V3Tests\Samples\OpenApiDocument\petStore.yaml">
        <CopyToOutputDirectory>Never</CopyToOutputDirectory>
      </EmbeddedResource>
      <EmbeddedResource Include="V3Tests\Samples\OpenApiDocument\petStoreExpanded.yaml">
        <CopyToOutputDirectory>Never</CopyToOutputDirectory>
      </EmbeddedResource>
      <EmbeddedResource Include="V3Tests\Samples\OpenApiDocument\petStoreWithTagAndSecurity.yaml">
        <CopyToOutputDirectory>Never</CopyToOutputDirectory>
      </EmbeddedResource>
      <EmbeddedResource Include="V3Tests\Samples\OpenApiDocument\documentWithExternalRefs.yaml">
        <CopyToOutputDirectory>Never</CopyToOutputDirectory>
      </EmbeddedResource>
      <EmbeddedResource Include="V3Tests\Samples\OpenApiDocument\securedApi.yaml" />
      <EmbeddedResource Include="V3Tests\Samples\OpenApiEncoding\advancedEncoding.yaml">
        <CopyToOutputDirectory>Never</CopyToOutputDirectory>
      </EmbeddedResource>
      <EmbeddedResource Include="V3Tests\Samples\OpenApiEncoding\basicEncoding.yaml">
        <CopyToOutputDirectory>Never</CopyToOutputDirectory>
      </EmbeddedResource>
      <EmbeddedResource Include="V3Tests\Samples\OpenApiExample\advancedExample.yaml">
        <CopyToOutputDirectory>Never</CopyToOutputDirectory>
      </EmbeddedResource>
      <EmbeddedResource Include="V3Tests\Samples\OpenApiExample\explicitString.yaml" />
      <EmbeddedResource Include="V3Tests\Samples\OpenApiResponse\responseWithHeaderReference.yaml" />
      <EmbeddedResource Include="V3Tests\Samples\OpenApiInfo\basicInfo.yaml">
        <CopyToOutputDirectory>Never</CopyToOutputDirectory>
      </EmbeddedResource>
      <EmbeddedResource Include="V3Tests\Samples\OpenApiLicense\licenseWithSpdxIdentifier.yaml">
        <CopyToOutputDirectory>Never</CopyToOutputDirectory>
      </EmbeddedResource>
      <EmbeddedResource Include="V3Tests\Samples\OpenApiInfo\minimalInfo.yaml">
        <CopyToOutputDirectory>Never</CopyToOutputDirectory>
      </EmbeddedResource>
      <EmbeddedResource Include="V3Tests\Samples\OpenApiOperation\operationWithParameterWithNoLocation.json">
       <CopyToOutputDirectory>Never</CopyToOutputDirectory>
      </EmbeddedResource>
      <EmbeddedResource Include="V3Tests\Samples\OpenApiOperation\securedOperation.yaml">
       <CopyToOutputDirectory>Never</CopyToOutputDirectory>
      </EmbeddedResource>
      <EmbeddedResource Include="V3Tests\Samples\OpenApiMediaType\mediaTypeWithExample.yaml">
        <CopyToOutputDirectory>Never</CopyToOutputDirectory>
      </EmbeddedResource>
      <EmbeddedResource Include="V3Tests\Samples\OpenApiMediaType\mediaTypeWithExamples.yaml">
        <CopyToOutputDirectory>Never</CopyToOutputDirectory>
      </EmbeddedResource>
      <EmbeddedResource Include="V3Tests\Samples\OpenApiParameter\headerParameter.yaml">
        <CopyToOutputDirectory>Never</CopyToOutputDirectory>
      </EmbeddedResource>
      <EmbeddedResource Include="V3Tests\Samples\OpenApiParameter\parameterWithExamples.yaml">
        <CopyToOutputDirectory>Never</CopyToOutputDirectory>
      </EmbeddedResource>
      <EmbeddedResource Include="V3Tests\Samples\OpenApiParameter\parameterWithNoLocation.yaml">
        <CopyToOutputDirectory>Never</CopyToOutputDirectory>
      </EmbeddedResource>
      <EmbeddedResource Include="V3Tests\Samples\OpenApiParameter\parameterWithExample.yaml">
        <CopyToOutputDirectory>Never</CopyToOutputDirectory>
      </EmbeddedResource>
      <EmbeddedResource Include="V3Tests\Samples\OpenApiParameter\parameterWithUnknownLocation.yaml">
        <CopyToOutputDirectory>Never</CopyToOutputDirectory>
      </EmbeddedResource>
      <EmbeddedResource Include="V3Tests\Samples\OpenApiParameter\parameterWithNullLocation.yaml">
        <CopyToOutputDirectory>Never</CopyToOutputDirectory>
      </EmbeddedResource>
      <EmbeddedResource Include="V3Tests\Samples\OpenApiParameter\pathParameter.yaml">
        <CopyToOutputDirectory>Never</CopyToOutputDirectory>
      </EmbeddedResource>
      <EmbeddedResource Include="V3Tests\Samples\OpenApiParameter\queryParameterWithObjectTypeAndContent.yaml">
        <CopyToOutputDirectory>Never</CopyToOutputDirectory>
      </EmbeddedResource>
      <EmbeddedResource Include="V3Tests\Samples\OpenApiParameter\queryParameterWithObjectType.yaml">
        <CopyToOutputDirectory>Never</CopyToOutputDirectory>
      </EmbeddedResource>
      <EmbeddedResource Include="V3Tests\Samples\OpenApiParameter\queryParameter.yaml">
        <CopyToOutputDirectory>Never</CopyToOutputDirectory>
      </EmbeddedResource>
      <EmbeddedResource Include="V3Tests\Samples\OpenApiSchema\advancedSchemaWithReference.yaml">
        <CopyToOutputDirectory>Never</CopyToOutputDirectory>
      </EmbeddedResource>
      <EmbeddedResource Include="V3Tests\Samples\OpenApiSchema\basicSchemaWithExample.yaml">
        <CopyToOutputDirectory>Never</CopyToOutputDirectory>
      </EmbeddedResource>
      <EmbeddedResource Include="V3Tests\Samples\OpenApiSchema\dictionarySchema.yaml">
        <CopyToOutputDirectory>Never</CopyToOutputDirectory>
      </EmbeddedResource>
      <EmbeddedResource Include="V3Tests\Samples\OpenApiSchema\primitiveSchema.yaml">
        <CopyToOutputDirectory>Never</CopyToOutputDirectory>
      </EmbeddedResource>
      <EmbeddedResource Include="V3Tests\Samples\OpenApiSchema\selfReferencingSchema.yaml">
              <CopyToOutputDirectory>Never</CopyToOutputDirectory>
      </EmbeddedResource>
      <EmbeddedResource Include="V3Tests\Samples\OpenApiSchema\simpleSchema.yaml">
        <CopyToOutputDirectory>Never</CopyToOutputDirectory>
      </EmbeddedResource>
      <EmbeddedResource Include="V3Tests\Samples\OpenApiSecurityScheme\apiKeySecurityScheme.yaml">
        <CopyToOutputDirectory>Never</CopyToOutputDirectory>
      </EmbeddedResource>
      <EmbeddedResource Include="V3Tests\Samples\OpenApiSecurityScheme\bearerSecurityScheme.yaml">
        <CopyToOutputDirectory>Never</CopyToOutputDirectory>
      </EmbeddedResource>
      <EmbeddedResource Include="V3Tests\Samples\OpenApiSecurityScheme\httpSecurityScheme.yaml">
        <CopyToOutputDirectory>Never</CopyToOutputDirectory>
      </EmbeddedResource>
      <EmbeddedResource Include="V3Tests\Samples\OpenApiSecurityScheme\oauth2SecurityScheme.yaml">
        <CopyToOutputDirectory>Never</CopyToOutputDirectory>
      </EmbeddedResource>
      <EmbeddedResource Include="V3Tests\Samples\OpenApiSecurityScheme\openIdConnectSecurityScheme.yaml">
        <CopyToOutputDirectory>Never</CopyToOutputDirectory>
      </EmbeddedResource>
      <EmbeddedResource Include="V3Tests\Samples\OpenApiWorkspace\TodoComponents.yaml" />
      <EmbeddedResource Include="V3Tests\Samples\OpenApiWorkspace\TodoMain.yaml" />
      <EmbeddedResource Include="V3Tests\Samples\OpenApiXml\basicXml.yaml">
        <CopyToOutputDirectory>Never</CopyToOutputDirectory>
      </EmbeddedResource>
    </ItemGroup>

    <ItemGroup>
        <PackageReference Include="coverlet.collector" Version="3.2.0">
          <IncludeAssets>runtime; build; native; contentfiles; analyzers; buildtransitive</IncludeAssets>
          <PrivateAssets>all</PrivateAssets>
        </PackageReference>
        <PackageReference Include="coverlet.msbuild" Version="3.2.0">
          <IncludeAssets>runtime; build; native; contentfiles; analyzers; buildtransitive</IncludeAssets>
          <PrivateAssets>all</PrivateAssets>
        </PackageReference>
        <PackageReference Include="Microsoft.NET.Test.Sdk" Version="17.5.0" />
        <PackageReference Include="FluentAssertions" Version="6.11.0">
        </PackageReference>
        <PackageReference Include="Newtonsoft.Json" Version="13.0.3">
        </PackageReference>
        <PackageReference Include="SharpYaml" Version="2.1.0">
        </PackageReference>
        <PackageReference Include="xunit" Version="2.4.2">
        </PackageReference>
        <PackageReference Include="xunit.runner.visualstudio" Version="2.4.5">
          <PrivateAssets>all</PrivateAssets>
          <IncludeAssets>runtime; build; native; contentfiles; analyzers; buildtransitive</IncludeAssets>
        </PackageReference>
    </ItemGroup>

    <ItemGroup>
        <ProjectReference Include="..\..\src\Microsoft.OpenApi\Microsoft.OpenApi.csproj" />
        <ProjectReference Include="..\..\src\Microsoft.OpenApi.Readers\Microsoft.OpenApi.Readers.csproj" />
    </ItemGroup>
  
    <ItemGroup>
        <None Update="V2Tests\Samples\definitions.v3.yaml">
            <CopyToOutputDirectory>PreserveNewest</CopyToOutputDirectory>
        </None>
        <None Update="V2Tests\Samples\host.v2.yaml">
            <CopyToOutputDirectory>PreserveNewest</CopyToOutputDirectory>
        </None>
        <None Update="V2Tests\Samples\host.v3.yaml">
            <CopyToOutputDirectory>PreserveNewest</CopyToOutputDirectory>
        </None>
        <None Update="V2Tests\Samples\definitions.v2.yaml">
            <CopyToOutputDirectory>PreserveNewest</CopyToOutputDirectory>
        </None>
        <None Update="V2Tests\Samples\parameterRef.v2.yaml">
            <CopyToOutputDirectory>PreserveNewest</CopyToOutputDirectory>
        </None>
        <None Update="V2Tests\Samples\petStore.v2.yaml">
            <CopyToOutputDirectory>PreserveNewest</CopyToOutputDirectory>
        </None>
        <None Update="V2Tests\Samples\simplest.v3.yaml">
            <CopyToOutputDirectory>PreserveNewest</CopyToOutputDirectory>
        </None>
        <EmbeddedResource Include="V2Tests\Samples\OpenApiSecurityScheme\basicSecurityScheme.yaml">
            <CopyToOutputDirectory>Never</CopyToOutputDirectory>
        </EmbeddedResource>
        <EmbeddedResource Include="V2Tests\Samples\OpenApiSecurityScheme\oauth2ImplicitSecurityScheme.yaml">
            <CopyToOutputDirectory>Never</CopyToOutputDirectory>
        </EmbeddedResource>
        <EmbeddedResource Include="V3Tests\Samples\OpenApiCallback\callbackWithReference.yaml">
            <CopyToOutputDirectory>PreserveNewest</CopyToOutputDirectory>
        </EmbeddedResource>
        <EmbeddedResource Include="V3Tests\Samples\OpenApiInfo\advancedInfo.yaml">
            <CopyToOutputDirectory>Never</CopyToOutputDirectory>
        </EmbeddedResource>
        <EmbeddedResource Include="V3Tests\Samples\OpenApiSchema\basicSchemaWithReference.yaml">
            <CopyToOutputDirectory>Never</CopyToOutputDirectory>
        </EmbeddedResource>
        <None Update="V3Tests\Samples\CompleteHeader.yaml">
            <CopyToOutputDirectory>PreserveNewest</CopyToOutputDirectory>
        </None>
        <None Update="V3Tests\Samples\OpenApiInfo\minimalInfo.json">
            <CopyToOutputDirectory>PreserveNewest</CopyToOutputDirectory>
        </None>
        <None Update="V3Tests\Samples\OpenApiInfo\minimalInfoObject.json">
            <CopyToOutputDirectory>PreserveNewest</CopyToOutputDirectory>
        </None>
    </ItemGroup>

</Project><|MERGE_RESOLUTION|>--- conflicted
+++ resolved
@@ -1,4 +1,4 @@
-﻿<Project Sdk="Microsoft.NET.Sdk">
+<Project Sdk="Microsoft.NET.Sdk">
     <PropertyGroup>
         <TargetFrameworks>net7.0</TargetFrameworks>
         <GeneratePackageOnBuild>false</GeneratePackageOnBuild>
@@ -143,11 +143,10 @@
       <EmbeddedResource Include="V3Tests\Samples\OpenApiDocument\minimalDocument.yaml">
         <CopyToOutputDirectory>Never</CopyToOutputDirectory>
       </EmbeddedResource>
-<<<<<<< HEAD
+      <EmbeddedResource Include="V3Tests\Samples\OpenApiDocument\docWithSecuritySchemeReference.yaml">
+        <CopyToOutputDirectory>Never</CopyToOutputDirectory>
+      </EmbeddedResource>
       <EmbeddedResource Include="V3Tests\Samples\OpenApiDocument\documentWithWebhooks.yaml">
-=======
-      <EmbeddedResource Include="V3Tests\Samples\OpenApiDocument\docWithSecuritySchemeReference.yaml">
->>>>>>> cec201b5
         <CopyToOutputDirectory>Never</CopyToOutputDirectory>
       </EmbeddedResource>
       <EmbeddedResource Include="V3Tests\Samples\OpenApiDocument\apiWithFullHeaderComponent.yaml">
