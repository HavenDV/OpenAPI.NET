--- conflicted
+++ resolved
@@ -11,26 +11,14 @@
         [Fact]
         public void NoServer()
         {
-<<<<<<< HEAD
-            var input =
-                """
-                swagger: 2.0
-                info:
-                  title: test
-                  version: 1.0.0
-                paths: {}
-                """;
-            var reader = new OpenApiStringReader(new OpenApiReaderSettings()
-=======
-            var input = @"
-swagger: 2.0
-info: 
-  title: test
-  version: 1.0.0
-paths: {}
-";
-            var reader = new OpenApiStringReader(new OpenApiReaderSettings
->>>>>>> 170ee509
+            var input = @"
+swagger: 2.0
+info: 
+  title: test
+  version: 1.0.0
+paths: {}
+";
+            var reader = new OpenApiStringReader(new OpenApiReaderSettings
             {
             });
 
@@ -42,30 +30,16 @@
         [Fact]
         public void JustSchemeNoDefault()
         {
-<<<<<<< HEAD
-            var input =
-                """
-                swagger: 2.0
-                info:
-                  title: test
-                  version: 1.0.0
-                schemes:
-                  - http
-                paths: {}
-                """;
-            var reader = new OpenApiStringReader(new OpenApiReaderSettings()
-=======
-            var input = @"
-swagger: 2.0
-info: 
-  title: test
-  version: 1.0.0
-schemes:
-  - http
-paths: {}
-";
-            var reader = new OpenApiStringReader(new OpenApiReaderSettings
->>>>>>> 170ee509
+            var input = @"
+swagger: 2.0
+info: 
+  title: test
+  version: 1.0.0
+schemes:
+  - http
+paths: {}
+";
+            var reader = new OpenApiStringReader(new OpenApiReaderSettings
             {
             });
 
@@ -77,19 +51,6 @@
         [Fact]
         public void JustHostNoDefault()
         {
-<<<<<<< HEAD
-            var input =
-                """
-                swagger: 2.0
-                info:
-                  title: test
-                  version: 1.0.0
-                host: www.foo.com
-                paths: {}
-
-                """;
-            var reader = new OpenApiStringReader(new OpenApiReaderSettings()
-=======
             var input = @"
 swagger: 2.0
 info: 
@@ -99,7 +60,6 @@
 paths: {}
 ";
             var reader = new OpenApiStringReader(new OpenApiReaderSettings
->>>>>>> 170ee509
             {
             });
 
@@ -113,20 +73,6 @@
         [Fact]
         public void NoBasePath()
         {
-<<<<<<< HEAD
-            var input =
-                """
-                swagger: 2.0
-                info:
-                  title: test
-                  version: 1.0.0
-                host: www.foo.com
-                schemes:
-                  - http
-                paths: {}
-                """;
-            var reader = new OpenApiStringReader(new OpenApiReaderSettings()
-=======
             var input = @"
 swagger: 2.0
 info: 
@@ -138,7 +84,6 @@
 paths: {}
 ";
             var reader = new OpenApiStringReader(new OpenApiReaderSettings
->>>>>>> 170ee509
             {
                 BaseUrl = new Uri("https://www.foo.com/spec.yaml")
             });
@@ -153,18 +98,6 @@
         [Fact]
         public void JustBasePathNoDefault()
         {
-<<<<<<< HEAD
-            var input =
-                """
-                swagger: 2.0
-                info:
-                  title: test
-                  version: 1.0.0
-                basePath: /baz
-                paths: {}
-                """;
-            var reader = new OpenApiStringReader(new OpenApiReaderSettings()
-=======
             var input = @"
 swagger: 2.0
 info: 
@@ -174,7 +107,6 @@
 paths: {}
 ";
             var reader = new OpenApiStringReader(new OpenApiReaderSettings
->>>>>>> 170ee509
             {
             });
 
@@ -188,30 +120,16 @@
         [Fact]
         public void JustSchemeWithCustomHost()
         {
-<<<<<<< HEAD
-            var input =
-                """
-                swagger: 2.0
-                info:
-                  title: test
-                  version: 1.0.0
-                schemes:
-                  - http
-                paths: {}
-                """;
-            var reader = new OpenApiStringReader(new OpenApiReaderSettings()
-=======
-            var input = @"
-swagger: 2.0
-info: 
-  title: test
-  version: 1.0.0
-schemes:
-  - http
-paths: {}
-";
-            var reader = new OpenApiStringReader(new OpenApiReaderSettings
->>>>>>> 170ee509
+            var input = @"
+swagger: 2.0
+info: 
+  title: test
+  version: 1.0.0
+schemes:
+  - http
+paths: {}
+";
+            var reader = new OpenApiStringReader(new OpenApiReaderSettings
             {
                 BaseUrl = new Uri("https://bing.com/foo")
             });
@@ -226,30 +144,16 @@
         [Fact]
         public void JustSchemeWithCustomHostWithEmptyPath()
         {
-<<<<<<< HEAD
-            var input =
-                """
-                swagger: 2.0
-                info:
-                  title: test
-                  version: 1.0.0
-                schemes:
-                  - http
-                paths: {}
-                """;
-            var reader = new OpenApiStringReader(new OpenApiReaderSettings()
-=======
-            var input = @"
-swagger: 2.0
-info: 
-  title: test
-  version: 1.0.0
-schemes:
-  - http
-paths: {}
-";
-            var reader = new OpenApiStringReader(new OpenApiReaderSettings
->>>>>>> 170ee509
+            var input = @"
+swagger: 2.0
+info: 
+  title: test
+  version: 1.0.0
+schemes:
+  - http
+paths: {}
+";
+            var reader = new OpenApiStringReader(new OpenApiReaderSettings
             {
                 BaseUrl = new Uri("https://bing.com")
             });
@@ -264,18 +168,6 @@
         [Fact]
         public void JustBasePathWithCustomHost()
         {
-<<<<<<< HEAD
-            var input =
-                """
-                swagger: 2.0
-                info:
-                  title: test
-                  version: 1.0.0
-                basePath: /api
-                paths: {}
-                """;
-            var reader = new OpenApiStringReader(new OpenApiReaderSettings()
-=======
             var input = @"
 swagger: 2.0
 info: 
@@ -285,7 +177,6 @@
 paths: {}
 ";
             var reader = new OpenApiStringReader(new OpenApiReaderSettings
->>>>>>> 170ee509
             {
                 BaseUrl = new Uri("https://bing.com")
             });
@@ -300,18 +191,6 @@
         [Fact]
         public void JustHostWithCustomHost()
         {
-<<<<<<< HEAD
-            var input =
-                """
-                swagger: 2.0
-                info:
-                  title: test
-                  version: 1.0.0
-                host: www.example.com
-                paths: {}
-                """;
-            var reader = new OpenApiStringReader(new OpenApiReaderSettings()
-=======
             var input = @"
 swagger: 2.0
 info: 
@@ -321,7 +200,6 @@
 paths: {}
 ";
             var reader = new OpenApiStringReader(new OpenApiReaderSettings
->>>>>>> 170ee509
             {
                 BaseUrl = new Uri("https://bing.com")
             });
@@ -336,18 +214,6 @@
         [Fact]
         public void JustHostWithCustomHostWithApi()
         {
-<<<<<<< HEAD
-            var input =
-                """
-                swagger: 2.0
-                info:
-                  title: test
-                  version: 1.0.0
-                host: prod.bing.com
-                paths: {}
-                """;
-            var reader = new OpenApiStringReader(new OpenApiReaderSettings()
-=======
             var input = @"
 swagger: 2.0
 info: 
@@ -357,7 +223,6 @@
 paths: {}
 ";
             var reader = new OpenApiStringReader(new OpenApiReaderSettings
->>>>>>> 170ee509
             {
                 BaseUrl = new Uri("https://dev.bing.com/api/description.yaml")
             });
@@ -372,20 +237,6 @@
         [Fact]
         public void MultipleServers()
         {
-<<<<<<< HEAD
-            var input =
-                """
-                swagger: 2.0
-                info:
-                  title: test
-                  version: 1.0.0
-                schemes:
-                  - http
-                  - https
-                paths: {}
-                """;
-            var reader = new OpenApiStringReader(new OpenApiReaderSettings()
-=======
             var input = @"
 swagger: 2.0
 info: 
@@ -397,7 +248,6 @@
 paths: {}
 ";
             var reader = new OpenApiStringReader(new OpenApiReaderSettings
->>>>>>> 170ee509
             {
                 BaseUrl = new Uri("https://dev.bing.com/api")
             });
@@ -413,18 +263,6 @@
         [Fact]
         public void LocalHostWithCustomHost()
         {
-<<<<<<< HEAD
-            var input =
-                """
-                swagger: 2.0
-                info:
-                  title: test
-                  version: 1.0.0
-                host: localhost:23232
-                paths: {}
-                """;
-            var reader = new OpenApiStringReader(new OpenApiReaderSettings()
-=======
             var input = @"
 swagger: 2.0
 info: 
@@ -434,7 +272,6 @@
 paths: {}
 ";
             var reader = new OpenApiStringReader(new OpenApiReaderSettings
->>>>>>> 170ee509
             {
                 BaseUrl = new Uri("https://bing.com")
             });
@@ -449,18 +286,6 @@
         [Fact]
         public void InvalidHostShouldYieldError()
         {
-<<<<<<< HEAD
-            var input =
-                """
-                swagger: 2.0
-                info:
-                  title: test
-                  version: 1.0.0
-                host: http://test.microsoft.com
-                paths: {}
-                """;
-            var reader = new OpenApiStringReader(new OpenApiReaderSettings()
-=======
             var input = @"
 swagger: 2.0
 info: 
@@ -470,7 +295,6 @@
 paths: {}
 ";
             var reader = new OpenApiStringReader(new OpenApiReaderSettings
->>>>>>> 170ee509
             {
                 BaseUrl = new Uri("https://bing.com")
             });
