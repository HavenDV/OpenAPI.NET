--- conflicted
+++ resolved
@@ -1,4 +1,4 @@
-﻿// Copyright (c) Microsoft Corporation. All rights reserved.
+// Copyright (c) Microsoft Corporation. All rights reserved.
 // Licensed under the MIT license.
 
 using System.IO;
@@ -20,11 +20,7 @@
         //[InlineData("definitions")]  //Currently broken due to V3 references not behaving the same as V2
         public void EquivalentV2AndV3DocumentsShouldProduceEquivalentObjects(string fileName)
         {
-<<<<<<< HEAD
             OpenApiReaderRegistry.RegisterReader(OpenApiConstants.Yaml, new OpenApiYamlReader());
-=======
-            OpenApiReaderRegistry.RegisterReader("yaml", new OpenApiYamlReader());
->>>>>>> c1b1616e
             using var streamV2 = Resources.GetStream(Path.Combine(SampleFolderPath, $"{fileName}.v2.yaml"));
             using var streamV3 = Resources.GetStream(Path.Combine(SampleFolderPath, $"{fileName}.v3.yaml"));
             var result1 = OpenApiDocument.Load(Path.Combine(SampleFolderPath, $"{fileName}.v2.yaml"));
