<<<<<<< HEAD
// Copyright (c) Microsoft Corporation. All rights reserved.
// Licensed under the MIT license. 
=======
﻿// Copyright (c) Microsoft Corporation. All rights reserved.
// Licensed under the MIT license.
>>>>>>> 47ed9333

using System.IO;
using FluentAssertions;
using Json.Schema;
using Microsoft.OpenApi.Models;
using Microsoft.OpenApi.Readers.ParseNodes;
using Microsoft.OpenApi.Readers.V2;
using Xunit;

namespace Microsoft.OpenApi.Readers.Tests.V2Tests
{
    [Collection("DefaultSettings")]
    public class OpenApiParameterTests
    {
        private const string SampleFolderPath = "V2Tests/Samples/OpenApiParameter/";

        [Fact]
        public void ParseBodyParameterShouldSucceed()
        {
            // Arrange
            MapNode node;
            using (var stream = Resources.GetStream(Path.Combine(SampleFolderPath, "bodyParameter.yaml")))
            {
                node = TestHelper.CreateYamlMapNode(stream);
            }

            // Act
            var parameter = OpenApiV2Deserializer.LoadParameter(node);

            // Assert
            // Body parameter is currently not translated via LoadParameter.
            // This design may be revisited and this unit test may likely change.
            parameter.Should().BeNull();
        }

        [Fact]
        public void ParsePathParameterShouldSucceed()
        {
            // Arrange
            MapNode node;
            using (var stream = Resources.GetStream(Path.Combine(SampleFolderPath, "pathParameter.yaml")))
            {
                node = TestHelper.CreateYamlMapNode(stream);
            }

            // Act
            var parameter = OpenApiV2Deserializer.LoadParameter(node);

            // Assert
            parameter.Should().BeEquivalentTo(
                new OpenApiParameter
                {
                    In = ParameterLocation.Path,
                    Name = "username",
                    Description = "username to fetch",
                    Required = true,
<<<<<<< HEAD
                    Schema = new JsonSchemaBuilder()
                                .Type(SchemaValueType.String)
=======
                    Schema = new()
                    {
                        Type = "string"
                    }
>>>>>>> 47ed9333
                });
        }

        [Fact]
        public void ParseQueryParameterShouldSucceed()
        {
            // Arrange
            MapNode node;
            using (var stream = Resources.GetStream(Path.Combine(SampleFolderPath, "queryParameter.yaml")))
            {
                node = TestHelper.CreateYamlMapNode(stream);
            }

            // Act
            var parameter = OpenApiV2Deserializer.LoadParameter(node);

            // Assert
            parameter.Should().BeEquivalentTo(
                new OpenApiParameter
                {
                    In = ParameterLocation.Query,
                    Name = "id",
                    Description = "ID of the object to fetch",
                    Required = false,
<<<<<<< HEAD
                    Schema = new JsonSchemaBuilder()
                                .Type(SchemaValueType.Array)
                                .Items(new JsonSchemaBuilder().Type(SchemaValueType.String)),
=======
                    Schema = new()
                    {
                        Type = "array",
                        Items = new()
                        {
                            Type = "string"
                        }
                    },
>>>>>>> 47ed9333
                    Style = ParameterStyle.Form,
                    Explode = true
                });
        }

        [Fact]
<<<<<<< HEAD
=======
        public void ParseFormDataParameterShouldSucceed()
        {
            // Arrange
            MapNode node;
            using (var stream = Resources.GetStream(Path.Combine(SampleFolderPath, "formDataParameter.yaml")))
            {
                node = TestHelper.CreateYamlMapNode(stream);
            }

            // Act
            var parameter = OpenApiV2Deserializer.LoadParameter(node);

            // Assert
            // Form data parameter is currently not translated via LoadParameter.
            // This design may be revisited and this unit test may likely change.
            parameter.Should().BeNull();
        }

        [Fact]
        public void ParseHeaderParameterShouldSucceed()
        {
            // Arrange
            MapNode node;
            using (var stream = Resources.GetStream(Path.Combine(SampleFolderPath, "headerParameter.yaml")))
            {
                node = TestHelper.CreateYamlMapNode(stream);
            }

            // Act
            var parameter = OpenApiV2Deserializer.LoadParameter(node);

            // Assert
            parameter.Should().BeEquivalentTo(
                new OpenApiParameter
                {
                    In = ParameterLocation.Header,
                    Name = "token",
                    Description = "token to be passed as a header",
                    Required = true,
                    Style = ParameterStyle.Simple,

                    Schema = new()
                    {
                        Type = "array",
                        Items = new()
                        {
                            Type = "integer",
                            Format = "int64",
                            Enum = new List<IOpenApiAny>
                            {
                                new OpenApiLong(1),
                                new OpenApiLong(2),
                                new OpenApiLong(3),
                                new OpenApiLong(4),
                            }
                        },
                        Default = new OpenApiArray
                        {
                            new OpenApiLong(1),
                            new OpenApiLong(2)
                        },
                        Enum = new List<IOpenApiAny>
                        {
                            new OpenApiArray { new OpenApiLong(1), new OpenApiLong(2) },
                            new OpenApiArray { new OpenApiLong(2), new OpenApiLong(3) },
                            new OpenApiArray { new OpenApiLong(3), new OpenApiLong(4) }
                        }
                    }
                });
        }

        [Fact]
        public void ParseHeaderParameterWithIncorrectDataTypeShouldSucceed()
        {
            // Arrange
            MapNode node;
            using (var stream = Resources.GetStream(Path.Combine(SampleFolderPath, "headerParameterWithIncorrectDataType.yaml")))
            {
                node = TestHelper.CreateYamlMapNode(stream);
            }

            // Act
            var parameter = OpenApiV2Deserializer.LoadParameter(node);

            // Assert
            parameter.Should().BeEquivalentTo(
                new OpenApiParameter
                {
                    In = ParameterLocation.Header,
                    Name = "token",
                    Description = "token to be passed as a header",
                    Required = true,
                    Style = ParameterStyle.Simple,

                    Schema = new()
                    {
                        Type = "array",
                        Items = new()
                        {
                            Type = "string",
                            Format = "date-time",
                            Enum = new List<IOpenApiAny>
                            {
                                new OpenApiString("1"),
                                new OpenApiString("2"),
                                new OpenApiString("3"),
                                new OpenApiString("4"),
                            }
                        },
                        Default = new OpenApiArray
                        {
                            new OpenApiString("1"),
                            new OpenApiString("2")
                        },
                        Enum = new List<IOpenApiAny>
                        {
                            new OpenApiArray { new OpenApiString("1"), new OpenApiString("2") },
                            new OpenApiArray { new OpenApiString("2"), new OpenApiString("3") },
                            new OpenApiArray { new OpenApiString("3"), new OpenApiString("4") }
                        }
                    }
                });
        }

        [Fact]
>>>>>>> 47ed9333
        public void ParseParameterWithNullLocationShouldSucceed()
        {
            // Arrange
            MapNode node;
            using (var stream = Resources.GetStream(Path.Combine(SampleFolderPath, "parameterWithNullLocation.yaml")))
            {
                node = TestHelper.CreateYamlMapNode(stream);
            }

            // Act
            var parameter = OpenApiV2Deserializer.LoadParameter(node);

            // Assert
            parameter.Should().BeEquivalentTo(
                new OpenApiParameter
                {
                    In = null,
                    Name = "username",
                    Description = "username to fetch",
                    Required = true,
<<<<<<< HEAD
                    Schema = new JsonSchemaBuilder().Type(SchemaValueType.String)
=======
                    Schema = new()
                    {
                        Type = "string"
                    }
>>>>>>> 47ed9333
                });
        }

        [Fact]
        public void ParseParameterWithNoLocationShouldSucceed()
        {
            // Arrange
            MapNode node;
            using (var stream = Resources.GetStream(Path.Combine(SampleFolderPath, "parameterWithNoLocation.yaml")))
            {
                node = TestHelper.CreateYamlMapNode(stream);
            }

            // Act
            var parameter = OpenApiV2Deserializer.LoadParameter(node);

            // Assert
            parameter.Should().BeEquivalentTo(
                new OpenApiParameter
                {
                    In = null,
                    Name = "username",
                    Description = "username to fetch",
                    Required = true,
<<<<<<< HEAD
                    Schema = new JsonSchemaBuilder().Type(SchemaValueType.String)
=======
                    Schema = new()
                    {
                        Type = "string"
                    }
>>>>>>> 47ed9333
                });
        }

        [Fact]
        public void ParseParameterWithNoSchemaShouldSucceed()
        {
            // Arrange
            MapNode node;
            using (var stream = Resources.GetStream(Path.Combine(SampleFolderPath, "parameterWithNoSchema.yaml")))
            {
                node = TestHelper.CreateYamlMapNode(stream);
            }

            // Act
            var parameter = OpenApiV2Deserializer.LoadParameter(node);

            // Assert
            parameter.Should().BeEquivalentTo(
                new OpenApiParameter
                {
                    In = null,
                    Name = "username",
                    Description = "username to fetch",
                    Required = false
                });
        }

        [Fact]
        public void ParseParameterWithUnknownLocationShouldSucceed()
        {
            // Arrange
            MapNode node;
            using (var stream = Resources.GetStream(Path.Combine(SampleFolderPath, "parameterWithUnknownLocation.yaml")))
            {
                node = TestHelper.CreateYamlMapNode(stream);
            }

            // Act
            var parameter = OpenApiV2Deserializer.LoadParameter(node);

            // Assert
            parameter.Should().BeEquivalentTo(
                new OpenApiParameter
                {
                    In = null,
                    Name = "username",
                    Description = "username to fetch",
                    Required = true,
<<<<<<< HEAD
                    Schema = new JsonSchemaBuilder().Type(SchemaValueType.String)
=======
                    Schema = new()
                    {
                        Type = "string"
                    }
>>>>>>> 47ed9333
                });
        }

        [Fact]
        public void ParseParameterWithDefaultShouldSucceed()
        {
            // Arrange
            MapNode node;
            using (var stream = Resources.GetStream(Path.Combine(SampleFolderPath, "parameterWithDefault.yaml")))
            {
                node = TestHelper.CreateYamlMapNode(stream);
            }

            // Act
            var parameter = OpenApiV2Deserializer.LoadParameter(node);

            // Assert
            parameter.Should().BeEquivalentTo(
                new OpenApiParameter
                {
                    In = ParameterLocation.Path,
                    Name = "username",
                    Description = "username to fetch",
                    Required = true,
<<<<<<< HEAD
                    Schema = new JsonSchemaBuilder().Type(SchemaValueType.Number).Format("float").Default(5)
                }, options => options.IgnoringCyclicReferences());
=======
                    Schema = new()
                    {
                        Type = "number",
                        Format = "float",
                        Default = new OpenApiFloat(5)
                    }
                });
>>>>>>> 47ed9333
        }

        [Fact]
        public void ParseParameterWithEnumShouldSucceed()
        {
            // Arrange
            MapNode node;
            using (var stream = Resources.GetStream(Path.Combine(SampleFolderPath, "parameterWithEnum.yaml")))
            {
                node = TestHelper.CreateYamlMapNode(stream);
            }

            // Act
            var parameter = OpenApiV2Deserializer.LoadParameter(node);

            // Assert
            parameter.Should().BeEquivalentTo(
                new OpenApiParameter
                {
                    In = ParameterLocation.Path,
                    Name = "username",
                    Description = "username to fetch",
                    Required = true,
<<<<<<< HEAD
                    Schema = new JsonSchemaBuilder().Type(SchemaValueType.Number).Format("float").Enum(7, 8, 9)
                }, options => options.IgnoringCyclicReferences());
=======
                    Schema = new()
                    {
                        Type = "number",
                        Format = "float",
                        Enum =
                        {
                            new OpenApiFloat(7),
                            new OpenApiFloat(8),
                            new OpenApiFloat(9)
                        }
                    }
                });
>>>>>>> 47ed9333
        }
    }
}<|MERGE_RESOLUTION|>--- conflicted
+++ resolved
@@ -1,10 +1,5 @@
-<<<<<<< HEAD
 // Copyright (c) Microsoft Corporation. All rights reserved.
-// Licensed under the MIT license. 
-=======
-﻿// Copyright (c) Microsoft Corporation. All rights reserved.
 // Licensed under the MIT license.
->>>>>>> 47ed9333
 
 using System.IO;
 using FluentAssertions;
@@ -61,15 +56,8 @@
                     Name = "username",
                     Description = "username to fetch",
                     Required = true,
-<<<<<<< HEAD
                     Schema = new JsonSchemaBuilder()
                                 .Type(SchemaValueType.String)
-=======
-                    Schema = new()
-                    {
-                        Type = "string"
-                    }
->>>>>>> 47ed9333
                 });
         }
 
@@ -94,154 +82,15 @@
                     Name = "id",
                     Description = "ID of the object to fetch",
                     Required = false,
-<<<<<<< HEAD
                     Schema = new JsonSchemaBuilder()
                                 .Type(SchemaValueType.Array)
                                 .Items(new JsonSchemaBuilder().Type(SchemaValueType.String)),
-=======
-                    Schema = new()
-                    {
-                        Type = "array",
-                        Items = new()
-                        {
-                            Type = "string"
-                        }
-                    },
->>>>>>> 47ed9333
                     Style = ParameterStyle.Form,
                     Explode = true
                 });
         }
 
         [Fact]
-<<<<<<< HEAD
-=======
-        public void ParseFormDataParameterShouldSucceed()
-        {
-            // Arrange
-            MapNode node;
-            using (var stream = Resources.GetStream(Path.Combine(SampleFolderPath, "formDataParameter.yaml")))
-            {
-                node = TestHelper.CreateYamlMapNode(stream);
-            }
-
-            // Act
-            var parameter = OpenApiV2Deserializer.LoadParameter(node);
-
-            // Assert
-            // Form data parameter is currently not translated via LoadParameter.
-            // This design may be revisited and this unit test may likely change.
-            parameter.Should().BeNull();
-        }
-
-        [Fact]
-        public void ParseHeaderParameterShouldSucceed()
-        {
-            // Arrange
-            MapNode node;
-            using (var stream = Resources.GetStream(Path.Combine(SampleFolderPath, "headerParameter.yaml")))
-            {
-                node = TestHelper.CreateYamlMapNode(stream);
-            }
-
-            // Act
-            var parameter = OpenApiV2Deserializer.LoadParameter(node);
-
-            // Assert
-            parameter.Should().BeEquivalentTo(
-                new OpenApiParameter
-                {
-                    In = ParameterLocation.Header,
-                    Name = "token",
-                    Description = "token to be passed as a header",
-                    Required = true,
-                    Style = ParameterStyle.Simple,
-
-                    Schema = new()
-                    {
-                        Type = "array",
-                        Items = new()
-                        {
-                            Type = "integer",
-                            Format = "int64",
-                            Enum = new List<IOpenApiAny>
-                            {
-                                new OpenApiLong(1),
-                                new OpenApiLong(2),
-                                new OpenApiLong(3),
-                                new OpenApiLong(4),
-                            }
-                        },
-                        Default = new OpenApiArray
-                        {
-                            new OpenApiLong(1),
-                            new OpenApiLong(2)
-                        },
-                        Enum = new List<IOpenApiAny>
-                        {
-                            new OpenApiArray { new OpenApiLong(1), new OpenApiLong(2) },
-                            new OpenApiArray { new OpenApiLong(2), new OpenApiLong(3) },
-                            new OpenApiArray { new OpenApiLong(3), new OpenApiLong(4) }
-                        }
-                    }
-                });
-        }
-
-        [Fact]
-        public void ParseHeaderParameterWithIncorrectDataTypeShouldSucceed()
-        {
-            // Arrange
-            MapNode node;
-            using (var stream = Resources.GetStream(Path.Combine(SampleFolderPath, "headerParameterWithIncorrectDataType.yaml")))
-            {
-                node = TestHelper.CreateYamlMapNode(stream);
-            }
-
-            // Act
-            var parameter = OpenApiV2Deserializer.LoadParameter(node);
-
-            // Assert
-            parameter.Should().BeEquivalentTo(
-                new OpenApiParameter
-                {
-                    In = ParameterLocation.Header,
-                    Name = "token",
-                    Description = "token to be passed as a header",
-                    Required = true,
-                    Style = ParameterStyle.Simple,
-
-                    Schema = new()
-                    {
-                        Type = "array",
-                        Items = new()
-                        {
-                            Type = "string",
-                            Format = "date-time",
-                            Enum = new List<IOpenApiAny>
-                            {
-                                new OpenApiString("1"),
-                                new OpenApiString("2"),
-                                new OpenApiString("3"),
-                                new OpenApiString("4"),
-                            }
-                        },
-                        Default = new OpenApiArray
-                        {
-                            new OpenApiString("1"),
-                            new OpenApiString("2")
-                        },
-                        Enum = new List<IOpenApiAny>
-                        {
-                            new OpenApiArray { new OpenApiString("1"), new OpenApiString("2") },
-                            new OpenApiArray { new OpenApiString("2"), new OpenApiString("3") },
-                            new OpenApiArray { new OpenApiString("3"), new OpenApiString("4") }
-                        }
-                    }
-                });
-        }
-
-        [Fact]
->>>>>>> 47ed9333
         public void ParseParameterWithNullLocationShouldSucceed()
         {
             // Arrange
@@ -262,14 +111,7 @@
                     Name = "username",
                     Description = "username to fetch",
                     Required = true,
-<<<<<<< HEAD
                     Schema = new JsonSchemaBuilder().Type(SchemaValueType.String)
-=======
-                    Schema = new()
-                    {
-                        Type = "string"
-                    }
->>>>>>> 47ed9333
                 });
         }
 
@@ -294,14 +136,7 @@
                     Name = "username",
                     Description = "username to fetch",
                     Required = true,
-<<<<<<< HEAD
                     Schema = new JsonSchemaBuilder().Type(SchemaValueType.String)
-=======
-                    Schema = new()
-                    {
-                        Type = "string"
-                    }
->>>>>>> 47ed9333
                 });
         }
 
@@ -350,14 +185,7 @@
                     Name = "username",
                     Description = "username to fetch",
                     Required = true,
-<<<<<<< HEAD
                     Schema = new JsonSchemaBuilder().Type(SchemaValueType.String)
-=======
-                    Schema = new()
-                    {
-                        Type = "string"
-                    }
->>>>>>> 47ed9333
                 });
         }
 
@@ -382,18 +210,8 @@
                     Name = "username",
                     Description = "username to fetch",
                     Required = true,
-<<<<<<< HEAD
                     Schema = new JsonSchemaBuilder().Type(SchemaValueType.Number).Format("float").Default(5)
                 }, options => options.IgnoringCyclicReferences());
-=======
-                    Schema = new()
-                    {
-                        Type = "number",
-                        Format = "float",
-                        Default = new OpenApiFloat(5)
-                    }
-                });
->>>>>>> 47ed9333
         }
 
         [Fact]
@@ -417,23 +235,8 @@
                     Name = "username",
                     Description = "username to fetch",
                     Required = true,
-<<<<<<< HEAD
                     Schema = new JsonSchemaBuilder().Type(SchemaValueType.Number).Format("float").Enum(7, 8, 9)
                 }, options => options.IgnoringCyclicReferences());
-=======
-                    Schema = new()
-                    {
-                        Type = "number",
-                        Format = "float",
-                        Enum =
-                        {
-                            new OpenApiFloat(7),
-                            new OpenApiFloat(8),
-                            new OpenApiFloat(9)
-                        }
-                    }
-                });
->>>>>>> 47ed9333
         }
     }
 }