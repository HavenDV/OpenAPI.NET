--- conflicted
+++ resolved
@@ -1,4 +1,4 @@
-﻿// Copyright (c) Microsoft Corporation. All rights reserved.
+// Copyright (c) Microsoft Corporation. All rights reserved.
 // Licensed under the MIT license.
 
 using System.IO;
@@ -33,7 +33,6 @@
             header.Should().BeEquivalentTo(
                 new OpenApiHeader
                 {
-<<<<<<< HEAD
                     Schema = new JsonSchemaBuilder()
                                 .Type(SchemaValueType.Number)
                                 .Format("float")
@@ -41,15 +40,6 @@
                 },
                 options => options
                 .IgnoringCyclicReferences());
-=======
-                    Schema = new()
-                    {
-                        Type = "number",
-                        Format = "float",
-                        Default = new OpenApiFloat(5)
-                    }
-                });
->>>>>>> 47ed9333
         }
 
         [Fact]
@@ -69,26 +59,11 @@
             header.Should().BeEquivalentTo(
                 new OpenApiHeader
                 {
-<<<<<<< HEAD
                     Schema = new JsonSchemaBuilder()
                                 .Type(SchemaValueType.Number)
                                 .Format("float")
                                 .Enum(7, 8, 9)
                 }, options => options.IgnoringCyclicReferences());
-=======
-                    Schema = new()
-                    {
-                        Type = "number",
-                        Format = "float",
-                        Enum =
-                        {
-                            new OpenApiFloat(7),
-                            new OpenApiFloat(8),
-                            new OpenApiFloat(9)
-                        }
-                    }
-                });
->>>>>>> 47ed9333
         }
     }
 }