﻿// Copyright (c) Microsoft Corporation. All rights reserved.
// Licensed under the MIT license. 

using System.Collections.Generic;
using System.IO;
using System.Text;
using System.Text.Json.Nodes;
using FluentAssertions;
using Json.Schema;
using Microsoft.OpenApi.Any;
using Microsoft.OpenApi.Extensions;
using Microsoft.OpenApi.Models;
<<<<<<< HEAD
using Microsoft.OpenApi.Reader.ParseNodes;
using Microsoft.OpenApi.Reader.V2;
=======
using Microsoft.OpenApi.Readers.ParseNodes;
using Microsoft.OpenApi.Readers.V2;
using Microsoft.OpenApi.Readers.V3;
using Microsoft.OpenApi.Tests;
>>>>>>> 9373ed42
using Xunit;

namespace Microsoft.OpenApi.Readers.Tests.V2Tests
{
    [Collection("DefaultSettings")]
    public class OpenApiOperationTests
    {
        private const string SampleFolderPath = "V2Tests/Samples/OpenApiOperation/";

        private static readonly OpenApiOperation _basicOperation = new OpenApiOperation
        {
            Summary = "Updates a pet in the store",
            Description = "",
            OperationId = "updatePet",
            Parameters = new List<OpenApiParameter>
            {
                new OpenApiParameter
                {
                    Name = "petId",
                    In = ParameterLocation.Path,
                    Description = "ID of pet that needs to be updated",
                    Required = true,
                    Schema = new JsonSchemaBuilder().Type(SchemaValueType.String)
                }
            },
            Responses = new OpenApiResponses
            {
                ["200"] = new OpenApiResponse
                {
                    Description = "Pet updated.",
                    Content = new Dictionary<string, OpenApiMediaType>
                    {
                        ["application/json"] = new OpenApiMediaType(),
                        ["application/xml"] = new OpenApiMediaType()
                    }
                }
            }
        };

        private static readonly OpenApiOperation _operationWithFormData =
            new OpenApiOperation
            {
                Summary = "Updates a pet in the store with form data",
                Description = "",
                OperationId = "updatePetWithForm",
                Parameters = new List<OpenApiParameter>
                {
                    new OpenApiParameter
                    {
                        Name = "petId",
                        In = ParameterLocation.Path,
                        Description = "ID of pet that needs to be updated",
                        Required = true,
                        Schema = new JsonSchemaBuilder()
                                        .Type(SchemaValueType.String)
                    }
                },
                RequestBody = new OpenApiRequestBody
                {
                    Content =
                    {
                        ["application/x-www-form-urlencoded"] = new OpenApiMediaType
                        {
                            Schema = new JsonSchemaBuilder()
                                .Properties(
                                ("name", new JsonSchemaBuilder().Description("Updated name of the pet").Type(SchemaValueType.String)),
                                ("status", new JsonSchemaBuilder().Description("Updated status of the pet").Type(SchemaValueType.String)))
                            .Required("name")
                        },
                        ["multipart/form-data"] = new OpenApiMediaType
                        {
                             Schema = new JsonSchemaBuilder()
                                .Properties(
                                ("name", new JsonSchemaBuilder().Description("Updated name of the pet").Type(SchemaValueType.String)),
                                ("status", new JsonSchemaBuilder().Description("Updated status of the pet").Type(SchemaValueType.String)))
                            .Required("name")
                        }
                    }
                },
                Responses = new OpenApiResponses
                {
                    ["200"] = new OpenApiResponse
                    {
                        Description = "Pet updated.",
                        Content = new Dictionary<string, OpenApiMediaType>
                        {
                            ["application/json"] = new OpenApiMediaType(),
                            ["application/xml"] = new OpenApiMediaType()
                        }

                    },
                    ["405"] = new OpenApiResponse
                    {
                        Description = "Invalid input",
                        Content = new Dictionary<string, OpenApiMediaType>
                        {
                            ["application/json"] = new OpenApiMediaType(),
                            ["application/xml"] = new OpenApiMediaType()
                        }
                    }
                }
            };

        private static readonly OpenApiOperation _operationWithBody = new OpenApiOperation
        {
            Summary = "Updates a pet in the store with request body",
            Description = "",
            OperationId = "updatePetWithBody",
            Parameters = new List<OpenApiParameter>
            {
                new OpenApiParameter
                {
                    Name = "petId",
                    In = ParameterLocation.Path,
                    Description = "ID of pet that needs to be updated",
                    Required = true,
                    Schema = new JsonSchemaBuilder().Type(SchemaValueType.String)
                },
            },
            RequestBody = new OpenApiRequestBody
            {
                Description = "Pet to update with",
                Required = true,
                Content =
                {
                    ["application/json"] = new OpenApiMediaType
                    {
                        Schema = new JsonSchemaBuilder().Type(SchemaValueType.Object)
                    }
                },
                Extensions = {
                    [OpenApiConstants.BodyName] = new OpenApiAny("petObject")
                }
            },
            Responses = new OpenApiResponses
            {
                ["200"] = new OpenApiResponse
                {
                    Description = "Pet updated.",
                    Content = new Dictionary<string, OpenApiMediaType>
                    {
                        ["application/json"] = new OpenApiMediaType(),
                        ["application/xml"] = new OpenApiMediaType()
                    }
                },
                ["405"] = new OpenApiResponse
                {
                    Description = "Invalid input",
                    Content = new Dictionary<string, OpenApiMediaType>
                    {
                        ["application/json"] = new OpenApiMediaType(),
                        ["application/xml"] = new OpenApiMediaType()
                    }

                }
            },
        };

        [Fact]
        public void ParseBasicOperationShouldSucceed()
        {
            // Arrange
            MapNode node;
            using (var stream = Resources.GetStream(Path.Combine(SampleFolderPath, "basicOperation.yaml")))
            {
                node = TestHelper.CreateYamlMapNode(stream);
            }

            // Act
            var operation = OpenApiV2Deserializer.LoadOperation(node);

            // Assert
            operation.Should().BeEquivalentTo(_basicOperation);
        }

        [Fact]
        public void ParseBasicOperationTwiceShouldYieldSameObject()
        {
            // Arrange
            MapNode node;
            using (var stream = new MemoryStream(
                Encoding.Default.GetBytes(_basicOperation.SerializeAsYaml(OpenApiSpecVersion.OpenApi2_0))))
            {
                node = TestHelper.CreateYamlMapNode(stream);
            }

            // Act
            var operation = OpenApiV2Deserializer.LoadOperation(node);

            // Assert
            operation.Should().BeEquivalentTo(_basicOperation);
        }

        [Fact]
        public void ParseOperationWithBodyShouldSucceed()
        {
            // Arrange
            MapNode node;
            using (var stream = Resources.GetStream(Path.Combine(SampleFolderPath, "operationWithBody.yaml")))
            {
                node = TestHelper.CreateYamlMapNode(stream);
            }

            // Act
            var operation = OpenApiV2Deserializer.LoadOperation(node);

            // Assert
            operation.Should().BeEquivalentTo(_operationWithBody, options => options.IgnoringCyclicReferences());
        }

        [Fact]
        public void ParseOperationWithBodyTwiceShouldYieldSameObject()
        {
            // Arrange
            MapNode node;
            using (var stream = new MemoryStream(
                Encoding.Default.GetBytes(_operationWithBody.SerializeAsYaml(OpenApiSpecVersion.OpenApi2_0))))
            {
                node = TestHelper.CreateYamlMapNode(stream);
            }

            // Act
            var operation = OpenApiV2Deserializer.LoadOperation(node);

            // Assert
            operation.Should().BeEquivalentTo(_operationWithBody, options => options.IgnoringCyclicReferences());
        }

        [Fact]
        public void ParseOperationWithResponseExamplesShouldSucceed()
        {
            // Arrange
            MapNode node;
            using (var stream = Resources.GetStream(Path.Combine(SampleFolderPath, "operationWithResponseExamples.yaml")))
            {
                node = TestHelper.CreateYamlMapNode(stream);
            }

            // Act
            var operation = OpenApiV2Deserializer.LoadOperation(node);

            // Assert
            operation.Should().BeEquivalentTo(
                new OpenApiOperation()
                {
                    Responses = new OpenApiResponses()
                    {
                        { "200", new OpenApiResponse()
                        {
                            Description = "An array of float response",
                            Content =
                            {
                                ["application/json"] = new OpenApiMediaType()
                                {
                                    Schema = new JsonSchemaBuilder()
                                    .Type(SchemaValueType.Array)
                                    .Items(new JsonSchemaBuilder().Type(SchemaValueType.Number).Format("float")),
                                    Example = new OpenApiAny(new JsonArray()
                                    {
                                        5.0,
                                        6.0,
                                        7.0
                                    })
                                },
                                ["application/xml"] = new OpenApiMediaType()
                                {
                                    Schema = new JsonSchemaBuilder()
                                    .Type(SchemaValueType.Array)
                                    .Items(new JsonSchemaBuilder().Type(SchemaValueType.Number).Format("float"))
                                }
                            }
                        }}
                    }
                }, options => options.IgnoringCyclicReferences()
                .Excluding(o => o.Responses["200"].Content["application/json"].Example.Node[0].Parent)
                .Excluding(o => o.Responses["200"].Content["application/json"].Example.Node[0].Root)
                .Excluding(o => o.Responses["200"].Content["application/json"].Example.Node[1].Parent)
                .Excluding(o => o.Responses["200"].Content["application/json"].Example.Node[1].Root)
                .Excluding(o => o.Responses["200"].Content["application/json"].Example.Node[2].Parent)
                .Excluding(o => o.Responses["200"].Content["application/json"].Example.Node[2].Root));
        }

        [Fact]
        public void ParseV2ResponseWithExamplesExtensionWorks()
        {            
            // Arrange
            MapNode node;
            using (var stream = Resources.GetStream(Path.Combine(SampleFolderPath, "opWithResponseExamplesExtension.yaml")))
            {
                node = TestHelper.CreateYamlMapNode(stream);
            }

            // Act
            var operation = OpenApiV2Deserializer.LoadOperation(node);
            var actual = operation.SerializeAsYaml(OpenApiSpecVersion.OpenApi3_0);

            // Assert
            var expected = @"summary: Get all pets
responses:
  '200':
    description: Successful response
    content:
      application/json:
        schema:
          type: array
          items:
            type: object
            properties:
              name:
                type: string
              age:
                type: integer
        examples:
          example1:
            summary: Example - List of Pets
            value:
              - name: Buddy
                age: 2
              - name: Whiskers
                age: 1
          example2:
            summary: Example - Playful Cat
            value:
              name: Whiskers
              age: 1";

            // Assert
            actual = actual.MakeLineBreaksEnvironmentNeutral();
            expected = expected.MakeLineBreaksEnvironmentNeutral();
            actual.Should().Be(expected);
        }

        [Fact]
        public void LoadV3ExamplesInResponseAsExtensionsWorks()
        {
            // Arrange
            MapNode node;
            using (var stream = Resources.GetStream(Path.Combine(SampleFolderPath, "v3OperationWithResponseExamples.yaml")))
            {
                node = TestHelper.CreateYamlMapNode(stream);
            }

            // Act
            var operation = OpenApiV3Deserializer.LoadOperation(node);
            var actual = operation.SerializeAsYaml(OpenApiSpecVersion.OpenApi2_0);

            // Assert
            var expected = @"summary: Get all pets
produces:
  - application/json
responses:
  '200':
    description: Successful response
    schema:
      type: array
      items:
        type: object
        properties:
          name:
            type: string
          age:
            type: integer
    x-examples:
      example1:
        summary: Example - List of Pets
        value:
          - name: Buddy
            age: 2
          - name: Whiskers
            age: 1
      example2:
        summary: Example - Playful Cat
        value:
          name: Whiskers
          age: 1";

            // Assert
            actual = actual.MakeLineBreaksEnvironmentNeutral();
            expected = expected.MakeLineBreaksEnvironmentNeutral();
            actual.Should().Be(expected);
        }

        [Fact]
        public void LoadV2OperationWithBodyParameterExamplesWorks()
        {
            // Arrange
            MapNode node;
            using (var stream = Resources.GetStream(Path.Combine(SampleFolderPath, "opWithBodyParameterExamples.yaml")))
            {
                node = TestHelper.CreateYamlMapNode(stream);
            }

            // Act
            var operation = OpenApiV2Deserializer.LoadOperation(node);
            var actual = operation.SerializeAsYaml(OpenApiSpecVersion.OpenApi3_0);

            // Assert
            var expected = @"summary: Get all pets
requestBody:
  content:
    application/json:
      schema:
        type: array
        items:
          type: object
          properties:
            name:
              type: string
            age:
              type: integer
      examples:
        example1:
          summary: Example - List of Pets
          value:
            - name: Buddy
              age: 2
            - name: Whiskers
              age: 1
        example2:
          summary: Example - Playful Cat
          value:
            name: Whiskers
            age: 1
  required: true
  x-bodyName: body
responses: { }";

            // Assert
            actual = actual.MakeLineBreaksEnvironmentNeutral();
            expected = expected.MakeLineBreaksEnvironmentNeutral();
            actual.Should().Be(expected);
        }

        [Fact]
        public void LoadV3ExamplesInRequestBodyParameterAsExtensionsWorks()
        {
            // Arrange
            MapNode node;
            using (var stream = Resources.GetStream(Path.Combine(SampleFolderPath, "v3OperationWithBodyParameterExamples.yaml")))
            {
                node = TestHelper.CreateYamlMapNode(stream);
            }

            // Act
            var operation = OpenApiV3Deserializer.LoadOperation(node);
            var actual = operation.SerializeAsYaml(OpenApiSpecVersion.OpenApi2_0);

            // Assert
            var expected = @"summary: Get all pets
consumes:
  - application/json
parameters:
  - in: body
    name: body
    required: true
    schema:
      type: array
      items:
        type: object
        properties:
          name:
            type: string
          age:
            type: integer
    x-examples:
      example1:
        summary: Example - List of Pets
        value:
          - name: Buddy
            age: 2
          - name: Whiskers
            age: 1
      example2:
        summary: Example - Playful Cat
        value:
          name: Whiskers
          age: 1
responses: { }";

            // Assert
            actual = actual.MakeLineBreaksEnvironmentNeutral();
            expected = expected.MakeLineBreaksEnvironmentNeutral();
            actual.Should().Be(expected);
        }
    }
}<|MERGE_RESOLUTION|>--- conflicted
+++ resolved
@@ -1,4 +1,4 @@
-﻿// Copyright (c) Microsoft Corporation. All rights reserved.
+// Copyright (c) Microsoft Corporation. All rights reserved.
 // Licensed under the MIT license. 
 
 using System.Collections.Generic;
@@ -10,15 +10,9 @@
 using Microsoft.OpenApi.Any;
 using Microsoft.OpenApi.Extensions;
 using Microsoft.OpenApi.Models;
-<<<<<<< HEAD
 using Microsoft.OpenApi.Reader.ParseNodes;
 using Microsoft.OpenApi.Reader.V2;
-=======
-using Microsoft.OpenApi.Readers.ParseNodes;
-using Microsoft.OpenApi.Readers.V2;
-using Microsoft.OpenApi.Readers.V3;
 using Microsoft.OpenApi.Tests;
->>>>>>> 9373ed42
 using Xunit;
 
 namespace Microsoft.OpenApi.Readers.Tests.V2Tests
@@ -299,6 +293,63 @@
                 .Excluding(o => o.Responses["200"].Content["application/json"].Example.Node[1].Root)
                 .Excluding(o => o.Responses["200"].Content["application/json"].Example.Node[2].Parent)
                 .Excluding(o => o.Responses["200"].Content["application/json"].Example.Node[2].Root));
+        }
+
+        [Fact]
+        public void ParseOperationWithEmptyProducesArraySetsResponseSchemaIfExists()
+        {
+            // Arrange
+            MapNode node;
+            using var stream = Resources.GetStream(Path.Combine(SampleFolderPath, "operationWithEmptyProducesArrayInResponse.json"));
+            node = TestHelper.CreateYamlMapNode(stream);
+
+            // Act
+            var operation = OpenApiV2Deserializer.LoadOperation(node);
+
+            // Assert
+            operation.Should().BeEquivalentTo(
+                new OpenApiOperation
+                {
+                    Responses = new()
+                    {
+                        { "200", new()
+                        {
+                            Description = "OK",
+                            Content =
+                            {
+                                ["application/octet-stream"] = new()
+                                {
+                                    Schema = new()
+                                    {
+                                        Format = "binary",
+                                        Description = "The content of the file.",
+                                        Type = "string",
+                                        Extensions =
+                                        {
+                                            ["x-ms-summary"] = new OpenApiString("File Content")
+                                        }
+                                    }
+                                }
+                            }
+                        }}
+                    }
+                }
+            );
+        }
+
+        [Fact]
+        public void ParseOperationWithBodyAndEmptyConsumesSetsRequestBodySchemaIfExists()
+        {
+            // Arrange
+            MapNode node;
+            using var stream = Resources.GetStream(Path.Combine(SampleFolderPath, "operationWithBodyAndEmptyConsumes.yaml"));
+            node = TestHelper.CreateYamlMapNode(stream);
+
+            // Act
+            var operation = OpenApiV2Deserializer.LoadOperation(node);
+
+            // Assert
+            operation.Should().BeEquivalentTo(_operationWithBody);
         }
 
         [Fact]
