--- conflicted
+++ resolved
@@ -1,14 +1,11 @@
-﻿// Copyright (c) Microsoft Corporation. All rights reserved.
+// Copyright (c) Microsoft Corporation. All rights reserved.
 // Licensed under the MIT license.
 
 using System.IO;
 using System.Linq;
-<<<<<<< HEAD
 using FluentAssertions;
-=======
 using Microsoft.OpenApi.Models;
 using Microsoft.OpenApi.Reader;
->>>>>>> 624814d6
 using Xunit;
 
 namespace Microsoft.OpenApi.Readers.Tests.V3Tests
@@ -28,17 +25,11 @@
         {
             var result = OpenApiDocument.Load(Path.Combine(SampleFolderPath, "responseWithHeaderReference.yaml"));
 
-<<<<<<< HEAD
             var response = openApiDoc.Components.Responses["Test"];
             var expected = response.Headers.First().Value;
             var actual = openApiDoc.Components.Headers.First().Value;
 
             actual.Description.Should().BeEquivalentTo(expected.Description);
-=======
-            var response = result.OpenApiDocument.Components.Responses["Test"];
-
-            Assert.Same(response.Headers.First().Value, result.OpenApiDocument.Components.Headers.First().Value);
->>>>>>> 624814d6
         }
     }
 }