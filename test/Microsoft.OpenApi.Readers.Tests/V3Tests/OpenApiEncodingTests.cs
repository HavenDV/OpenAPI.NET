--- conflicted
+++ resolved
@@ -1,4 +1,4 @@
-﻿// Copyright (c) Microsoft Corporation. All rights reserved.
+// Copyright (c) Microsoft Corporation. All rights reserved.
 // Licensed under the MIT license.
 
 using System.IO;
@@ -29,12 +29,8 @@
             var diagnostic = new OpenApiDiagnostic();
             var context = new ParsingContext(diagnostic);
 
-<<<<<<< HEAD
                 var asJsonNode = yamlNode.ToJsonNode();
                 var node = new MapNode(context, asJsonNode);
-=======
-            var node = new MapNode(context, (YamlMappingNode)yamlNode);
->>>>>>> 47ed9333
 
             // Act
             var encoding = OpenApiV3Deserializer.LoadEncoding(node);
@@ -58,12 +54,8 @@
             var diagnostic = new OpenApiDiagnostic();
             var context = new ParsingContext(diagnostic);
 
-<<<<<<< HEAD
                 var asJsonNode = yamlNode.ToJsonNode();
                 var node = new MapNode(context, asJsonNode);
-=======
-            var node = new MapNode(context, (YamlMappingNode)yamlNode);
->>>>>>> 47ed9333
 
             // Act
             var encoding = OpenApiV3Deserializer.LoadEncoding(node);
@@ -79,14 +71,7 @@
                             new()
                             {
                                 Description = "The number of allowed requests in the current period",
-<<<<<<< HEAD
                                 Schema = new JsonSchemaBuilder().Type(SchemaValueType.Integer)
-=======
-                                Schema = new()
-                                {
-                                    Type = "integer"
-                                }
->>>>>>> 47ed9333
                             }
                     }
                 });
