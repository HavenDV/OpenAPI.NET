--- conflicted
+++ resolved
@@ -1,4 +1,4 @@
-﻿// Copyright (c) Microsoft Corporation. All rights reserved.
+// Copyright (c) Microsoft Corporation. All rights reserved.
 // Licensed under the MIT license.
 
 using System.IO;
@@ -22,18 +22,12 @@
         [Fact]
         public void ParseBasicCallbackShouldSucceed()
         {
-<<<<<<< HEAD
             // Arrange
             using var stream = Resources.GetStream(Path.Combine(SampleFolderPath, "basicCallback.yaml"));
-=======
-            using var stream = Resources.GetStream(Path.Combine(SampleFolderPath, "basicCallback.yaml"));
-            // Arrange
->>>>>>> 47ed9333
             var yamlStream = new YamlStream();
             yamlStream.Load(new StreamReader(stream));
             var yamlNode = yamlStream.Documents.First().RootNode;
 
-<<<<<<< HEAD
             // convert yamlNode to Json node
             var asJsonNode = yamlNode.ToJsonNode();
 
@@ -48,31 +42,13 @@
             // Assert
             diagnostic.Should().BeEquivalentTo(new OpenApiDiagnostic());
 
-=======
-            var diagnostic = new OpenApiDiagnostic();
-            var context = new ParsingContext(diagnostic);
-
-            var node = new MapNode(context, (YamlMappingNode)yamlNode);
-
-            // Act
-            var callback = OpenApiV3Deserializer.LoadCallback(node);
-
-            // Assert
-            diagnostic.Should().BeEquivalentTo(new OpenApiDiagnostic());
-
->>>>>>> 47ed9333
             callback.Should().BeEquivalentTo(
                 new OpenApiCallback
                 {
                     PathItems =
                     {
-<<<<<<< HEAD
                             [RuntimeExpression.Build("$request.body#/url")]
                             = new OpenApiPathItem
-=======
-                        [RuntimeExpression.Build("$request.body#/url")]
-                            = new()
->>>>>>> 47ed9333
                             {
                                 Operations =
                                 {
@@ -134,11 +110,7 @@
                                             {
                                                 Schema = new()
                                                 {
-<<<<<<< HEAD
                                                     Schema = new JsonSchemaBuilder().Type(SchemaValueType.Object)
-=======
-                                                    Type = "object"
->>>>>>> 47ed9333
                                                 }
                                             }
                                         }
@@ -196,11 +168,7 @@
                                             {
                                                 Schema = new()
                                                 {
-<<<<<<< HEAD
                                                     Schema = new JsonSchemaBuilder().Type(SchemaValueType.Object)
-=======
-                                                    Type = "object"
->>>>>>> 47ed9333
                                                 }
                                             }
                                         }
@@ -243,11 +211,7 @@
                                             {
                                                 Schema = new()
                                                 {
-<<<<<<< HEAD
                                                     Schema = new JsonSchemaBuilder().Type(SchemaValueType.String)
-=======
-                                                    Type = "string"
->>>>>>> 47ed9333
                                                 }
                                             }
                                         }
@@ -283,11 +247,7 @@
                                             {
                                                 Schema = new()
                                                 {
-<<<<<<< HEAD
                                                     Schema = new JsonSchemaBuilder().Type(SchemaValueType.Object)
-=======
-                                                    Type = "object"
->>>>>>> 47ed9333
                                                 }
                                             }
                                         }
