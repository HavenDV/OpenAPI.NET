﻿// Copyright (c) Microsoft Corporation. All rights reserved.
// Licensed under the MIT license. 

using System.IO;
using System.Linq;
using FluentAssertions;
using Json.Schema;
using Microsoft.OpenApi.Expressions;
using Microsoft.OpenApi.Models;
using Microsoft.OpenApi.Reader;
using Xunit;

namespace Microsoft.OpenApi.Readers.Tests.V3Tests
{
    [Collection("DefaultSettings")]
    public class OpenApiCallbackTests
    {
        private const string SampleFolderPath = "V3Tests/Samples/OpenApiCallback/";
        public OpenApiCallbackTests()
        {
            OpenApiReaderRegistry.RegisterReader(OpenApiConstants.Yaml, new OpenApiYamlReader());
        }

        [Fact]
        public void ParseBasicCallbackShouldSucceed()
        {
            // Act
            var callback = OpenApiModelFactory.Load<OpenApiCallback>(Path.Combine(SampleFolderPath, "basicCallback.yaml"), OpenApiSpecVersion.OpenApi3_0, out var diagnostic);

            // Assert
            diagnostic.Should().BeEquivalentTo(new OpenApiDiagnostic());

            callback.Should().BeEquivalentTo(
                new OpenApiCallback
                {
                    PathItems =
                    {
                            [RuntimeExpression.Build("$request.body#/url")]
                            = new OpenApiPathItem
                            {
                                Operations =
                                {
                                    [OperationType.Post] =
                                    new OpenApiOperation
                                    {
                                        RequestBody = new OpenApiRequestBody
                                        {
                                            Content =
                                            {
                                                ["application/json"] = null
                                            }
                                        },
                                        Responses = new OpenApiResponses
                                        {
                                            ["200"] = new OpenApiResponse
                                            {
                                                Description = "Success"
                                            }
                                        }
                                    }
                                }
                            }
                    }
                });
        }

        [Fact]
        public void ParseCallbackWithReferenceShouldSucceed()
        {
            using var stream = Resources.GetStream(Path.Combine(SampleFolderPath, "callbackWithReference.yaml"));
<<<<<<< HEAD
            // Act
            var openApiDoc = new OpenApiStreamReader().Read(stream, out var diagnostic);

            // Assert
            var path = openApiDoc.Paths.First().Value;
            var subscribeOperation = path.Operations[OperationType.Post];

            var callback = subscribeOperation.Callbacks["simpleHook"];

            diagnostic.Should().BeEquivalentTo(
                new OpenApiDiagnostic() { SpecificationVersion = OpenApiSpecVersion.OpenApi3_0 });

=======

            // Act
            var result = OpenApiModelFactory.Load(stream, OpenApiConstants.Yaml);

            // Assert
            var path = result.OpenApiDocument.Paths.First().Value;
            var subscribeOperation = path.Operations[OperationType.Post];

            var callback = subscribeOperation.Callbacks["simpleHook"];

            result.OpenApiDiagnostic.Should().BeEquivalentTo(
                new OpenApiDiagnostic() { SpecificationVersion = OpenApiSpecVersion.OpenApi3_0 });

>>>>>>> 624814d6
            callback.Should().BeEquivalentTo(
                new OpenApiCallback
                {
                    PathItems =
                    {
<<<<<<< HEAD
                            [RuntimeExpression.Build("$request.body#/url")]= new OpenApiPathItem {
                                Operations = {
                                    [OperationType.Post] = new OpenApiOperation()
=======
                        [RuntimeExpression.Build("$request.body#/url")]= new OpenApiPathItem {
                            Operations = {
                                [OperationType.Post] = new OpenApiOperation()
                                {
                                    RequestBody = new OpenApiRequestBody
>>>>>>> 624814d6
                                    {
                                        Content =
                                        {
                                            ["application/json"] = new OpenApiMediaType
                                            {
                                                Schema = new JsonSchemaBuilder().Type(SchemaValueType.Object)
                                            }
                                        }
                                    },
                                    Responses = {
                                        ["200"]= new OpenApiResponse
                                        {
                                            Description = "Success"
                                        }
                                    }
                                }
                            }
<<<<<<< HEAD
                    },
                    Reference = new OpenApiReference
                    {
                        Id = "simpleHook",
                        Type = ReferenceType.Callback
                    }
                }, 
                options => options.Excluding(x => x.Reference.HostDocument));
=======
                        }
                    },
                    Reference = new OpenApiReference
                    {
                        Type = ReferenceType.Callback,
                        Id = "simpleHook",
                        HostDocument = result.OpenApiDocument
                    }
                });
>>>>>>> 624814d6
        }

        [Fact]
        public void ParseMultipleCallbacksWithReferenceShouldSucceed()
        {
<<<<<<< HEAD
            using var stream = Resources.GetStream(Path.Combine(SampleFolderPath, "multipleCallbacksWithReference.yaml"));
            // Act
            var openApiDoc = new OpenApiStreamReader().Read(stream, out var diagnostic);

            // Assert
            var path = openApiDoc.Paths.First().Value;
            var subscribeOperation = path.Operations[OperationType.Post];

            diagnostic.Should().BeEquivalentTo(
=======
            // Act
            var result = OpenApiModelFactory.Load(Path.Combine(SampleFolderPath, "multipleCallbacksWithReference.yaml"));

            // Assert
            var path = result.OpenApiDocument.Paths.First().Value;
            var subscribeOperation = path.Operations[OperationType.Post];

            result.OpenApiDiagnostic.Should().BeEquivalentTo(
>>>>>>> 624814d6
                new OpenApiDiagnostic() { SpecificationVersion = OpenApiSpecVersion.OpenApi3_0 });

            var callback1 = subscribeOperation.Callbacks["simpleHook"];

            callback1.Should().BeEquivalentTo(
                new OpenApiCallback
                {
                    PathItems =
                    {
<<<<<<< HEAD
                            [RuntimeExpression.Build("$request.body#/url")]= new OpenApiPathItem {
                                Operations = {
                                    [OperationType.Post] = new OpenApiOperation()
=======
                        [RuntimeExpression.Build("$request.body#/url")]= new OpenApiPathItem {
                            Operations = {
                                [OperationType.Post] = new OpenApiOperation()
                                {
                                    RequestBody = new OpenApiRequestBody
>>>>>>> 624814d6
                                    {
                                        Content =
                                        {
                                            ["application/json"] = new OpenApiMediaType
                                            {
                                                Schema = new JsonSchemaBuilder().Type(SchemaValueType.Object)
                                            }
                                        }
                                    },
                                    Responses = {
                                        ["200"]= new OpenApiResponse
                                        {
                                            Description = "Success"
                                        }
                                    }
                                }
                            }
<<<<<<< HEAD
                    },
                    Reference = new OpenApiReference
                    {
                        Id = "simpleHook",
                        Type = ReferenceType.Callback
                    }
                }, options => options.Excluding(x => x.Reference.HostDocument));
=======
                        }
                    },
                    Reference = new OpenApiReference
                    {
                        Type = ReferenceType.Callback,
                        Id = "simpleHook",
                        HostDocument = result.OpenApiDocument
                    }
                });
>>>>>>> 624814d6

            var callback2 = subscribeOperation.Callbacks["callback2"];
            callback2.Should().BeEquivalentTo(
                new OpenApiCallback
                {
                    PathItems =
                    {
<<<<<<< HEAD
                            [RuntimeExpression.Build("/simplePath")]= new OpenApiPathItem {
                                Operations = {
                                    [OperationType.Post] = new OpenApiOperation()
=======
                        [RuntimeExpression.Build("/simplePath")]= new OpenApiPathItem {
                            Operations = {
                                [OperationType.Post] = new OpenApiOperation()
                                {
                                    RequestBody = new OpenApiRequestBody
>>>>>>> 624814d6
                                    {
                                        Description = "Callback 2",
                                        Content =
                                        {
                                            ["application/json"] = new OpenApiMediaType
                                            {
                                                Schema = new JsonSchemaBuilder().Type(SchemaValueType.String)
                                            }
                                        }
                                    },
                                    Responses = {
                                        ["400"]= new OpenApiResponse
                                        {
                                            Description = "Callback Response"
                                        }
                                    }
<<<<<<< HEAD
                                },
                            }
=======
                                }
                            },
                        }
>>>>>>> 624814d6
                    }
                });

            var callback3 = subscribeOperation.Callbacks["callback3"];
            callback3.Should().BeEquivalentTo(
                new OpenApiCallback
                {
                    PathItems =
                    {
<<<<<<< HEAD
                            [RuntimeExpression.Build(@"http://example.com?transactionId={$request.body#/id}&email={$request.body#/email}")] = new OpenApiPathItem {
                                Operations = {
                                    [OperationType.Post] = new OpenApiOperation()
=======
                        [RuntimeExpression.Build(@"http://example.com?transactionId={$request.body#/id}&email={$request.body#/email}")] = new OpenApiPathItem {
                            Operations = {
                                [OperationType.Post] = new OpenApiOperation()
                                {
                                    RequestBody = new OpenApiRequestBody
>>>>>>> 624814d6
                                    {
                                        Content =
                                        {
                                            ["application/xml"] = new OpenApiMediaType
                                            {
                                                Schema = new JsonSchemaBuilder().Type(SchemaValueType.Object)
                                            }
                                        }
                                    },
                                    Responses = {
                                        ["200"]= new OpenApiResponse
                                        {
                                            Description = "Success"
                                        },
                                        ["401"]= new OpenApiResponse
                                        {
                                            Description = "Unauthorized"
                                        },
                                        ["404"]= new OpenApiResponse
                                        {
                                            Description = "Not Found"
                                        }
                                    }
                                }
                            }
<<<<<<< HEAD
=======
                        }
>>>>>>> 624814d6
                    }
                });
        }
    }
}<|MERGE_RESOLUTION|>--- conflicted
+++ resolved
@@ -1,4 +1,4 @@
-﻿// Copyright (c) Microsoft Corporation. All rights reserved.
+// Copyright (c) Microsoft Corporation. All rights reserved.
 // Licensed under the MIT license. 
 
 using System.IO;
@@ -68,20 +68,6 @@
         public void ParseCallbackWithReferenceShouldSucceed()
         {
             using var stream = Resources.GetStream(Path.Combine(SampleFolderPath, "callbackWithReference.yaml"));
-<<<<<<< HEAD
-            // Act
-            var openApiDoc = new OpenApiStreamReader().Read(stream, out var diagnostic);
-
-            // Assert
-            var path = openApiDoc.Paths.First().Value;
-            var subscribeOperation = path.Operations[OperationType.Post];
-
-            var callback = subscribeOperation.Callbacks["simpleHook"];
-
-            diagnostic.Should().BeEquivalentTo(
-                new OpenApiDiagnostic() { SpecificationVersion = OpenApiSpecVersion.OpenApi3_0 });
-
-=======
 
             // Act
             var result = OpenApiModelFactory.Load(stream, OpenApiConstants.Yaml);
@@ -95,23 +81,16 @@
             result.OpenApiDiagnostic.Should().BeEquivalentTo(
                 new OpenApiDiagnostic() { SpecificationVersion = OpenApiSpecVersion.OpenApi3_0 });
 
->>>>>>> 624814d6
             callback.Should().BeEquivalentTo(
                 new OpenApiCallback
                 {
                     PathItems =
                     {
-<<<<<<< HEAD
-                            [RuntimeExpression.Build("$request.body#/url")]= new OpenApiPathItem {
-                                Operations = {
-                                    [OperationType.Post] = new OpenApiOperation()
-=======
                         [RuntimeExpression.Build("$request.body#/url")]= new OpenApiPathItem {
                             Operations = {
                                 [OperationType.Post] = new OpenApiOperation()
                                 {
                                     RequestBody = new OpenApiRequestBody
->>>>>>> 624814d6
                                     {
                                         Content =
                                         {
@@ -129,16 +108,6 @@
                                     }
                                 }
                             }
-<<<<<<< HEAD
-                    },
-                    Reference = new OpenApiReference
-                    {
-                        Id = "simpleHook",
-                        Type = ReferenceType.Callback
-                    }
-                }, 
-                options => options.Excluding(x => x.Reference.HostDocument));
-=======
                         }
                     },
                     Reference = new OpenApiReference
@@ -148,23 +117,11 @@
                         HostDocument = result.OpenApiDocument
                     }
                 });
->>>>>>> 624814d6
         }
 
         [Fact]
         public void ParseMultipleCallbacksWithReferenceShouldSucceed()
         {
-<<<<<<< HEAD
-            using var stream = Resources.GetStream(Path.Combine(SampleFolderPath, "multipleCallbacksWithReference.yaml"));
-            // Act
-            var openApiDoc = new OpenApiStreamReader().Read(stream, out var diagnostic);
-
-            // Assert
-            var path = openApiDoc.Paths.First().Value;
-            var subscribeOperation = path.Operations[OperationType.Post];
-
-            diagnostic.Should().BeEquivalentTo(
-=======
             // Act
             var result = OpenApiModelFactory.Load(Path.Combine(SampleFolderPath, "multipleCallbacksWithReference.yaml"));
 
@@ -173,7 +130,6 @@
             var subscribeOperation = path.Operations[OperationType.Post];
 
             result.OpenApiDiagnostic.Should().BeEquivalentTo(
->>>>>>> 624814d6
                 new OpenApiDiagnostic() { SpecificationVersion = OpenApiSpecVersion.OpenApi3_0 });
 
             var callback1 = subscribeOperation.Callbacks["simpleHook"];
@@ -183,17 +139,11 @@
                 {
                     PathItems =
                     {
-<<<<<<< HEAD
-                            [RuntimeExpression.Build("$request.body#/url")]= new OpenApiPathItem {
-                                Operations = {
-                                    [OperationType.Post] = new OpenApiOperation()
-=======
                         [RuntimeExpression.Build("$request.body#/url")]= new OpenApiPathItem {
                             Operations = {
                                 [OperationType.Post] = new OpenApiOperation()
                                 {
                                     RequestBody = new OpenApiRequestBody
->>>>>>> 624814d6
                                     {
                                         Content =
                                         {
@@ -211,15 +161,6 @@
                                     }
                                 }
                             }
-<<<<<<< HEAD
-                    },
-                    Reference = new OpenApiReference
-                    {
-                        Id = "simpleHook",
-                        Type = ReferenceType.Callback
-                    }
-                }, options => options.Excluding(x => x.Reference.HostDocument));
-=======
                         }
                     },
                     Reference = new OpenApiReference
@@ -229,7 +170,6 @@
                         HostDocument = result.OpenApiDocument
                     }
                 });
->>>>>>> 624814d6
 
             var callback2 = subscribeOperation.Callbacks["callback2"];
             callback2.Should().BeEquivalentTo(
@@ -237,17 +177,11 @@
                 {
                     PathItems =
                     {
-<<<<<<< HEAD
-                            [RuntimeExpression.Build("/simplePath")]= new OpenApiPathItem {
-                                Operations = {
-                                    [OperationType.Post] = new OpenApiOperation()
-=======
                         [RuntimeExpression.Build("/simplePath")]= new OpenApiPathItem {
                             Operations = {
                                 [OperationType.Post] = new OpenApiOperation()
                                 {
                                     RequestBody = new OpenApiRequestBody
->>>>>>> 624814d6
                                     {
                                         Description = "Callback 2",
                                         Content =
@@ -264,14 +198,9 @@
                                             Description = "Callback Response"
                                         }
                                     }
-<<<<<<< HEAD
-                                },
-                            }
-=======
                                 }
                             },
                         }
->>>>>>> 624814d6
                     }
                 });
 
@@ -281,17 +210,11 @@
                 {
                     PathItems =
                     {
-<<<<<<< HEAD
-                            [RuntimeExpression.Build(@"http://example.com?transactionId={$request.body#/id}&email={$request.body#/email}")] = new OpenApiPathItem {
-                                Operations = {
-                                    [OperationType.Post] = new OpenApiOperation()
-=======
                         [RuntimeExpression.Build(@"http://example.com?transactionId={$request.body#/id}&email={$request.body#/email}")] = new OpenApiPathItem {
                             Operations = {
                                 [OperationType.Post] = new OpenApiOperation()
                                 {
                                     RequestBody = new OpenApiRequestBody
->>>>>>> 624814d6
                                     {
                                         Content =
                                         {
@@ -317,10 +240,7 @@
                                     }
                                 }
                             }
-<<<<<<< HEAD
-=======
-                        }
->>>>>>> 624814d6
+                        }
                     }
                 });
         }
