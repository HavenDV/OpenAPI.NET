﻿// Copyright (c) Microsoft Corporation. All rights reserved.
// Licensed under the MIT license. 

using System.IO;
using System.Linq;
using FluentAssertions;
using Microsoft.OpenApi.Expressions;
using Microsoft.OpenApi.Models;
using Microsoft.OpenApi.Readers.ParseNodes;
using Microsoft.OpenApi.Readers.V3;
using SharpYaml.Serialization;
using Xunit;

namespace Microsoft.OpenApi.Readers.Tests.V3Tests
{
    [Collection("DefaultSettings")]
    public class OpenApiCallbackTests
    {
        private const string SampleFolderPath = "V3Tests/Samples/OpenApiCallback/";

        [Fact]
        public void ParseBasicCallbackShouldSucceed()
        {
            using var stream = Resources.GetStream(Path.Combine(SampleFolderPath, "basicCallback.yaml"));
            // Arrange
            var yamlStream = new YamlStream();
            yamlStream.Load(new StreamReader(stream));
            var yamlNode = yamlStream.Documents.First().RootNode;

            var diagnostic = new OpenApiDiagnostic();
            var context = new ParsingContext(diagnostic);

            var node = new MapNode(context, (YamlMappingNode)yamlNode);

            // Act
            var callback = OpenApiV3Deserializer.LoadCallback(node);

            // Assert
            diagnostic.Should().BeEquivalentTo(new OpenApiDiagnostic());

            callback.Should().BeEquivalentTo(
                new OpenApiCallback
                {
                    PathItems =
                    {
                        [RuntimeExpression.Build("$request.body#/url")]
                            = new OpenApiPathItem
                            {
                                Operations =
                                {
                                    [OperationType.Post] =
                                        new OpenApiOperation
                                        {
                                            RequestBody = new OpenApiRequestBody
                                            {
                                                Content =
                                                {
                                                    ["application/json"] = null
                                                }
                                            },
                                            Responses = new OpenApiResponses
                                            {
                                                ["200"] = new OpenApiResponse
                                                {
                                                    Description = "Success"
                                                }
                                            }
                                        }
                                }
                            }
                    }
                });
        }

        [Fact]
        public void ParseCallbackWithReferenceShouldSucceed()
        {
            using var stream = Resources.GetStream(Path.Combine(SampleFolderPath, "callbackWithReference.yaml"));
            // Act
            var openApiDoc = new OpenApiStreamReader().Read(stream, out var diagnostic);

            // Assert
            var path = openApiDoc.Paths.First().Value;
            var subscribeOperation = path.Operations[OperationType.Post];

            var callback = subscribeOperation.Callbacks["simpleHook"];

<<<<<<< HEAD
            diagnostic.Should().BeEquivalentTo(
                new OpenApiDiagnostic() { SpecificationVersion = OpenApiSpecVersion.OpenApi3_0 });
=======
                diagnostic.Should().BeEquivalentTo(
                    new OpenApiDiagnostic { SpecificationVersion = OpenApiSpecVersion.OpenApi3_0 });
>>>>>>> 306dda23

            callback.Should().BeEquivalentTo(
                new OpenApiCallback
                {
                    PathItems =
                    {
<<<<<<< HEAD
                        [RuntimeExpression.Build("$request.body#/url")]= new OpenApiPathItem {
                            Operations = {
                                [OperationType.Post] = new OpenApiOperation()
                                {
                                    RequestBody = new OpenApiRequestBody
=======
                        PathItems =
                        {
                            [RuntimeExpression.Build("$request.body#/url")]= new OpenApiPathItem {
                                Operations = {
                                    [OperationType.Post] = new OpenApiOperation
>>>>>>> 306dda23
                                    {
                                        Content =
                                        {
                                            ["application/json"] = new OpenApiMediaType
                                            {
                                                Schema = new OpenApiSchema()
                                                {
<<<<<<< HEAD
                                                    Type = "object"
=======
                                                    Schema = new OpenApiSchema
                                                    {
                                                        Type = "object"
                                                    }
>>>>>>> 306dda23
                                                }
                                            }
                                        }
                                    },
                                    Responses = {
                                        ["200"]= new OpenApiResponse
                                        {
                                            Description = "Success"
                                        }
                                    }
                                }
                            }
                        }
                    },
                    Reference = new OpenApiReference
                    {
                        Type = ReferenceType.Callback,
                        Id = "simpleHook",
                        HostDocument = openApiDoc
                    }
                });
        }

        [Fact]
        public void ParseMultipleCallbacksWithReferenceShouldSucceed()
        {
            using var stream = Resources.GetStream(Path.Combine(SampleFolderPath, "multipleCallbacksWithReference.yaml"));
            // Act
            var openApiDoc = new OpenApiStreamReader().Read(stream, out var diagnostic);

            // Assert
            var path = openApiDoc.Paths.First().Value;
            var subscribeOperation = path.Operations[OperationType.Post];

<<<<<<< HEAD
            diagnostic.Should().BeEquivalentTo(
                new OpenApiDiagnostic() { SpecificationVersion = OpenApiSpecVersion.OpenApi3_0 });
=======
                diagnostic.Should().BeEquivalentTo(
                    new OpenApiDiagnostic { SpecificationVersion = OpenApiSpecVersion.OpenApi3_0 });
>>>>>>> 306dda23

            var callback1 = subscribeOperation.Callbacks["simpleHook"];

            callback1.Should().BeEquivalentTo(
                new OpenApiCallback
                {
                    PathItems =
                    {
<<<<<<< HEAD
                        [RuntimeExpression.Build("$request.body#/url")]= new OpenApiPathItem {
                            Operations = {
                                [OperationType.Post] = new OpenApiOperation()
                                {
                                    RequestBody = new OpenApiRequestBody
=======
                        PathItems =
                        {
                            [RuntimeExpression.Build("$request.body#/url")]= new OpenApiPathItem {
                                Operations = {
                                    [OperationType.Post] = new OpenApiOperation
>>>>>>> 306dda23
                                    {
                                        Content =
                                        {
                                            ["application/json"] = new OpenApiMediaType
                                            {
                                                Schema = new OpenApiSchema()
                                                {
<<<<<<< HEAD
                                                    Type = "object"
=======
                                                    Schema = new OpenApiSchema
                                                    {
                                                        Type = "object"
                                                    }
>>>>>>> 306dda23
                                                }
                                            }
                                        }
                                    },
                                    Responses = {
                                        ["200"]= new OpenApiResponse
                                        {
                                            Description = "Success"
                                        }
                                    }
                                }
                            }
                        }
                    },
                    Reference = new OpenApiReference
                    {
                        Type = ReferenceType.Callback,
                        Id = "simpleHook",
                        HostDocument = openApiDoc
                    }
                });

            var callback2 = subscribeOperation.Callbacks["callback2"];
            callback2.Should().BeEquivalentTo(
                new OpenApiCallback
                {
                    PathItems =
                    {
<<<<<<< HEAD
                        [RuntimeExpression.Build("/simplePath")]= new OpenApiPathItem {
                            Operations = {
                                [OperationType.Post] = new OpenApiOperation()
                                {
                                    RequestBody = new OpenApiRequestBody
=======
                        PathItems =
                        {
                            [RuntimeExpression.Build("/simplePath")]= new OpenApiPathItem {
                                Operations = {
                                    [OperationType.Post] = new OpenApiOperation
>>>>>>> 306dda23
                                    {
                                        Description = "Callback 2",
                                        Content =
                                        {
                                            ["application/json"] = new OpenApiMediaType
                                            {
                                                Schema = new OpenApiSchema()
                                                {
<<<<<<< HEAD
                                                    Type = "string"
=======
                                                    Schema = new OpenApiSchema
                                                    {
                                                        Type = "string"
                                                    }
>>>>>>> 306dda23
                                                }
                                            }
                                        }
                                    },
                                    Responses = {
                                        ["400"]= new OpenApiResponse
                                        {
                                            Description = "Callback Response"
                                        }
                                    }
                                }
                            },
                        }
                    }
                });

            var callback3 = subscribeOperation.Callbacks["callback3"];
            callback3.Should().BeEquivalentTo(
                new OpenApiCallback
                {
                    PathItems =
                    {
<<<<<<< HEAD
                        [RuntimeExpression.Build(@"http://example.com?transactionId={$request.body#/id}&email={$request.body#/email}")] = new OpenApiPathItem {
                            Operations = {
                                [OperationType.Post] = new OpenApiOperation()
                                {
                                    RequestBody = new OpenApiRequestBody
=======
                        PathItems =
                        {
                            [RuntimeExpression.Build(@"http://example.com?transactionId={$request.body#/id}&email={$request.body#/email}")] = new OpenApiPathItem {
                                Operations = {
                                    [OperationType.Post] = new OpenApiOperation
>>>>>>> 306dda23
                                    {
                                        Content =
                                        {
                                            ["application/xml"] = new OpenApiMediaType
                                            {
                                                Schema = new OpenApiSchema()
                                                {
<<<<<<< HEAD
                                                    Type = "object"
=======
                                                    Schema = new OpenApiSchema
                                                    {
                                                        Type = "object"
                                                    }
>>>>>>> 306dda23
                                                }
                                            }
                                        }
                                    },
                                    Responses = {
                                        ["200"]= new OpenApiResponse
                                        {
                                            Description = "Success"
                                        },
                                        ["401"]= new OpenApiResponse
                                        {
                                            Description = "Unauthorized"
                                        },
                                        ["404"]= new OpenApiResponse
                                        {
                                            Description = "Not Found"
                                        }
                                    }
                                }
                            }
                        }
                    }
                });
        }
    }
}<|MERGE_RESOLUTION|>--- conflicted
+++ resolved
@@ -21,318 +21,254 @@
         [Fact]
         public void ParseBasicCallbackShouldSucceed()
         {
-            using var stream = Resources.GetStream(Path.Combine(SampleFolderPath, "basicCallback.yaml"));
-            // Arrange
-            var yamlStream = new YamlStream();
-            yamlStream.Load(new StreamReader(stream));
-            var yamlNode = yamlStream.Documents.First().RootNode;
-
-            var diagnostic = new OpenApiDiagnostic();
-            var context = new ParsingContext(diagnostic);
-
-            var node = new MapNode(context, (YamlMappingNode)yamlNode);
-
-            // Act
-            var callback = OpenApiV3Deserializer.LoadCallback(node);
-
-            // Assert
-            diagnostic.Should().BeEquivalentTo(new OpenApiDiagnostic());
-
-            callback.Should().BeEquivalentTo(
-                new OpenApiCallback
-                {
-                    PathItems =
-                    {
-                        [RuntimeExpression.Build("$request.body#/url")]
+            using (var stream = Resources.GetStream(Path.Combine(SampleFolderPath, "basicCallback.yaml")))
+            {
+                // Arrange
+                var yamlStream = new YamlStream();
+                yamlStream.Load(new StreamReader(stream));
+                var yamlNode = yamlStream.Documents.First().RootNode;
+
+                var diagnostic = new OpenApiDiagnostic();
+                var context = new ParsingContext(diagnostic);
+
+                var node = new MapNode(context, (YamlMappingNode)yamlNode);
+
+                // Act
+                var callback = OpenApiV3Deserializer.LoadCallback(node);
+
+                // Assert
+                diagnostic.Should().BeEquivalentTo(new OpenApiDiagnostic());
+
+                callback.Should().BeEquivalentTo(
+                    new OpenApiCallback
+                    {
+                        PathItems =
+                        {
+                            [RuntimeExpression.Build("$request.body#/url")]
                             = new OpenApiPathItem
                             {
                                 Operations =
                                 {
                                     [OperationType.Post] =
-                                        new OpenApiOperation
-                                        {
-                                            RequestBody = new OpenApiRequestBody
-                                            {
-                                                Content =
-                                                {
-                                                    ["application/json"] = null
-                                                }
-                                            },
-                                            Responses = new OpenApiResponses
-                                            {
-                                                ["200"] = new OpenApiResponse
-                                                {
-                                                    Description = "Success"
-                                                }
-                                            }
-                                        }
-                                }
-                            }
-                    }
-                });
+                                    new OpenApiOperation
+                                    {
+                                        RequestBody = new OpenApiRequestBody
+                                        {
+                                            Content =
+                                            {
+                                                ["application/json"] = null
+                                            }
+                                        },
+                                        Responses = new OpenApiResponses
+                                        {
+                                            ["200"] = new OpenApiResponse
+                                            {
+                                                Description = "Success"
+                                            }
+                                        }
+                                    }
+                                }
+                            }
+                        }
+                    });
+            }
         }
 
         [Fact]
         public void ParseCallbackWithReferenceShouldSucceed()
         {
-            using var stream = Resources.GetStream(Path.Combine(SampleFolderPath, "callbackWithReference.yaml"));
-            // Act
-            var openApiDoc = new OpenApiStreamReader().Read(stream, out var diagnostic);
-
-            // Assert
-            var path = openApiDoc.Paths.First().Value;
-            var subscribeOperation = path.Operations[OperationType.Post];
-
-            var callback = subscribeOperation.Callbacks["simpleHook"];
-
-<<<<<<< HEAD
-            diagnostic.Should().BeEquivalentTo(
-                new OpenApiDiagnostic() { SpecificationVersion = OpenApiSpecVersion.OpenApi3_0 });
-=======
+            using (var stream = Resources.GetStream(Path.Combine(SampleFolderPath, "callbackWithReference.yaml")))
+            {
+                // Act
+                var openApiDoc = new OpenApiStreamReader().Read(stream, out var diagnostic);
+
+                // Assert
+                var path = openApiDoc.Paths.First().Value;
+                var subscribeOperation = path.Operations[OperationType.Post];
+
+                var callback = subscribeOperation.Callbacks["simpleHook"];
+
                 diagnostic.Should().BeEquivalentTo(
                     new OpenApiDiagnostic { SpecificationVersion = OpenApiSpecVersion.OpenApi3_0 });
->>>>>>> 306dda23
-
-            callback.Should().BeEquivalentTo(
-                new OpenApiCallback
-                {
-                    PathItems =
-                    {
-<<<<<<< HEAD
-                        [RuntimeExpression.Build("$request.body#/url")]= new OpenApiPathItem {
-                            Operations = {
-                                [OperationType.Post] = new OpenApiOperation()
-                                {
-                                    RequestBody = new OpenApiRequestBody
-=======
+
+                callback.Should().BeEquivalentTo(
+                    new OpenApiCallback
+                    {
                         PathItems =
                         {
                             [RuntimeExpression.Build("$request.body#/url")]= new OpenApiPathItem {
                                 Operations = {
                                     [OperationType.Post] = new OpenApiOperation
->>>>>>> 306dda23
-                                    {
-                                        Content =
-                                        {
-                                            ["application/json"] = new OpenApiMediaType
-                                            {
-                                                Schema = new OpenApiSchema()
-                                                {
-<<<<<<< HEAD
-                                                    Type = "object"
-=======
+                                    {
+                                        RequestBody = new OpenApiRequestBody
+                                        {
+                                            Content =
+                                            {
+                                                ["application/json"] = new OpenApiMediaType
+                                                {
                                                     Schema = new OpenApiSchema
                                                     {
                                                         Type = "object"
                                                     }
->>>>>>> 306dda23
-                                                }
-                                            }
-                                        }
-                                    },
-                                    Responses = {
-                                        ["200"]= new OpenApiResponse
-                                        {
-                                            Description = "Success"
-                                        }
-                                    }
-                                }
-                            }
-                        }
-                    },
-                    Reference = new OpenApiReference
-                    {
-                        Type = ReferenceType.Callback,
-                        Id = "simpleHook",
-                        HostDocument = openApiDoc
-                    }
-                });
+                                                }
+                                            }
+                                        },
+                                        Responses = {
+                                            ["200"]= new OpenApiResponse
+                                            {
+                                                Description = "Success"
+                                            }
+                                        }
+                                    }
+                                }
+                            }
+                        },
+                        Reference = new OpenApiReference
+                        {
+                            Type = ReferenceType.Callback,
+                            Id = "simpleHook",
+                            HostDocument = openApiDoc
+                        }
+                    });
+            }
         }
 
         [Fact]
         public void ParseMultipleCallbacksWithReferenceShouldSucceed()
         {
-            using var stream = Resources.GetStream(Path.Combine(SampleFolderPath, "multipleCallbacksWithReference.yaml"));
-            // Act
-            var openApiDoc = new OpenApiStreamReader().Read(stream, out var diagnostic);
-
-            // Assert
-            var path = openApiDoc.Paths.First().Value;
-            var subscribeOperation = path.Operations[OperationType.Post];
-
-<<<<<<< HEAD
-            diagnostic.Should().BeEquivalentTo(
-                new OpenApiDiagnostic() { SpecificationVersion = OpenApiSpecVersion.OpenApi3_0 });
-=======
+            using (var stream = Resources.GetStream(Path.Combine(SampleFolderPath, "multipleCallbacksWithReference.yaml")))
+            {
+                // Act
+                var openApiDoc = new OpenApiStreamReader().Read(stream, out var diagnostic);
+
+                // Assert
+                var path = openApiDoc.Paths.First().Value;
+                var subscribeOperation = path.Operations[OperationType.Post];
+
                 diagnostic.Should().BeEquivalentTo(
                     new OpenApiDiagnostic { SpecificationVersion = OpenApiSpecVersion.OpenApi3_0 });
->>>>>>> 306dda23
-
-            var callback1 = subscribeOperation.Callbacks["simpleHook"];
-
-            callback1.Should().BeEquivalentTo(
-                new OpenApiCallback
-                {
-                    PathItems =
-                    {
-<<<<<<< HEAD
-                        [RuntimeExpression.Build("$request.body#/url")]= new OpenApiPathItem {
-                            Operations = {
-                                [OperationType.Post] = new OpenApiOperation()
-                                {
-                                    RequestBody = new OpenApiRequestBody
-=======
+
+                var callback1 = subscribeOperation.Callbacks["simpleHook"];
+
+                callback1.Should().BeEquivalentTo(
+                    new OpenApiCallback
+                    {
                         PathItems =
                         {
                             [RuntimeExpression.Build("$request.body#/url")]= new OpenApiPathItem {
                                 Operations = {
                                     [OperationType.Post] = new OpenApiOperation
->>>>>>> 306dda23
-                                    {
-                                        Content =
-                                        {
-                                            ["application/json"] = new OpenApiMediaType
-                                            {
-                                                Schema = new OpenApiSchema()
-                                                {
-<<<<<<< HEAD
-                                                    Type = "object"
-=======
+                                    {
+                                        RequestBody = new OpenApiRequestBody
+                                        {
+                                            Content =
+                                            {
+                                                ["application/json"] = new OpenApiMediaType
+                                                {
                                                     Schema = new OpenApiSchema
                                                     {
                                                         Type = "object"
                                                     }
->>>>>>> 306dda23
-                                                }
-                                            }
-                                        }
-                                    },
-                                    Responses = {
-                                        ["200"]= new OpenApiResponse
-                                        {
-                                            Description = "Success"
-                                        }
-                                    }
-                                }
-                            }
-                        }
-                    },
-                    Reference = new OpenApiReference
-                    {
-                        Type = ReferenceType.Callback,
-                        Id = "simpleHook",
-                        HostDocument = openApiDoc
-                    }
-                });
-
-            var callback2 = subscribeOperation.Callbacks["callback2"];
-            callback2.Should().BeEquivalentTo(
-                new OpenApiCallback
-                {
-                    PathItems =
-                    {
-<<<<<<< HEAD
-                        [RuntimeExpression.Build("/simplePath")]= new OpenApiPathItem {
-                            Operations = {
-                                [OperationType.Post] = new OpenApiOperation()
-                                {
-                                    RequestBody = new OpenApiRequestBody
-=======
+                                                }
+                                            }
+                                        },
+                                        Responses = {
+                                            ["200"]= new OpenApiResponse
+                                            {
+                                                Description = "Success"
+                                            }
+                                        }
+                                    }
+                                }
+                            }
+                        },
+                        Reference = new OpenApiReference
+                        {
+                            Type = ReferenceType.Callback,
+                            Id = "simpleHook",
+                            HostDocument = openApiDoc
+                        }
+                    });
+
+                var callback2 = subscribeOperation.Callbacks["callback2"];
+                callback2.Should().BeEquivalentTo(
+                    new OpenApiCallback
+                    {
                         PathItems =
                         {
                             [RuntimeExpression.Build("/simplePath")]= new OpenApiPathItem {
                                 Operations = {
                                     [OperationType.Post] = new OpenApiOperation
->>>>>>> 306dda23
-                                    {
-                                        Description = "Callback 2",
-                                        Content =
-                                        {
-                                            ["application/json"] = new OpenApiMediaType
-                                            {
-                                                Schema = new OpenApiSchema()
-                                                {
-<<<<<<< HEAD
-                                                    Type = "string"
-=======
+                                    {
+                                        RequestBody = new OpenApiRequestBody
+                                        {
+                                            Description = "Callback 2",
+                                            Content =
+                                            {
+                                                ["application/json"] = new OpenApiMediaType
+                                                {
                                                     Schema = new OpenApiSchema
                                                     {
                                                         Type = "string"
                                                     }
->>>>>>> 306dda23
-                                                }
-                                            }
-                                        }
-                                    },
-                                    Responses = {
-                                        ["400"]= new OpenApiResponse
-                                        {
-                                            Description = "Callback Response"
-                                        }
-                                    }
-                                }
-                            },
-                        }
-                    }
-                });
-
-            var callback3 = subscribeOperation.Callbacks["callback3"];
-            callback3.Should().BeEquivalentTo(
-                new OpenApiCallback
-                {
-                    PathItems =
-                    {
-<<<<<<< HEAD
-                        [RuntimeExpression.Build(@"http://example.com?transactionId={$request.body#/id}&email={$request.body#/email}")] = new OpenApiPathItem {
-                            Operations = {
-                                [OperationType.Post] = new OpenApiOperation()
-                                {
-                                    RequestBody = new OpenApiRequestBody
-=======
+                                                }
+                                            }
+                                        },
+                                        Responses = {
+                                            ["400"]= new OpenApiResponse
+                                            {
+                                                Description = "Callback Response"
+                                            }
+                                        }
+                                    }
+                                },
+                            }
+                        }
+                    });
+
+                var callback3 = subscribeOperation.Callbacks["callback3"];
+                callback3.Should().BeEquivalentTo(
+                    new OpenApiCallback
+                    {
                         PathItems =
                         {
                             [RuntimeExpression.Build(@"http://example.com?transactionId={$request.body#/id}&email={$request.body#/email}")] = new OpenApiPathItem {
                                 Operations = {
                                     [OperationType.Post] = new OpenApiOperation
->>>>>>> 306dda23
-                                    {
-                                        Content =
-                                        {
-                                            ["application/xml"] = new OpenApiMediaType
-                                            {
-                                                Schema = new OpenApiSchema()
-                                                {
-<<<<<<< HEAD
-                                                    Type = "object"
-=======
+                                    {
+                                        RequestBody = new OpenApiRequestBody
+                                        {
+                                            Content =
+                                            {
+                                                ["application/xml"] = new OpenApiMediaType
+                                                {
                                                     Schema = new OpenApiSchema
                                                     {
                                                         Type = "object"
                                                     }
->>>>>>> 306dda23
-                                                }
-                                            }
-                                        }
-                                    },
-                                    Responses = {
-                                        ["200"]= new OpenApiResponse
-                                        {
-                                            Description = "Success"
-                                        },
-                                        ["401"]= new OpenApiResponse
-                                        {
-                                            Description = "Unauthorized"
-                                        },
-                                        ["404"]= new OpenApiResponse
-                                        {
-                                            Description = "Not Found"
-                                        }
-                                    }
-                                }
-                            }
-                        }
-                    }
-                });
+                                                }
+                                            }
+                                        },
+                                        Responses = {
+                                            ["200"]= new OpenApiResponse
+                                            {
+                                                Description = "Success"
+                                            },
+                                            ["401"]= new OpenApiResponse
+                                            {
+                                                Description = "Unauthorized"
+                                            },
+                                            ["404"]= new OpenApiResponse
+                                            {
+                                                Description = "Not Found"
+                                            }
+                                        }
+                                    }
+                                }
+                            }
+                        }
+                    });
+            }
         }
     }
 }