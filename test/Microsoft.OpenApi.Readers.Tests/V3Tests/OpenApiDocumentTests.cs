﻿// Copyright (c) Microsoft Corporation. All rights reserved.
// Licensed under the MIT license. 

using System;
using System.Collections.Generic;
using System.Globalization;
using System.IO;
using System.Linq;
using FluentAssertions;
using Json.Schema;
using Microsoft.OpenApi.Any;
using Microsoft.OpenApi.Extensions;
using Microsoft.OpenApi.Interfaces;
using Microsoft.OpenApi.Models;
<<<<<<< HEAD
using Microsoft.OpenApi.Tests;
=======
using Microsoft.OpenApi.Reader;
>>>>>>> 624814d6
using Microsoft.OpenApi.Validations;
using Microsoft.OpenApi.Validations.Rules;
using Microsoft.OpenApi.Writers;
using Xunit;

namespace Microsoft.OpenApi.Readers.Tests.V3Tests
{
    [Collection("DefaultSettings")]
    public class OpenApiDocumentTests
    {
        private const string SampleFolderPath = "V3Tests/Samples/OpenApiDocument/";

        public OpenApiDocumentTests()
        {
            OpenApiReaderRegistry.RegisterReader(OpenApiConstants.Yaml, new OpenApiYamlReader());
        }

        public T Clone<T>(T element) where T : IOpenApiSerializable
        {
            using (var stream = new MemoryStream())
            {
                IOpenApiWriter writer;
                var streamWriter = new FormattingStreamWriter(stream, CultureInfo.InvariantCulture);
                writer = new OpenApiJsonWriter(streamWriter, new OpenApiJsonWriterSettings()
                {
                    InlineLocalReferences = true
                });
                element.SerializeAsV3(writer);
                writer.Flush();
                stream.Position = 0;

                using (var streamReader = new StreamReader(stream))
                {
                    var result = streamReader.ReadToEnd();
                    return OpenApiModelFactory.Parse<T>(result, OpenApiSpecVersion.OpenApi3_0, out OpenApiDiagnostic diagnostic4);
                }
            }
        }

        public OpenApiSecurityScheme CloneSecurityScheme(OpenApiSecurityScheme element)
        {
            using (var stream = new MemoryStream())
            {
                IOpenApiWriter writer;
                var streamWriter = new FormattingStreamWriter(stream, CultureInfo.InvariantCulture);
                writer = new OpenApiJsonWriter(streamWriter, new OpenApiJsonWriterSettings()
                {
                    InlineLocalReferences = true
                });
                element.SerializeAsV3WithoutReference(writer);
                writer.Flush();
                stream.Position = 0;

                using (var streamReader = new StreamReader(stream))
                {
                    var result = streamReader.ReadToEnd();
                    return OpenApiModelFactory.Parse<OpenApiSecurityScheme>(result, OpenApiSpecVersion.OpenApi3_0, out OpenApiDiagnostic diagnostic4);
                }
            }
        }

        [Fact]
        public void ParseDocumentFromInlineStringShouldSucceed()
        {
            var result = OpenApiDocument.Parse(
                @"
openapi : 3.0.0
info:
    title: Simple Document
    version: 0.9.1
paths: {}",
                OpenApiConstants.Yaml);

            result.OpenApiDocument.Should().BeEquivalentTo(
                new OpenApiDocument
                {
                    Info = new OpenApiInfo
                    {
                        Title = "Simple Document",
                        Version = "0.9.1"
                    },
                    Paths = new OpenApiPaths()
                });

            result.OpenApiDiagnostic.Should().BeEquivalentTo(
                new OpenApiDiagnostic()
                { 
                    SpecificationVersion = OpenApiSpecVersion.OpenApi3_0,
                    Errors = new List<OpenApiError>()
                        {
                            new OpenApiError("", "Paths is a REQUIRED field at #/")
                        }
                });
        }

        [Fact]
        public void ParseBasicDocumentWithMultipleServersShouldSucceed()
        {
            var path = Path.Combine(SampleFolderPath, "basicDocumentWithMultipleServers.yaml");
            var result = OpenApiDocument.Load(path);

            result.OpenApiDiagnostic.Should().BeEquivalentTo(
                new OpenApiDiagnostic()
                { 
                    SpecificationVersion = OpenApiSpecVersion.OpenApi3_0,
                    Errors = new List<OpenApiError>()
                    {
                        new OpenApiError("", "Paths is a REQUIRED field at #/")
                    }
                });

            result.OpenApiDocument.Should().BeEquivalentTo(
                new OpenApiDocument
                {
                    Info = new OpenApiInfo
                    {
                        Title = "The API",
                        Version = "0.9.1",
                    },
                    Servers =
                    {
                        new OpenApiServer
                        {
                            Url = new Uri("http://www.example.org/api").ToString(),
                            Description = "The http endpoint"
                        },
                        new OpenApiServer
                        {
                            Url = new Uri("https://www.example.org/api").ToString(),
                            Description = "The https endpoint"
                        }
                    },
                    Paths = new OpenApiPaths()
                });
        }
        [Fact]
        public void ParseBrokenMinimalDocumentShouldYieldExpectedDiagnostic()
        {
            using var stream = Resources.GetStream(Path.Combine(SampleFolderPath, "brokenMinimalDocument.yaml"));
            var result = OpenApiDocument.Load(stream, OpenApiConstants.Yaml);

            result.OpenApiDocument.Should().BeEquivalentTo(
                new OpenApiDocument
                {
                    Info = new OpenApiInfo
                    {
                        Version = "0.9"
                    },
                    Paths = new OpenApiPaths()
                });

            result.OpenApiDiagnostic.Should().BeEquivalentTo(
                new OpenApiDiagnostic
                {
                    Errors =
                    {
                            new OpenApiError("", "Paths is a REQUIRED field at #/"),
                            new OpenApiValidatorError(nameof(OpenApiInfoRules.InfoRequiredFields),"#/info/title", "The field 'title' in 'info' object is REQUIRED.")
                    },
                    SpecificationVersion = OpenApiSpecVersion.OpenApi3_0
                });
        }

        [Fact]
        public void ParseMinimalDocumentShouldSucceed()
        {
            var result = OpenApiDocument.Load(Path.Combine(SampleFolderPath, "minimalDocument.yaml"));

            result.OpenApiDocument.Should().BeEquivalentTo(
                new OpenApiDocument
                {
                    Info = new OpenApiInfo
                    {
                        Title = "Simple Document",
                        Version = "0.9.1"
                    },
                    Paths = new OpenApiPaths()
                });

            result.OpenApiDiagnostic.Should().BeEquivalentTo(
                new OpenApiDiagnostic()
                {
                    SpecificationVersion = OpenApiSpecVersion.OpenApi3_0,
                    Errors = new List<OpenApiError>()
                    {
                            new OpenApiError("", "Paths is a REQUIRED field at #/")
                    }
                });
        }

        [Fact]
        public void ParseStandardPetStoreDocumentShouldSucceed()
        {
            using var stream = Resources.GetStream(Path.Combine(SampleFolderPath, "petStore.yaml"));
            var result = OpenApiDocument.Load(stream, OpenApiConstants.Yaml);

            var components = new OpenApiComponents
            {
                Schemas = new Dictionary<string, JsonSchema>
                {
                    ["pet1"] = new JsonSchemaBuilder()
                                .Ref("#/components/schemas/pet1")
                                .Type(SchemaValueType.Object)
                                .Required("id", "name")
                                .Properties(
                                    ("id", new JsonSchemaBuilder().Type(SchemaValueType.Integer).Format("int64")),
                                    ("name", new JsonSchemaBuilder().Type(SchemaValueType.String)),
                                    ("tag", new JsonSchemaBuilder().Type(SchemaValueType.String))),
                    ["newPet"] = new JsonSchemaBuilder()
                                    .Ref("#/components/schemas/newPet")
                                    .Type(SchemaValueType.Object)
                                    .Required("name")
                                    .Properties(
                                        ("id", new JsonSchemaBuilder().Type(SchemaValueType.Integer).Format("int64")),
                                        ("name", new JsonSchemaBuilder().Type(SchemaValueType.String)),
                                        ("tag", new JsonSchemaBuilder().Type(SchemaValueType.String))),
                    ["errorModel"] = new JsonSchemaBuilder()
                                    .Ref("#/components/schemas/errorModel")
                                    .Type(SchemaValueType.Object)
                                    .Required("code", "message")
                                    .Properties(
                                        ("code", new JsonSchemaBuilder().Type(SchemaValueType.Integer).Format("int32")),
                                        ("message", new JsonSchemaBuilder().Type(SchemaValueType.String)))
                }
            };
            var petSchema = components.Schemas["pet1"];

            var newPetSchema = components.Schemas["newPet"];

            var errorModelSchema = components.Schemas["errorModel"];

            var expectedDoc = new OpenApiDocument
            {
                Info = new OpenApiInfo
                {
                    Version = "1.0.0",
                    Title = "Swagger Petstore (Simple)",
                    Description =
                        "A sample API that uses a petstore as an example to demonstrate features in the swagger-2.0 specification",
                    TermsOfService = new Uri("http://helloreverb.com/terms/"),
                    Contact = new OpenApiContact
                    {
                        Name = "Swagger API team",
                        Email = "foo@example.com",
                        Url = new Uri("http://swagger.io")
                    },
                    License = new OpenApiLicense
                    {
                        Name = "MIT",
                        Url = new Uri("http://opensource.org/licenses/MIT")
                    }
                },
                Servers = new List<OpenApiServer>
                {
                    new OpenApiServer
                    {
                        Url = "http://petstore.swagger.io/api"
                    }
                },
                Paths = new OpenApiPaths
                {
                    ["/pets"] = new OpenApiPathItem
                    {
                        Operations = new Dictionary<OperationType, OpenApiOperation>
                        {
                            [OperationType.Get] = new OpenApiOperation
                            {
                                Description = "Returns all pets from the system that the user has access to",
                                OperationId = "findPets",
                                Parameters = new List<OpenApiParameter>
                                {
                                    new OpenApiParameter
                                    {
                                        Name = "tags",
                                        In = ParameterLocation.Query,
                                        Description = "tags to filter by",
                                        Required = false,
                                        Schema = new JsonSchemaBuilder()
                                        .Type(SchemaValueType.Array)
                                        .Items(new JsonSchemaBuilder().Type(SchemaValueType.String))
                                    },
                                    new OpenApiParameter
                                    {
                                        Name = "limit",
                                        In = ParameterLocation.Query,
                                        Description = "maximum number of results to return",
                                        Required = false,
                                        Schema = new JsonSchemaBuilder().Type(SchemaValueType.Integer).Format("int32").Build()
                                    }
                                },
                                Responses = new OpenApiResponses
                                {
                                    ["200"] = new OpenApiResponse
                                    {
                                        Description = "pet response",
                                        Content = new Dictionary<string, OpenApiMediaType>
                                        {
                                            ["application/json"] = new OpenApiMediaType
                                            {
                                                Schema = new JsonSchemaBuilder().Type(SchemaValueType.Array).Items(petSchema)
                                            },
                                            ["application/xml"] = new OpenApiMediaType
                                            {
<<<<<<< HEAD
                                                ["application/json"] = new OpenApiMediaType
                                                {
                                                    Schema = new JsonSchemaBuilder().Type(SchemaValueType.Array)
                                                    .Items(new JsonSchemaBuilder().Ref("#/components/schemas/pet1"))
                                                },
                                                ["application/xml"] = new OpenApiMediaType
                                                {
                                                    Schema = new JsonSchemaBuilder().Type(SchemaValueType.Array)
                                                    .Items(new JsonSchemaBuilder().Ref("#/components/schemas/pet1"))
                                                }
=======
                                                Schema = new JsonSchemaBuilder().Type(SchemaValueType.Array).Items(petSchema)
>>>>>>> 624814d6
                                            }
                                        }
                                    },
                                    ["4XX"] = new OpenApiResponse
                                    {
                                        Description = "unexpected client error",
                                        Content = new Dictionary<string, OpenApiMediaType>
                                        {
                                            ["text/html"] = new OpenApiMediaType
                                            {
<<<<<<< HEAD
                                                ["text/html"] = new OpenApiMediaType
                                                {
                                                    Schema = new JsonSchemaBuilder().Ref("#/components/schemas/errorModel")
                                                }
=======
                                                Schema = errorModelSchema
>>>>>>> 624814d6
                                            }
                                        }
                                    },
                                    ["5XX"] = new OpenApiResponse
                                    {
                                        Description = "unexpected server error",
                                        Content = new Dictionary<string, OpenApiMediaType>
                                        {
                                            ["text/html"] = new OpenApiMediaType
                                            {
<<<<<<< HEAD
                                                ["text/html"] = new OpenApiMediaType
                                                {
                                                    Schema = new JsonSchemaBuilder().Ref("#/components/schemas/errorModel")
                                                }
=======
                                                Schema = errorModelSchema
>>>>>>> 624814d6
                                            }
                                        }
                                    }
                                }
                            },
                            [OperationType.Post] = new OpenApiOperation
                            {
                                Description = "Creates a new pet in the store.  Duplicates are allowed",
                                OperationId = "addPet",
                                RequestBody = new OpenApiRequestBody
                                {
                                    Description = "Pet to add to the store",
                                    Required = true,
                                    Content = new Dictionary<string, OpenApiMediaType>
                                    {
                                        ["application/json"] = new OpenApiMediaType
                                        {
                                            Schema = newPetSchema
                                        }
                                    }
                                },
                                Responses = new OpenApiResponses
                                {
                                    ["200"] = new OpenApiResponse
                                    {
                                        Description = "pet response",
                                        Content = new Dictionary<string, OpenApiMediaType>
                                        {
                                            ["application/json"] = new OpenApiMediaType
                                            {
<<<<<<< HEAD
                                                Schema = new JsonSchemaBuilder().Ref("#/components/schemas/newPet")
                                            }
=======
                                                Schema = petSchema
                                            },
>>>>>>> 624814d6
                                        }
                                    },
                                    ["4XX"] = new OpenApiResponse
                                    {
<<<<<<< HEAD
                                        ["200"] = new OpenApiResponse
                                        {
                                            Description = "pet response",
                                            Content = new Dictionary<string, OpenApiMediaType>
                                            {
                                                ["application/json"] = new OpenApiMediaType
                                                {
                                                    Schema = new JsonSchemaBuilder().Ref("#/components/schemas/pet1")
                                                },
                                            }
                                        },
                                        ["4XX"] = new OpenApiResponse
=======
                                        Description = "unexpected client error",
                                        Content = new Dictionary<string, OpenApiMediaType>
>>>>>>> 624814d6
                                        {
                                            ["text/html"] = new OpenApiMediaType
                                            {
<<<<<<< HEAD
                                                ["text/html"] = new OpenApiMediaType
                                                {
                                                    Schema = new JsonSchemaBuilder().Ref("#/components/schemas/errorModel")
                                                }
=======
                                                Schema = errorModelSchema
>>>>>>> 624814d6
                                            }
                                        }
                                    },
                                    ["5XX"] = new OpenApiResponse
                                    {
                                        Description = "unexpected server error",
                                        Content = new Dictionary<string, OpenApiMediaType>
                                        {
                                            ["text/html"] = new OpenApiMediaType
                                            {
<<<<<<< HEAD
                                                ["text/html"] = new OpenApiMediaType
                                                {
                                                    Schema = new JsonSchemaBuilder().Ref("#/components/schemas/errorModel")
                                                }
=======
                                                Schema = errorModelSchema
>>>>>>> 624814d6
                                            }
                                        }
                                    }
                                }
                            }
                        }
                    },
                    ["/pets/{id}"] = new OpenApiPathItem
                    {
                        Operations = new Dictionary<OperationType, OpenApiOperation>
                        {
                            [OperationType.Get] = new OpenApiOperation
                            {
                                Description =
                                    "Returns a user based on a single ID, if the user does not have access to the pet",
                                OperationId = "findPetById",
                                Parameters = new List<OpenApiParameter>
                                {
                                    new OpenApiParameter
                                    {
                                        Name = "id",
                                        In = ParameterLocation.Path,
                                        Description = "ID of pet to fetch",
                                        Required = true,
                                        Schema = new JsonSchemaBuilder().Type(SchemaValueType.Integer).Format("int64")
                                    }
                                },
                                Responses = new OpenApiResponses
                                {
                                    ["200"] = new OpenApiResponse
                                    {
                                        Description = "pet response",
                                        Content = new Dictionary<string, OpenApiMediaType>
                                        {
                                            ["application/json"] = new OpenApiMediaType
                                            {
<<<<<<< HEAD
                                                ["application/json"] = new OpenApiMediaType
                                                {
                                                    Schema = new JsonSchemaBuilder().Ref("#/components/schemas/pet1")
                                                },
                                                ["application/xml"] = new OpenApiMediaType
                                                {
                                                    Schema = new JsonSchemaBuilder().Ref("#/components/schemas/pet1")
                                                }
=======
                                                Schema = petSchema
                                            },
                                            ["application/xml"] = new OpenApiMediaType
                                            {
                                                Schema = petSchema
>>>>>>> 624814d6
                                            }
                                        }
                                    },
                                    ["4XX"] = new OpenApiResponse
                                    {
                                        Description = "unexpected client error",
                                        Content = new Dictionary<string, OpenApiMediaType>
                                        {
                                            ["text/html"] = new OpenApiMediaType
                                            {
<<<<<<< HEAD
                                                ["text/html"] = new OpenApiMediaType
                                                {
                                                    Schema = new JsonSchemaBuilder().Ref("#/components/schemas/errorModel")
                                                }
=======
                                                Schema = errorModelSchema
>>>>>>> 624814d6
                                            }
                                        }
                                    },
                                    ["5XX"] = new OpenApiResponse
                                    {
                                        Description = "unexpected server error",
                                        Content = new Dictionary<string, OpenApiMediaType>
                                        {
                                            ["text/html"] = new OpenApiMediaType
                                            {
<<<<<<< HEAD
                                                ["text/html"] = new OpenApiMediaType
                                                {
                                                    Schema = new JsonSchemaBuilder().Ref("#/components/schemas/errorModel")
                                                }
=======
                                                Schema = errorModelSchema
>>>>>>> 624814d6
                                            }
                                        }
                                    }
                                }
                            },
                            [OperationType.Delete] = new OpenApiOperation
                            {
                                Description = "deletes a single pet based on the ID supplied",
                                OperationId = "deletePet",
                                Parameters = new List<OpenApiParameter>
                                {
                                    new OpenApiParameter
                                    {
                                        Name = "id",
                                        In = ParameterLocation.Path,
                                        Description = "ID of pet to delete",
                                        Required = true,
                                        Schema = new JsonSchemaBuilder().Type(SchemaValueType.Integer).Format("int64").Build()
                                    }
                                },
                                Responses = new OpenApiResponses
                                {
                                    ["204"] = new OpenApiResponse
                                    {
                                        Description = "pet deleted"
                                    },
                                    ["4XX"] = new OpenApiResponse
                                    {
                                        Description = "unexpected client error",
                                        Content = new Dictionary<string, OpenApiMediaType>
                                        {
                                            ["text/html"] = new OpenApiMediaType
                                            {
<<<<<<< HEAD
                                                ["text/html"] = new OpenApiMediaType
                                                {
                                                    Schema = new JsonSchemaBuilder().Ref("#/components/schemas/errorModel")
                                                }
=======
                                                Schema = errorModelSchema
>>>>>>> 624814d6
                                            }
                                        }
                                    },
                                    ["5XX"] = new OpenApiResponse
                                    {
                                        Description = "unexpected server error",
                                        Content = new Dictionary<string, OpenApiMediaType>
                                        {
                                            ["text/html"] = new OpenApiMediaType
                                            {
<<<<<<< HEAD
                                                ["text/html"] = new OpenApiMediaType
                                                {
                                                    Schema = new JsonSchemaBuilder().Ref("#/components/schemas/errorModel")
                                                }
=======
                                                Schema = errorModelSchema
>>>>>>> 624814d6
                                            }
                                        }
                                    }
                                }
                            }
                        }
                    }
                },
                Components = components
            };

            result.OpenApiDocument.Should().BeEquivalentTo(expectedDoc);

            result.OpenApiDiagnostic.Should().BeEquivalentTo(
                new OpenApiDiagnostic() { SpecificationVersion = OpenApiSpecVersion.OpenApi3_0 });
        }

        [Fact]
        public void ParseModifiedPetStoreDocumentWithTagAndSecurityShouldSucceed()
        {
            using var stream = Resources.GetStream(Path.Combine(SampleFolderPath, "petStoreWithTagAndSecurity.yaml"));
            var actual = OpenApiDocument.Load(stream, OpenApiConstants.Yaml);

            var components = new OpenApiComponents
            {
                Schemas = new Dictionary<string, JsonSchema>
                {
                    ["pet1"] = new JsonSchemaBuilder()
                        .Ref("#/components/schemas/pet1")
                        .Type(SchemaValueType.Object)
                        .Required("id", "name")
                        .Properties(
                            ("id", new JsonSchemaBuilder().Type(SchemaValueType.Integer).Format("int64")),
                            ("name", new JsonSchemaBuilder().Type(SchemaValueType.String)),
                            ("tag", new JsonSchemaBuilder().Type(SchemaValueType.String))),
                    ["newPet"] = new JsonSchemaBuilder()
                        .Ref("#/components/schemas/newPet")
                        .Type(SchemaValueType.Object)
                        .Required("name")
                        .Properties(
                            ("id", new JsonSchemaBuilder().Type(SchemaValueType.Integer).Format("int64")),
                            ("name", new JsonSchemaBuilder().Type(SchemaValueType.String)),
                            ("tag", new JsonSchemaBuilder().Type(SchemaValueType.String))),
                    ["errorModel"] = new JsonSchemaBuilder()
                        .Ref("#/components/schemas/errorModel")
                        .Type(SchemaValueType.Object)
                        .Required("code", "message")
                        .Properties(
                            ("code", new JsonSchemaBuilder().Type(SchemaValueType.Integer).Format("int32")),
                            ("message", new JsonSchemaBuilder().Type(SchemaValueType.String)))
                },
                SecuritySchemes = new Dictionary<string, OpenApiSecurityScheme>
                {
                    ["securitySchemeName1"] = new OpenApiSecurityScheme
                    {
                        Type = SecuritySchemeType.ApiKey,
                        Name = "apiKeyName1",
                        In = ParameterLocation.Header,
                        Reference = new OpenApiReference
                        {
                            Id = "securitySchemeName1",
                            Type = ReferenceType.SecurityScheme,
                            HostDocument = actual.OpenApiDocument
                        }

                    },
                    ["securitySchemeName2"] = new OpenApiSecurityScheme
                    {
                        Type = SecuritySchemeType.OpenIdConnect,
                        OpenIdConnectUrl = new Uri("http://example.com"),
                        Reference = new OpenApiReference
                        {
                            Id = "securitySchemeName2",
                            Type = ReferenceType.SecurityScheme,
                            HostDocument = actual.OpenApiDocument
                        }
                    }
                }
            };

            var petSchema = components.Schemas["pet1"];

            var newPetSchema = components.Schemas["newPet"];

            var errorModelSchema = components.Schemas["errorModel"];

            var tag1 = new OpenApiTag
            {
                Name = "tagName1",
                Description = "tagDescription1",
                Reference = new OpenApiReference
                {
                    Id = "tagName1",
                    Type = ReferenceType.Tag
                }
            };


<<<<<<< HEAD
                var tag2 = new OpenApiTag
                {
                    Name = "tagName2",
                    Reference = new OpenApiReference
                    {
                        Id = "tagName2",
                        Type = ReferenceType.Tag
                    }
                };
=======
            var tag2 = new OpenApiTag
            {
                Name = "tagName2"
            };
>>>>>>> 624814d6

            var securityScheme1 = CloneSecurityScheme(components.SecuritySchemes["securitySchemeName1"]);

            securityScheme1.Reference = new OpenApiReference
            {
                Id = "securitySchemeName1",
                Type = ReferenceType.SecurityScheme
            };

            var securityScheme2 = CloneSecurityScheme(components.SecuritySchemes["securitySchemeName2"]);

            securityScheme2.Reference = new OpenApiReference
            {
                Id = "securitySchemeName2",
                Type = ReferenceType.SecurityScheme
            };

            var expected = new OpenApiDocument
            {
                Info = new OpenApiInfo
                {
                    Version = "1.0.0",
                    Title = "Swagger Petstore (Simple)",
                    Description =
                        "A sample API that uses a petstore as an example to demonstrate features in the swagger-2.0 specification",
                    TermsOfService = new Uri("http://helloreverb.com/terms/"),
                    Contact = new OpenApiContact
                    {
                        Name = "Swagger API team",
                        Email = "foo@example.com",
                        Url = new Uri("http://swagger.io")
                    },
                    License = new OpenApiLicense
                    {
                        Name = "MIT",
                        Url = new Uri("http://opensource.org/licenses/MIT")
                    }
                },
                Servers = new List<OpenApiServer>
                    {
                        new OpenApiServer
                        {
                            Url = "http://petstore.swagger.io/api"
                        }
                    },
                Paths = new OpenApiPaths
                {
                    ["/pets"] = new OpenApiPathItem
                    {
                        Operations = new Dictionary<OperationType, OpenApiOperation>
                        {
                            [OperationType.Get] = new OpenApiOperation
                            {
                                Tags = new List<OpenApiTag>
                                    {
                                        tag1,
                                        tag2
                                    },
                                Description = "Returns all pets from the system that the user has access to",
                                OperationId = "findPets",
                                Parameters = new List<OpenApiParameter>
                                    {
                                        new OpenApiParameter
                                        {
                                            Name = "tags",
                                            In = ParameterLocation.Query,
                                            Description = "tags to filter by",
                                            Required = false,
                                            Schema = new JsonSchemaBuilder()
                                                        .Type(SchemaValueType.Array)
                                                        .Items(new JsonSchemaBuilder().Type(SchemaValueType.String))
                                        },
                                        new OpenApiParameter
                                        {
                                            Name = "limit",
                                            In = ParameterLocation.Query,
                                            Description = "maximum number of results to return",
                                            Required = false,
                                            Schema = new JsonSchemaBuilder()
                                                        .Type(SchemaValueType.Integer)
                                                        .Format("int32")
                                        }
                                    },
                                Responses = new OpenApiResponses
                                {
                                    ["200"] = new OpenApiResponse
                                    {
                                        Description = "pet response",
                                        Content = new Dictionary<string, OpenApiMediaType>
                                        {
                                            ["application/json"] = new OpenApiMediaType
                                            {
<<<<<<< HEAD
                                                ["application/json"] = new OpenApiMediaType
                                                {
                                                    Schema = new JsonSchemaBuilder()
                                                        .Type(SchemaValueType.Array)
                                                        .Items(new JsonSchemaBuilder().Ref("#/components/schemas/pet1"))
                                                },
                                                ["application/xml"] = new OpenApiMediaType
                                                {
                                                    Schema = new JsonSchemaBuilder()
                                                        .Type(SchemaValueType.Array)
                                                        .Items(new JsonSchemaBuilder().Ref("#/components/schemas/pet1"))
                                                }
=======
                                                Schema = new JsonSchemaBuilder()
                                                    .Type(SchemaValueType.Array)
                                                    .Items(petSchema)
                                            },
                                            ["application/xml"] = new OpenApiMediaType
                                            {
                                                Schema = new JsonSchemaBuilder()
                                                    .Type(SchemaValueType.Array)
                                                    .Items(petSchema)
>>>>>>> 624814d6
                                            }
                                        }
                                    },
                                    ["4XX"] = new OpenApiResponse
                                    {
                                        Description = "unexpected client error",
                                        Content = new Dictionary<string, OpenApiMediaType>
                                        {
                                            ["text/html"] = new OpenApiMediaType
                                            {
<<<<<<< HEAD
                                                ["text/html"] = new OpenApiMediaType
                                                {
                                                    Schema = new JsonSchemaBuilder().Ref("#/components/schemas/errorModel")
                                                }
=======
                                                Schema = errorModelSchema
>>>>>>> 624814d6
                                            }
                                        }
                                    },
                                    ["5XX"] = new OpenApiResponse
                                    {
                                        Description = "unexpected server error",
                                        Content = new Dictionary<string, OpenApiMediaType>
                                        {
                                            ["text/html"] = new OpenApiMediaType
                                            {
<<<<<<< HEAD
                                                ["text/html"] = new OpenApiMediaType
                                                {
                                                    Schema = new JsonSchemaBuilder().Ref("#/components/schemas/errorModel")
                                                }
=======
                                                Schema = errorModelSchema
>>>>>>> 624814d6
                                            }
                                        }
                                    }
                                }
                            },
                            [OperationType.Post] = new OpenApiOperation
                            {
                                Tags = new List<OpenApiTag>
                                    {
                                        tag1,
                                        tag2
                                    },
                                Description = "Creates a new pet in the store.  Duplicates are allowed",
                                OperationId = "addPet",
                                RequestBody = new OpenApiRequestBody
                                {
                                    Description = "Pet to add to the store",
                                    Required = true,
                                    Content = new Dictionary<string, OpenApiMediaType>
                                    {
                                        ["application/json"] = new OpenApiMediaType
                                        {
                                            Schema = newPetSchema
                                        }
                                    }
                                },
                                Responses = new OpenApiResponses
                                {
                                    ["200"] = new OpenApiResponse
                                    {
                                        Description = "pet response",
                                        Content = new Dictionary<string, OpenApiMediaType>
                                        {
                                            ["application/json"] = new OpenApiMediaType
                                            {
<<<<<<< HEAD
                                                Schema = new JsonSchemaBuilder().Ref("#/components/schemas/newPet")
                                            }
=======
                                                Schema = petSchema
                                            },
>>>>>>> 624814d6
                                        }
                                    },
                                    ["4XX"] = new OpenApiResponse
                                    {
<<<<<<< HEAD
                                        ["200"] = new OpenApiResponse
                                        {
                                            Description = "pet response",
                                            Content = new Dictionary<string, OpenApiMediaType>
                                            {
                                                ["application/json"] = new OpenApiMediaType
                                                {
                                                    Schema = new JsonSchemaBuilder().Ref("#/components/schemas/pet1")
                                                },
                                            }
                                        },
                                        ["4XX"] = new OpenApiResponse
=======
                                        Description = "unexpected client error",
                                        Content = new Dictionary<string, OpenApiMediaType>
>>>>>>> 624814d6
                                        {
                                            ["text/html"] = new OpenApiMediaType
                                            {
<<<<<<< HEAD
                                                ["text/html"] = new OpenApiMediaType
                                                {
                                                    Schema = new JsonSchemaBuilder().Ref("#/components/schemas/errorModel")
                                                }
=======
                                                Schema = errorModelSchema
>>>>>>> 624814d6
                                            }
                                        }
                                    },
                                    ["5XX"] = new OpenApiResponse
                                    {
                                        Description = "unexpected server error",
                                        Content = new Dictionary<string, OpenApiMediaType>
                                        {
                                            ["text/html"] = new OpenApiMediaType
                                            {
<<<<<<< HEAD
                                                ["text/html"] = new OpenApiMediaType
                                                {
                                                    Schema = new JsonSchemaBuilder().Ref("#/components/schemas/errorModel")
                                                }
=======
                                                Schema = errorModelSchema
>>>>>>> 624814d6
                                            }
                                        }
                                    }
                                },
                                Security = new List<OpenApiSecurityRequirement>
                                    {
                                        new OpenApiSecurityRequirement
                                        {
                                            [securityScheme1] = new List<string>(),
                                            [securityScheme2] = new List<string>
                                            {
                                                "scope1",
                                                "scope2"
                                            }
                                        }
                                    }
                            }
                        }
                    },
                    ["/pets/{id}"] = new OpenApiPathItem
                    {
                        Operations = new Dictionary<OperationType, OpenApiOperation>
                        {
                            [OperationType.Get] = new OpenApiOperation
                            {
                                Description =
                                    "Returns a user based on a single ID, if the user does not have access to the pet",
                                OperationId = "findPetById",
                                Parameters = new List<OpenApiParameter>
                                    {
                                        new OpenApiParameter
                                        {
                                            Name = "id",
                                            In = ParameterLocation.Path,
                                            Description = "ID of pet to fetch",
                                            Required = true,
                                            Schema = new JsonSchemaBuilder()
                                                        .Type(SchemaValueType.Integer)
                                                        .Format("int64")
                                        }
                                    },
                                Responses = new OpenApiResponses
                                {
                                    ["200"] = new OpenApiResponse
                                    {
                                        Description = "pet response",
                                        Content = new Dictionary<string, OpenApiMediaType>
                                        {
                                            ["application/json"] = new OpenApiMediaType
                                            {
                                                Schema = petSchema
                                            },
                                            ["application/xml"] = new OpenApiMediaType
                                            {
<<<<<<< HEAD
                                                ["application/json"] = new OpenApiMediaType
                                                {
                                                    Schema = new JsonSchemaBuilder().Ref("#/components/schemas/pet1")
                                                },
                                                ["application/xml"] = new OpenApiMediaType
                                                {
                                                    Schema = new JsonSchemaBuilder().Ref("#/components/schemas/pet1")
                                                }
=======
                                                Schema = petSchema
>>>>>>> 624814d6
                                            }
                                        }
                                    },
                                    ["4XX"] = new OpenApiResponse
                                    {
                                        Description = "unexpected client error",
                                        Content = new Dictionary<string, OpenApiMediaType>
                                        {
                                            ["text/html"] = new OpenApiMediaType
                                            {
<<<<<<< HEAD
                                                ["text/html"] = new OpenApiMediaType
                                                {
                                                    Schema = new JsonSchemaBuilder().Ref("#/components/schemas/errorModel")
                                                }
=======
                                                Schema = errorModelSchema
>>>>>>> 624814d6
                                            }
                                        }
                                    },
                                    ["5XX"] = new OpenApiResponse
                                    {
                                        Description = "unexpected server error",
                                        Content = new Dictionary<string, OpenApiMediaType>
                                        {
                                            ["text/html"] = new OpenApiMediaType
                                            {
<<<<<<< HEAD
                                                ["text/html"] = new OpenApiMediaType
                                                {
                                                    Schema = new JsonSchemaBuilder().Ref("#/components/schemas/errorModel")
                                                }
=======
                                                Schema = errorModelSchema
>>>>>>> 624814d6
                                            }
                                        }
                                    }
                                }
                            },
                            [OperationType.Delete] = new OpenApiOperation
                            {
                                Description = "deletes a single pet based on the ID supplied",
                                OperationId = "deletePet",
                                Parameters = new List<OpenApiParameter>
                                    {
                                        new OpenApiParameter
                                        {
                                            Name = "id",
                                            In = ParameterLocation.Path,
                                            Description = "ID of pet to delete",
                                            Required = true,
                                            Schema = new JsonSchemaBuilder()
                                                        .Type(SchemaValueType.Integer)
                                                        .Format("int64")
                                        }
                                    },
                                Responses = new OpenApiResponses
                                {
                                    ["204"] = new OpenApiResponse
                                    {
                                        Description = "pet deleted"
                                    },
                                    ["4XX"] = new OpenApiResponse
                                    {
                                        Description = "unexpected client error",
                                        Content = new Dictionary<string, OpenApiMediaType>
                                        {
                                            ["text/html"] = new OpenApiMediaType
                                            {
<<<<<<< HEAD
                                                ["text/html"] = new OpenApiMediaType
                                                {
                                                    Schema = new JsonSchemaBuilder().Ref("#/components/schemas/errorModel")
                                                }
=======
                                                Schema = errorModelSchema
>>>>>>> 624814d6
                                            }
                                        }
                                    },
                                    ["5XX"] = new OpenApiResponse
                                    {
                                        Description = "unexpected server error",
                                        Content = new Dictionary<string, OpenApiMediaType>
                                        {
                                            ["text/html"] = new OpenApiMediaType
                                            {
<<<<<<< HEAD
                                                ["text/html"] = new OpenApiMediaType
                                                {
                                                    Schema = new JsonSchemaBuilder().Ref("#/components/schemas/errorModel")
                                                }
=======
                                                Schema = errorModelSchema
>>>>>>> 624814d6
                                            }
                                        }
                                    }
                                }
                            }
                        }
                    }
                },
                Components = components,
                Tags = new List<OpenApiTag>
                    {
                        new OpenApiTag
                        {
                            Name = "tagName1",
                            Description = "tagDescription1",
                            Reference = new OpenApiReference()
                            {
                                Id = "tagName1",
                                Type = ReferenceType.Tag
                            }
                        }
                    },
                SecurityRequirements = new List<OpenApiSecurityRequirement>
                    {
                        new OpenApiSecurityRequirement
                        {
                            [securityScheme1] = new List<string>(),
                            [securityScheme2] = new List<string>
                            {
                                "scope1",
                                "scope2",
                                "scope3"
                            }
                        }
                    }
            };

            actual.OpenApiDocument.Should().BeEquivalentTo(expected, options => options.Excluding(m => m.Name == "HostDocument"));

            actual.OpenApiDiagnostic.Should().BeEquivalentTo(
                    new OpenApiDiagnostic() { SpecificationVersion = OpenApiSpecVersion.OpenApi3_0 });
        }

        [Fact]
        public void ParsePetStoreExpandedShouldSucceed()
        {
            var actual = OpenApiDocument.Load(Path.Combine(SampleFolderPath, "petStoreExpanded.yaml"));

            // TODO: Create the object in memory and compare with the one read from YAML file.

            actual.OpenApiDiagnostic.Should().BeEquivalentTo(
                    new OpenApiDiagnostic() { SpecificationVersion = OpenApiSpecVersion.OpenApi3_0 });
        }

        [Fact]
        public void GlobalSecurityRequirementShouldReferenceSecurityScheme()
        {
<<<<<<< HEAD
            using var stream = Resources.GetStream(Path.Combine(SampleFolderPath, "securedApi.yaml"));
            var openApiDoc = new OpenApiStreamReader().Read(stream, out var diagnostic);

            var securityRequirement = openApiDoc.SecurityRequirements.First();

            securityRequirement.Keys.First().Should().BeEquivalentTo(openApiDoc.Components.SecuritySchemes.First().Value, 
                options => options.Excluding(x => x.Reference.HostDocument));
=======
            var result = OpenApiDocument.Load(Path.Combine(SampleFolderPath, "securedApi.yaml"));

            var securityRequirement = result.OpenApiDocument.SecurityRequirements.First();

            Assert.Same(securityRequirement.Keys.First(), result.OpenApiDocument.Components.SecuritySchemes.First().Value);
>>>>>>> 624814d6
        }

        [Fact]
        public void HeaderParameterShouldAllowExample()
        {
            var result = OpenApiDocument.Load(Path.Combine(SampleFolderPath, "apiWithFullHeaderComponent.yaml"));

            var exampleHeader = result.OpenApiDocument.Components?.Headers?["example-header"];
            Assert.NotNull(exampleHeader);
            exampleHeader.Should().BeEquivalentTo(
                new OpenApiHeader()
                {
                    Description = "Test header with example",
                    Required = true,
                    Deprecated = true,
                    AllowEmptyValue = true,
                    AllowReserved = true,
                    Style = ParameterStyle.Simple,
                    Explode = true,
                    Example = new OpenApiAny("99391c7e-ad88-49ec-a2ad-99ddcb1f7721"),
                    Schema = new JsonSchemaBuilder()
                                .Type(SchemaValueType.String)
                                .Format(Formats.Uuid),
                    Reference = new OpenApiReference()
                    {
                        Type = ReferenceType.Header,
                        Id = "example-header"
                    }
                }, options => options.IgnoringCyclicReferences()
                .Excluding(e => e.Example.Node.Parent));

            var examplesHeader = result.OpenApiDocument.Components?.Headers?["examples-header"];
            Assert.NotNull(examplesHeader);
            examplesHeader.Should().BeEquivalentTo(
                new OpenApiHeader()
                {
                    Description = "Test header with example",
                    Required = true,
                    Deprecated = true,
                    AllowEmptyValue = true,
                    AllowReserved = true,
                    Style = ParameterStyle.Simple,
                    Explode = true,
                    Examples = new Dictionary<string, OpenApiExample>()
                    {
                            { "uuid1", new OpenApiExample()
                                {
                                    Value = new OpenApiAny("99391c7e-ad88-49ec-a2ad-99ddcb1f7721")
                                }
                            },
                            { "uuid2", new OpenApiExample()
                                {
                                    Value = new OpenApiAny("99391c7e-ad88-49ec-a2ad-99ddcb1f7721")
                                }
                            }
                    },
                    Schema = new JsonSchemaBuilder()
                                .Type(SchemaValueType.String)
                                .Format(Formats.Uuid),
                    Reference = new OpenApiReference()
                    {
                        Type = ReferenceType.Header,
                        Id = "examples-header"
                    }
                }, options => options.IgnoringCyclicReferences()
                .Excluding(e => e.Examples["uuid1"].Value.Node.Parent)
                .Excluding(e => e.Examples["uuid2"].Value.Node.Parent));
        }

        [Fact]
        public void ParseDocumentWithReferencedSecuritySchemeWorks()
        {
            // Act
            var settings = new OpenApiReaderSettings
            {
                ReferenceResolution = ReferenceResolutionSetting.ResolveLocalReferences
            };

            var result = OpenApiDocument.Load(Path.Combine(SampleFolderPath, "docWithSecuritySchemeReference.yaml"), settings);
            var securityScheme = result.OpenApiDocument.Components.SecuritySchemes["OAuth2"];

            // Assert
            Assert.False(securityScheme.UnresolvedReference);
            Assert.NotNull(securityScheme.Flows);
        }

        [Fact]
        public void ParseDocumentWithJsonSchemaReferencesWorks()
        {
            // Arrange
            using var stream = Resources.GetStream(Path.Combine(SampleFolderPath, "docWithJsonSchema.yaml"));

            // Act
            var settings = new OpenApiReaderSettings
            {
                ReferenceResolution = ReferenceResolutionSetting.ResolveLocalReferences
            };
            var result = OpenApiDocument.Load(stream, OpenApiConstants.Yaml, settings);

            var actualSchema = result.OpenApiDocument.Paths["/users/{userId}"].Operations[OperationType.Get].Responses["200"].Content["application/json"].Schema;

            var expectedSchema = new JsonSchemaBuilder()
                .Ref("#/components/schemas/User");

            // Assert
            Assert.Equal(expectedSchema, actualSchema);
        }

        [Fact]
        public void ParseDocWithRefsUsingProxyReferencesSucceeds()
        {
            // Arrange
            var expected = new OpenApiDocument
            {
                Info = new OpenApiInfo
                {
                    Title = "Pet Store with Referenceable Parameter",
                    Version = "1.0.0"
                },
                Paths = new OpenApiPaths
                {
                    ["/pets"] = new OpenApiPathItem
                    {
                        Operations = new Dictionary<OperationType, OpenApiOperation>
                        {
                            [OperationType.Get] = new OpenApiOperation
                            {
                                Summary = "Returns all pets",
                                Parameters =
                                [
                                    new OpenApiParameter
                                    {
                                        Name = "limit",
                                        In = ParameterLocation.Query,
                                        Description = "Limit the number of pets returned",
                                        Required = false,
                                        Schema = new JsonSchemaBuilder()
                                            .Type(SchemaValueType.Integer)
                                            .Format("int32")
                                            .Default(10),
                                        Reference = new OpenApiReference
                                        { 
                                            Id = "LimitParameter", 
                                            Type = ReferenceType.Parameter 
                                        }
                                    }
                                ],
                                Responses = new OpenApiResponses()
                            }
                        }
                    }
                },
                Components = new OpenApiComponents
                {
                    Parameters = new Dictionary<string, OpenApiParameter>
                    {
                        ["LimitParameter"] = new OpenApiParameter
                        {
                            Name = "limit",
                            In = ParameterLocation.Query,
                            Description = "Limit the number of pets returned",
                            Required = false,
                            Schema = new JsonSchemaBuilder()
                                .Type(SchemaValueType.Integer)
                                .Format("int32")
                                .Default(10)
                        }
                    }
                }               
            };

            var expectedSerializedDoc = @"openapi: 3.0.1
info:
  title: Pet Store with Referenceable Parameter
  version: 1.0.0
paths:
  /pets:
    get:
      summary: Returns all pets
      parameters:
        - $ref: '#/components/parameters/LimitParameter'
      responses: { }
components:
  parameters:
    LimitParameter:
      name: limit
      in: query
      description: Limit the number of pets returned
      schema:
        type: integer
        format: int32
        default: 10";

            using var stream = Resources.GetStream(Path.Combine(SampleFolderPath, "minifiedPetStore.yaml"));

            // Act
            var doc = new OpenApiStreamReader().Read(stream, out var diagnostic);
            var actualParam = doc.Paths["/pets"].Operations[OperationType.Get].Parameters.First();
            var outputDoc = doc.SerializeAsYaml(OpenApiSpecVersion.OpenApi3_0).MakeLineBreaksEnvironmentNeutral();
            var output = actualParam.SerializeAsYaml(OpenApiSpecVersion.OpenApi3_0);
            var expectedParam = expected.Paths["/pets"].Operations[OperationType.Get].Parameters.First();

            // Assert
            actualParam.Should().BeEquivalentTo(expectedParam, options => options.Excluding(x => x.Reference.HostDocument));
            outputDoc.Should().BeEquivalentTo(expectedSerializedDoc.MakeLineBreaksEnvironmentNeutral());
        }
    }
}<|MERGE_RESOLUTION|>--- conflicted
+++ resolved
@@ -1,4 +1,4 @@
-﻿// Copyright (c) Microsoft Corporation. All rights reserved.
+// Copyright (c) Microsoft Corporation. All rights reserved.
 // Licensed under the MIT license. 
 
 using System;
@@ -12,11 +12,8 @@
 using Microsoft.OpenApi.Extensions;
 using Microsoft.OpenApi.Interfaces;
 using Microsoft.OpenApi.Models;
-<<<<<<< HEAD
+using Microsoft.OpenApi.Reader;
 using Microsoft.OpenApi.Tests;
-=======
-using Microsoft.OpenApi.Reader;
->>>>>>> 624814d6
 using Microsoft.OpenApi.Validations;
 using Microsoft.OpenApi.Validations.Rules;
 using Microsoft.OpenApi.Writers;
@@ -316,11 +313,6 @@
                                         {
                                             ["application/json"] = new OpenApiMediaType
                                             {
-                                                Schema = new JsonSchemaBuilder().Type(SchemaValueType.Array).Items(petSchema)
-                                            },
-                                            ["application/xml"] = new OpenApiMediaType
-                                            {
-<<<<<<< HEAD
                                                 ["application/json"] = new OpenApiMediaType
                                                 {
                                                     Schema = new JsonSchemaBuilder().Type(SchemaValueType.Array)
@@ -331,9 +323,6 @@
                                                     Schema = new JsonSchemaBuilder().Type(SchemaValueType.Array)
                                                     .Items(new JsonSchemaBuilder().Ref("#/components/schemas/pet1"))
                                                 }
-=======
-                                                Schema = new JsonSchemaBuilder().Type(SchemaValueType.Array).Items(petSchema)
->>>>>>> 624814d6
                                             }
                                         }
                                     },
@@ -344,14 +333,10 @@
                                         {
                                             ["text/html"] = new OpenApiMediaType
                                             {
-<<<<<<< HEAD
-                                                ["text/html"] = new OpenApiMediaType
-                                                {
-                                                    Schema = new JsonSchemaBuilder().Ref("#/components/schemas/errorModel")
-                                                }
-=======
-                                                Schema = errorModelSchema
->>>>>>> 624814d6
+                                                ["text/html"] = new OpenApiMediaType
+                                                {
+                                                    Schema = new JsonSchemaBuilder().Ref("#/components/schemas/errorModel")
+                                                }
                                             }
                                         }
                                     },
@@ -362,14 +347,10 @@
                                         {
                                             ["text/html"] = new OpenApiMediaType
                                             {
-<<<<<<< HEAD
-                                                ["text/html"] = new OpenApiMediaType
-                                                {
-                                                    Schema = new JsonSchemaBuilder().Ref("#/components/schemas/errorModel")
-                                                }
-=======
-                                                Schema = errorModelSchema
->>>>>>> 624814d6
+                                                ["text/html"] = new OpenApiMediaType
+                                                {
+                                                    Schema = new JsonSchemaBuilder().Ref("#/components/schemas/errorModel")
+                                                }
                                             }
                                         }
                                     }
@@ -400,63 +381,46 @@
                                         {
                                             ["application/json"] = new OpenApiMediaType
                                             {
-<<<<<<< HEAD
                                                 Schema = new JsonSchemaBuilder().Ref("#/components/schemas/newPet")
                                             }
-=======
-                                                Schema = petSchema
-                                            },
->>>>>>> 624814d6
                                         }
                                     },
                                     ["4XX"] = new OpenApiResponse
                                     {
-<<<<<<< HEAD
-                                        ["200"] = new OpenApiResponse
-                                        {
-                                            Description = "pet response",
-                                            Content = new Dictionary<string, OpenApiMediaType>
+                                        Description = "unexpected client error",
+                                        Content = new Dictionary<string, OpenApiMediaType>
+                                        {
+                                            ["text/html"] = new OpenApiMediaType
                                             {
                                                 ["application/json"] = new OpenApiMediaType
                                                 {
                                                     Schema = new JsonSchemaBuilder().Ref("#/components/schemas/pet1")
                                                 },
                                             }
+                                        }
+                                    },
+                                    ["5XX"] = new OpenApiResponse
+                                    {
+                                        Description = "unexpected server error",
+                                        Content = new Dictionary<string, OpenApiMediaType>
+                                        {
+                                            ["text/html"] = new OpenApiMediaType
+                                            {
+                                                ["text/html"] = new OpenApiMediaType
+                                                {
+                                                    Schema = new JsonSchemaBuilder().Ref("#/components/schemas/errorModel")
+                                                }
+                                            }
                                         },
-                                        ["4XX"] = new OpenApiResponse
-=======
-                                        Description = "unexpected client error",
-                                        Content = new Dictionary<string, OpenApiMediaType>
->>>>>>> 624814d6
-                                        {
-                                            ["text/html"] = new OpenApiMediaType
-                                            {
-<<<<<<< HEAD
-                                                ["text/html"] = new OpenApiMediaType
-                                                {
-                                                    Schema = new JsonSchemaBuilder().Ref("#/components/schemas/errorModel")
-                                                }
-=======
-                                                Schema = errorModelSchema
->>>>>>> 624814d6
-                                            }
-                                        }
-                                    },
-                                    ["5XX"] = new OpenApiResponse
-                                    {
-                                        Description = "unexpected server error",
-                                        Content = new Dictionary<string, OpenApiMediaType>
-                                        {
-                                            ["text/html"] = new OpenApiMediaType
-                                            {
-<<<<<<< HEAD
-                                                ["text/html"] = new OpenApiMediaType
-                                                {
-                                                    Schema = new JsonSchemaBuilder().Ref("#/components/schemas/errorModel")
-                                                }
-=======
-                                                Schema = errorModelSchema
->>>>>>> 624814d6
+                                        ["5XX"] = new OpenApiResponse
+                                        {
+                                            Description = "unexpected server error",
+                                            Content = new Dictionary<string, OpenApiMediaType>
+                                            {
+                                                ["text/html"] = new OpenApiMediaType
+                                                {
+                                                    Schema = new JsonSchemaBuilder().Ref("#/components/schemas/errorModel")
+                                                }
                                             }
                                         }
                                     }
@@ -493,7 +457,21 @@
                                         {
                                             ["application/json"] = new OpenApiMediaType
                                             {
-<<<<<<< HEAD
+                                                Schema = petSchema
+                                            },
+                                            ["application/xml"] = new OpenApiMediaType
+                                            {
+                                                Schema = petSchema
+                                            }
+                                        }
+                                    },
+                                    ["4XX"] = new OpenApiResponse
+                                    {
+                                        Description = "unexpected client error",
+                                        Content = new Dictionary<string, OpenApiMediaType>
+                                        {
+                                            ["text/html"] = new OpenApiMediaType
+                                            {
                                                 ["application/json"] = new OpenApiMediaType
                                                 {
                                                     Schema = new JsonSchemaBuilder().Ref("#/components/schemas/pet1")
@@ -502,31 +480,6 @@
                                                 {
                                                     Schema = new JsonSchemaBuilder().Ref("#/components/schemas/pet1")
                                                 }
-=======
-                                                Schema = petSchema
-                                            },
-                                            ["application/xml"] = new OpenApiMediaType
-                                            {
-                                                Schema = petSchema
->>>>>>> 624814d6
-                                            }
-                                        }
-                                    },
-                                    ["4XX"] = new OpenApiResponse
-                                    {
-                                        Description = "unexpected client error",
-                                        Content = new Dictionary<string, OpenApiMediaType>
-                                        {
-                                            ["text/html"] = new OpenApiMediaType
-                                            {
-<<<<<<< HEAD
-                                                ["text/html"] = new OpenApiMediaType
-                                                {
-                                                    Schema = new JsonSchemaBuilder().Ref("#/components/schemas/errorModel")
-                                                }
-=======
-                                                Schema = errorModelSchema
->>>>>>> 624814d6
                                             }
                                         }
                                     },
@@ -537,14 +490,21 @@
                                         {
                                             ["text/html"] = new OpenApiMediaType
                                             {
-<<<<<<< HEAD
-                                                ["text/html"] = new OpenApiMediaType
-                                                {
-                                                    Schema = new JsonSchemaBuilder().Ref("#/components/schemas/errorModel")
-                                                }
-=======
-                                                Schema = errorModelSchema
->>>>>>> 624814d6
+                                                ["text/html"] = new OpenApiMediaType
+                                                {
+                                                    Schema = new JsonSchemaBuilder().Ref("#/components/schemas/errorModel")
+                                                }
+                                            }
+                                        },
+                                        ["5XX"] = new OpenApiResponse
+                                        {
+                                            Description = "unexpected server error",
+                                            Content = new Dictionary<string, OpenApiMediaType>
+                                            {
+                                                ["text/html"] = new OpenApiMediaType
+                                                {
+                                                    Schema = new JsonSchemaBuilder().Ref("#/components/schemas/errorModel")
+                                                }
                                             }
                                         }
                                     }
@@ -578,14 +538,10 @@
                                         {
                                             ["text/html"] = new OpenApiMediaType
                                             {
-<<<<<<< HEAD
-                                                ["text/html"] = new OpenApiMediaType
-                                                {
-                                                    Schema = new JsonSchemaBuilder().Ref("#/components/schemas/errorModel")
-                                                }
-=======
-                                                Schema = errorModelSchema
->>>>>>> 624814d6
+                                                ["text/html"] = new OpenApiMediaType
+                                                {
+                                                    Schema = new JsonSchemaBuilder().Ref("#/components/schemas/errorModel")
+                                                }
                                             }
                                         }
                                     },
@@ -596,14 +552,10 @@
                                         {
                                             ["text/html"] = new OpenApiMediaType
                                             {
-<<<<<<< HEAD
-                                                ["text/html"] = new OpenApiMediaType
-                                                {
-                                                    Schema = new JsonSchemaBuilder().Ref("#/components/schemas/errorModel")
-                                                }
-=======
-                                                Schema = errorModelSchema
->>>>>>> 624814d6
+                                                ["text/html"] = new OpenApiMediaType
+                                                {
+                                                    Schema = new JsonSchemaBuilder().Ref("#/components/schemas/errorModel")
+                                                }
                                             }
                                         }
                                     }
@@ -702,7 +654,6 @@
             };
 
 
-<<<<<<< HEAD
                 var tag2 = new OpenApiTag
                 {
                     Name = "tagName2",
@@ -712,12 +663,6 @@
                         Type = ReferenceType.Tag
                     }
                 };
-=======
-            var tag2 = new OpenApiTag
-            {
-                Name = "tagName2"
-            };
->>>>>>> 624814d6
 
             var securityScheme1 = CloneSecurityScheme(components.SecuritySchemes["securitySchemeName1"]);
 
@@ -810,7 +755,6 @@
                                         {
                                             ["application/json"] = new OpenApiMediaType
                                             {
-<<<<<<< HEAD
                                                 ["application/json"] = new OpenApiMediaType
                                                 {
                                                     Schema = new JsonSchemaBuilder()
@@ -823,17 +767,6 @@
                                                         .Type(SchemaValueType.Array)
                                                         .Items(new JsonSchemaBuilder().Ref("#/components/schemas/pet1"))
                                                 }
-=======
-                                                Schema = new JsonSchemaBuilder()
-                                                    .Type(SchemaValueType.Array)
-                                                    .Items(petSchema)
-                                            },
-                                            ["application/xml"] = new OpenApiMediaType
-                                            {
-                                                Schema = new JsonSchemaBuilder()
-                                                    .Type(SchemaValueType.Array)
-                                                    .Items(petSchema)
->>>>>>> 624814d6
                                             }
                                         }
                                     },
@@ -844,14 +777,10 @@
                                         {
                                             ["text/html"] = new OpenApiMediaType
                                             {
-<<<<<<< HEAD
-                                                ["text/html"] = new OpenApiMediaType
-                                                {
-                                                    Schema = new JsonSchemaBuilder().Ref("#/components/schemas/errorModel")
-                                                }
-=======
-                                                Schema = errorModelSchema
->>>>>>> 624814d6
+                                                ["text/html"] = new OpenApiMediaType
+                                                {
+                                                    Schema = new JsonSchemaBuilder().Ref("#/components/schemas/errorModel")
+                                                }
                                             }
                                         }
                                     },
@@ -862,14 +791,10 @@
                                         {
                                             ["text/html"] = new OpenApiMediaType
                                             {
-<<<<<<< HEAD
-                                                ["text/html"] = new OpenApiMediaType
-                                                {
-                                                    Schema = new JsonSchemaBuilder().Ref("#/components/schemas/errorModel")
-                                                }
-=======
-                                                Schema = errorModelSchema
->>>>>>> 624814d6
+                                                ["text/html"] = new OpenApiMediaType
+                                                {
+                                                    Schema = new JsonSchemaBuilder().Ref("#/components/schemas/errorModel")
+                                                }
                                             }
                                         }
                                     }
@@ -905,63 +830,46 @@
                                         {
                                             ["application/json"] = new OpenApiMediaType
                                             {
-<<<<<<< HEAD
                                                 Schema = new JsonSchemaBuilder().Ref("#/components/schemas/newPet")
                                             }
-=======
-                                                Schema = petSchema
-                                            },
->>>>>>> 624814d6
                                         }
                                     },
                                     ["4XX"] = new OpenApiResponse
                                     {
-<<<<<<< HEAD
-                                        ["200"] = new OpenApiResponse
-                                        {
-                                            Description = "pet response",
-                                            Content = new Dictionary<string, OpenApiMediaType>
+                                        Description = "unexpected client error",
+                                        Content = new Dictionary<string, OpenApiMediaType>
+                                        {
+                                            ["text/html"] = new OpenApiMediaType
                                             {
                                                 ["application/json"] = new OpenApiMediaType
                                                 {
                                                     Schema = new JsonSchemaBuilder().Ref("#/components/schemas/pet1")
                                                 },
                                             }
+                                        }
+                                    },
+                                    ["5XX"] = new OpenApiResponse
+                                    {
+                                        Description = "unexpected server error",
+                                        Content = new Dictionary<string, OpenApiMediaType>
+                                        {
+                                            ["text/html"] = new OpenApiMediaType
+                                            {
+                                                ["text/html"] = new OpenApiMediaType
+                                                {
+                                                    Schema = new JsonSchemaBuilder().Ref("#/components/schemas/errorModel")
+                                                }
+                                            }
                                         },
-                                        ["4XX"] = new OpenApiResponse
-=======
-                                        Description = "unexpected client error",
-                                        Content = new Dictionary<string, OpenApiMediaType>
->>>>>>> 624814d6
-                                        {
-                                            ["text/html"] = new OpenApiMediaType
-                                            {
-<<<<<<< HEAD
-                                                ["text/html"] = new OpenApiMediaType
-                                                {
-                                                    Schema = new JsonSchemaBuilder().Ref("#/components/schemas/errorModel")
-                                                }
-=======
-                                                Schema = errorModelSchema
->>>>>>> 624814d6
-                                            }
-                                        }
-                                    },
-                                    ["5XX"] = new OpenApiResponse
-                                    {
-                                        Description = "unexpected server error",
-                                        Content = new Dictionary<string, OpenApiMediaType>
-                                        {
-                                            ["text/html"] = new OpenApiMediaType
-                                            {
-<<<<<<< HEAD
-                                                ["text/html"] = new OpenApiMediaType
-                                                {
-                                                    Schema = new JsonSchemaBuilder().Ref("#/components/schemas/errorModel")
-                                                }
-=======
-                                                Schema = errorModelSchema
->>>>>>> 624814d6
+                                        ["5XX"] = new OpenApiResponse
+                                        {
+                                            Description = "unexpected server error",
+                                            Content = new Dictionary<string, OpenApiMediaType>
+                                            {
+                                                ["text/html"] = new OpenApiMediaType
+                                                {
+                                                    Schema = new JsonSchemaBuilder().Ref("#/components/schemas/errorModel")
+                                                }
                                             }
                                         }
                                     }
@@ -1012,11 +920,6 @@
                                         {
                                             ["application/json"] = new OpenApiMediaType
                                             {
-                                                Schema = petSchema
-                                            },
-                                            ["application/xml"] = new OpenApiMediaType
-                                            {
-<<<<<<< HEAD
                                                 ["application/json"] = new OpenApiMediaType
                                                 {
                                                     Schema = new JsonSchemaBuilder().Ref("#/components/schemas/pet1")
@@ -1025,9 +928,6 @@
                                                 {
                                                     Schema = new JsonSchemaBuilder().Ref("#/components/schemas/pet1")
                                                 }
-=======
-                                                Schema = petSchema
->>>>>>> 624814d6
                                             }
                                         }
                                     },
@@ -1038,14 +938,10 @@
                                         {
                                             ["text/html"] = new OpenApiMediaType
                                             {
-<<<<<<< HEAD
-                                                ["text/html"] = new OpenApiMediaType
-                                                {
-                                                    Schema = new JsonSchemaBuilder().Ref("#/components/schemas/errorModel")
-                                                }
-=======
-                                                Schema = errorModelSchema
->>>>>>> 624814d6
+                                                ["text/html"] = new OpenApiMediaType
+                                                {
+                                                    Schema = new JsonSchemaBuilder().Ref("#/components/schemas/errorModel")
+                                                }
                                             }
                                         }
                                     },
@@ -1056,14 +952,10 @@
                                         {
                                             ["text/html"] = new OpenApiMediaType
                                             {
-<<<<<<< HEAD
-                                                ["text/html"] = new OpenApiMediaType
-                                                {
-                                                    Schema = new JsonSchemaBuilder().Ref("#/components/schemas/errorModel")
-                                                }
-=======
-                                                Schema = errorModelSchema
->>>>>>> 624814d6
+                                                ["text/html"] = new OpenApiMediaType
+                                                {
+                                                    Schema = new JsonSchemaBuilder().Ref("#/components/schemas/errorModel")
+                                                }
                                             }
                                         }
                                     }
@@ -1099,14 +991,10 @@
                                         {
                                             ["text/html"] = new OpenApiMediaType
                                             {
-<<<<<<< HEAD
-                                                ["text/html"] = new OpenApiMediaType
-                                                {
-                                                    Schema = new JsonSchemaBuilder().Ref("#/components/schemas/errorModel")
-                                                }
-=======
-                                                Schema = errorModelSchema
->>>>>>> 624814d6
+                                                ["text/html"] = new OpenApiMediaType
+                                                {
+                                                    Schema = new JsonSchemaBuilder().Ref("#/components/schemas/errorModel")
+                                                }
                                             }
                                         }
                                     },
@@ -1117,14 +1005,10 @@
                                         {
                                             ["text/html"] = new OpenApiMediaType
                                             {
-<<<<<<< HEAD
-                                                ["text/html"] = new OpenApiMediaType
-                                                {
-                                                    Schema = new JsonSchemaBuilder().Ref("#/components/schemas/errorModel")
-                                                }
-=======
-                                                Schema = errorModelSchema
->>>>>>> 624814d6
+                                                ["text/html"] = new OpenApiMediaType
+                                                {
+                                                    Schema = new JsonSchemaBuilder().Ref("#/components/schemas/errorModel")
+                                                }
                                             }
                                         }
                                     }
@@ -1182,21 +1066,11 @@
         [Fact]
         public void GlobalSecurityRequirementShouldReferenceSecurityScheme()
         {
-<<<<<<< HEAD
-            using var stream = Resources.GetStream(Path.Combine(SampleFolderPath, "securedApi.yaml"));
-            var openApiDoc = new OpenApiStreamReader().Read(stream, out var diagnostic);
-
-            var securityRequirement = openApiDoc.SecurityRequirements.First();
-
-            securityRequirement.Keys.First().Should().BeEquivalentTo(openApiDoc.Components.SecuritySchemes.First().Value, 
-                options => options.Excluding(x => x.Reference.HostDocument));
-=======
             var result = OpenApiDocument.Load(Path.Combine(SampleFolderPath, "securedApi.yaml"));
 
             var securityRequirement = result.OpenApiDocument.SecurityRequirements.First();
 
             Assert.Same(securityRequirement.Keys.First(), result.OpenApiDocument.Components.SecuritySchemes.First().Value);
->>>>>>> 624814d6
         }
 
         [Fact]
