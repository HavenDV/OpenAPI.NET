--- conflicted
+++ resolved
@@ -1,4 +1,4 @@
-﻿// Copyright (c) Microsoft Corporation. All rights reserved.
+// Copyright (c) Microsoft Corporation. All rights reserved.
 // Licensed under the MIT license. 
 
 using System;
@@ -1357,8 +1357,6 @@
                     .Excluding(e => e.Examples["uuid2"].Value.Node.Parent));
             }
         }
-<<<<<<< HEAD
-=======
 
         [Fact]
         public void DoesNotChangeExternalReferences()
@@ -1397,449 +1395,5 @@
             Assert.False(securityScheme.UnresolvedReference);
             Assert.NotNull(securityScheme.Flows);
         }
-
-        [Fact]
-        public void ParseDocumentWithWebhooksShouldSucceed()
-        {
-            // Arrange and Act
-            using var stream = Resources.GetStream(Path.Combine(SampleFolderPath, "documentWithWebhooks.yaml"));
-            var actual = new OpenApiStreamReader().Read(stream, out var diagnostic);
-
-            var components = new OpenApiComponents
-            {
-                Schemas = new Dictionary<string, OpenApiSchema>
-                {
-                    ["pet"] = new OpenApiSchema
-                    {
-                        Type = "object",
-                        Required = new HashSet<string>
-                            {
-                                "id",
-                                "name"
-                            },
-                        Properties = new Dictionary<string, OpenApiSchema>
-                        {
-                            ["id"] = new OpenApiSchema
-                            {
-                                Type = "integer",
-                                Format = "int64"
-                            },
-                            ["name"] = new OpenApiSchema
-                            {
-                                Type = "string"
-                            },
-                            ["tag"] = new OpenApiSchema
-                            {
-                                Type = "string"
-                            },
-                        },
-                        Reference = new OpenApiReference
-                        {
-                            Type = ReferenceType.Schema,
-                            Id = "pet",
-                            HostDocument = actual
-                        }
-                    },
-                    ["newPet"] = new OpenApiSchema
-                    {
-                        Type = "object",
-                        Required = new HashSet<string>
-                            {
-                                "name"
-                            },
-                        Properties = new Dictionary<string, OpenApiSchema>
-                        {
-                            ["id"] = new OpenApiSchema
-                            {
-                                Type = "integer",
-                                Format = "int64"
-                            },
-                            ["name"] = new OpenApiSchema
-                            {
-                                Type = "string"
-                            },
-                            ["tag"] = new OpenApiSchema
-                            {
-                                Type = "string"
-                            },
-                        },
-                        Reference = new OpenApiReference
-                        {
-                            Type = ReferenceType.Schema,
-                            Id = "newPet",
-                            HostDocument = actual
-                        }
-                    }
-                }
-            };
-
-            // Create a clone of the schema to avoid modifying things in components.
-            var petSchema = Clone(components.Schemas["pet"]);
-
-            petSchema.Reference = new OpenApiReference
-            {
-                Id = "pet",
-                Type = ReferenceType.Schema,
-                HostDocument = actual
-            };
-
-            var newPetSchema = Clone(components.Schemas["newPet"]);
-
-            newPetSchema.Reference = new OpenApiReference
-            {
-                Id = "newPet",
-                Type = ReferenceType.Schema,
-                HostDocument = actual
-            };
-
-            var expected = new OpenApiDocument
-            {
-                Info = new OpenApiInfo
-                {
-                    Version = "1.0.0",
-                    Title = "Webhook Example"                    
-                },
-                Webhooks = new Dictionary<string, OpenApiPathItem>
-                {
-                    ["/pets"] = new OpenApiPathItem
-                    {
-                        Operations = new Dictionary<OperationType, OpenApiOperation>
-                        {
-                            [OperationType.Get] = new OpenApiOperation
-                            {
-                                Description = "Returns all pets from the system that the user has access to",
-                                OperationId = "findPets",
-                                Parameters = new List<OpenApiParameter>
-                                    {
-                                        new OpenApiParameter
-                                        {
-                                            Name = "tags",
-                                            In = ParameterLocation.Query,
-                                            Description = "tags to filter by",
-                                            Required = false,
-                                            Schema = new OpenApiSchema
-                                            {
-                                                Type = "array",
-                                                Items = new OpenApiSchema
-                                                {
-                                                    Type = "string"
-                                                }
-                                            }
-                                        },
-                                        new OpenApiParameter
-                                        {
-                                            Name = "limit",
-                                            In = ParameterLocation.Query,
-                                            Description = "maximum number of results to return",
-                                            Required = false,
-                                            Schema = new OpenApiSchema
-                                            {
-                                                Type = "integer",
-                                                Format = "int32"
-                                            }
-                                        }
-                                    },
-                                Responses = new OpenApiResponses
-                                {
-                                    ["200"] = new OpenApiResponse
-                                    {
-                                        Description = "pet response",
-                                        Content = new Dictionary<string, OpenApiMediaType>
-                                        {
-                                            ["application/json"] = new OpenApiMediaType
-                                            {
-                                                Schema = new OpenApiSchema
-                                                {
-                                                    Type = "array",
-                                                    Items = petSchema
-                                                }
-                                            },
-                                            ["application/xml"] = new OpenApiMediaType
-                                            {
-                                                Schema = new OpenApiSchema
-                                                {
-                                                    Type = "array",
-                                                    Items = petSchema
-                                                }
-                                            }
-                                        }
-                                    }
-                                }
-                            },
-                            [OperationType.Post] = new OpenApiOperation
-                            {
-                                RequestBody = new OpenApiRequestBody
-                                {
-                                    Description = "Information about a new pet in the system",
-                                    Required = true,
-                                    Content = new Dictionary<string, OpenApiMediaType>
-                                    {
-                                        ["application/json"] = new OpenApiMediaType
-                                        {
-                                            Schema = newPetSchema
-                                        }
-                                    }
-                                },
-                                Responses = new OpenApiResponses
-                                {
-                                    ["200"] = new OpenApiResponse
-                                    {
-                                        Description = "Return a 200 status to indicate that the data was received successfully",
-                                        Content = new Dictionary<string, OpenApiMediaType>
-                                        {
-                                            ["application/json"] = new OpenApiMediaType
-                                            {
-                                                Schema = petSchema
-                                            },
-                                        }
-                                    }
-                                }
-                            }
-                        }
-                    }
-                },
-                Components = components
-            };
-
-            // Assert
-            diagnostic.Should().BeEquivalentTo(new OpenApiDiagnostic() { SpecificationVersion = OpenApiSpecVersion.OpenApi3_1 });
-            actual.Should().BeEquivalentTo(expected);
-        }
-
-        [Fact]
-        public void ParseDocumentsWithReusablePathItemInWebhooksSucceeds()
-        {
-            // Arrange && Act
-            using var stream = Resources.GetStream("V3Tests/Samples/OpenApiDocument/documentWithReusablePaths.yaml");
-            var actual = new OpenApiStreamReader().Read(stream, out var context);
-
-            var components = new OpenApiComponents
-            {
-                Schemas = new Dictionary<string, OpenApiSchema>
-                {
-                    ["pet"] = new OpenApiSchema
-                    {
-                        Type = "object",
-                        Required = new HashSet<string>
-                            {
-                                "id",
-                                "name"
-                            },
-                        Properties = new Dictionary<string, OpenApiSchema>
-                        {
-                            ["id"] = new OpenApiSchema
-                            {
-                                Type = "integer",
-                                Format = "int64"
-                            },
-                            ["name"] = new OpenApiSchema
-                            {
-                                Type = "string"
-                            },
-                            ["tag"] = new OpenApiSchema
-                            {
-                                Type = "string"
-                            },
-                        },
-                        Reference = new OpenApiReference
-                        {
-                            Type = ReferenceType.Schema,
-                            Id = "pet",
-                            HostDocument = actual
-                        }
-                    },
-                    ["newPet"] = new OpenApiSchema
-                    {
-                        Type = "object",
-                        Required = new HashSet<string>
-                            {
-                                "name"
-                            },
-                        Properties = new Dictionary<string, OpenApiSchema>
-                        {
-                            ["id"] = new OpenApiSchema
-                            {
-                                Type = "integer",
-                                Format = "int64"
-                            },
-                            ["name"] = new OpenApiSchema
-                            {
-                                Type = "string"
-                            },
-                            ["tag"] = new OpenApiSchema
-                            {
-                                Type = "string"
-                            },
-                        },
-                        Reference = new OpenApiReference
-                        {
-                            Type = ReferenceType.Schema,
-                            Id = "newPet",
-                            HostDocument = actual
-                        }
-                    }
-                }                
-            };
-
-            // Create a clone of the schema to avoid modifying things in components.
-            var petSchema = Clone(components.Schemas["pet"]);
-
-            petSchema.Reference = new OpenApiReference
-            {
-                Id = "pet",
-                Type = ReferenceType.Schema,
-                HostDocument = actual
-            };
-
-            var newPetSchema = Clone(components.Schemas["newPet"]);
-
-            newPetSchema.Reference = new OpenApiReference
-            {
-                Id = "newPet",
-                Type = ReferenceType.Schema,
-                HostDocument = actual
-            };
-            components.PathItems = new Dictionary<string, OpenApiPathItem>
-            {                
-                ["/pets"] = new OpenApiPathItem
-                {
-                    Operations = new Dictionary<OperationType, OpenApiOperation>
-                    {
-                        [OperationType.Get] = new OpenApiOperation
-                        {
-                            Description = "Returns all pets from the system that the user has access to",
-                            OperationId = "findPets",
-                            Parameters = new List<OpenApiParameter>
-                                {
-                                    new OpenApiParameter
-                                    {
-                                        Name = "tags",
-                                        In = ParameterLocation.Query,
-                                        Description = "tags to filter by",
-                                        Required = false,
-                                        Schema = new OpenApiSchema
-                                        {
-                                            Type = "array",
-                                            Items = new OpenApiSchema
-                                            {
-                                                Type = "string"
-                                            }
-                                        }
-                                    },
-                                    new OpenApiParameter
-                                    {
-                                        Name = "limit",
-                                        In = ParameterLocation.Query,
-                                        Description = "maximum number of results to return",
-                                        Required = false,
-                                        Schema = new OpenApiSchema
-                                        {
-                                            Type = "integer",
-                                            Format = "int32"
-                                        }
-                                    }
-                                },
-                            Responses = new OpenApiResponses
-                            {
-                                ["200"] = new OpenApiResponse
-                                {
-                                    Description = "pet response",
-                                    Content = new Dictionary<string, OpenApiMediaType>
-                                    {
-                                        ["application/json"] = new OpenApiMediaType
-                                        {
-                                            Schema = new OpenApiSchema
-                                            {
-                                                Type = "array",
-                                                Items = petSchema
-                                            }
-                                        },
-                                        ["application/xml"] = new OpenApiMediaType
-                                        {
-                                            Schema = new OpenApiSchema
-                                            {
-                                                Type = "array",
-                                                Items = petSchema
-                                            }
-                                        }
-                                    }
-                                }
-                            }
-                        },
-                        [OperationType.Post] = new OpenApiOperation
-                        {
-                            RequestBody = new OpenApiRequestBody
-                            {
-                                Description = "Information about a new pet in the system",
-                                Required = true,
-                                Content = new Dictionary<string, OpenApiMediaType>
-                                {
-                                    ["application/json"] = new OpenApiMediaType
-                                    {
-                                        Schema = newPetSchema
-                                    }
-                                }
-                            },
-                            Responses = new OpenApiResponses
-                            {
-                                ["200"] = new OpenApiResponse
-                                {
-                                    Description = "Return a 200 status to indicate that the data was received successfully",
-                                    Content = new Dictionary<string, OpenApiMediaType>
-                                    {
-                                        ["application/json"] = new OpenApiMediaType
-                                        {
-                                            Schema = petSchema
-                                        },
-                                    }
-                                }
-                            }
-                        }
-                    },
-                    Reference = new OpenApiReference
-                    {
-                        Type = ReferenceType.PathItem,
-                        Id = "/pets",
-                        HostDocument = actual
-                    }
-                    }
-            };
-
-            var expected = new OpenApiDocument
-            {
-                Info = new OpenApiInfo
-                {
-                    Title = "Webhook Example",
-                    Version = "1.0.0"
-                },
-                JsonSchemaDialect = "http://json-schema.org/draft-07/schema#",
-                Webhooks = components.PathItems,
-                Components = components
-            };
-
-            // Assert
-            actual.Should().BeEquivalentTo(expected);
-            context.Should().BeEquivalentTo(
-    new OpenApiDiagnostic() { SpecificationVersion = OpenApiSpecVersion.OpenApi3_1});
-
-        }
-
-        [Fact]
-        public void ParseDocumentWithDescriptionInDollarRefsShouldSucceed()
-        {
-            // Arrange
-            using var stream = Resources.GetStream(Path.Combine(SampleFolderPath, "documentWithSummaryAndDescriptionInReference.yaml"));
-
-            // Act
-            var actual = new OpenApiStreamReader().Read(stream, out var diagnostic);
-            var schema = actual.Paths["/pets"].Operations[OperationType.Get].Responses["200"].Content["application/json"].Schema;
-            var header = actual.Components.Responses["Test"].Headers["X-Test"];
-
-            // Assert
-            Assert.True(header.Description == "A referenced X-Test header"); /*response header #ref's description overrides the header's description*/
-            Assert.True(schema.UnresolvedReference == false && schema.Type == "object"); /*schema reference is resolved*/
-            Assert.Equal("A pet in a petstore", schema.Description); /*The reference object's description overrides that of the referenced component*/
-        }
->>>>>>> 7b33c1d6
     }
 }