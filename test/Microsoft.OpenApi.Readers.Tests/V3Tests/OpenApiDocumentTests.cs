--- conflicted
+++ resolved
@@ -1,4 +1,4 @@
-﻿// Copyright (c) Microsoft Corporation. All rights reserved.
+// Copyright (c) Microsoft Corporation. All rights reserved.
 // Licensed under the MIT license. 
 
 using System;
@@ -1053,7 +1053,6 @@
         }
 
         [Fact]
-<<<<<<< HEAD
         public void ValidateExampleShouldNotHaveDataTypeMismatch()
         {
             // Act
@@ -1066,7 +1065,8 @@
             // Assert
             var warnings = result.OpenApiDiagnostic.Warnings;
             Assert.False(warnings.Any());
-=======
+        }
+        [Fact]
         public void ParseDocWithRefsUsingProxyReferencesSucceeds()
         {
             // Arrange
@@ -1163,7 +1163,6 @@
             // Assert
             actualParam.Should().BeEquivalentTo(expectedParam, options => options.Excluding(x => x.Reference.HostDocument));
             outputDoc.Should().BeEquivalentTo(expectedSerializedDoc.MakeLineBreaksEnvironmentNeutral());
->>>>>>> c1b1616e
         }
     }
 }