﻿// Copyright (c) Microsoft Corporation. All rights reserved.
// Licensed under the MIT license. 

using System;
using System.Collections.Generic;
using System.Globalization;
using System.IO;
using System.Linq;
using FluentAssertions;
using Json.Schema;
using Microsoft.OpenApi.Any;
<<<<<<< HEAD
using Microsoft.OpenApi.Extensions;
using Microsoft.OpenApi.Interfaces;
using Microsoft.OpenApi.Models;
using Microsoft.OpenApi.Reader;
using Microsoft.OpenApi.Tests;
=======
using Microsoft.OpenApi.Exceptions;
using Microsoft.OpenApi.Interfaces;
using Microsoft.OpenApi.Models;
using Microsoft.OpenApi.Readers.Interface;
>>>>>>> 1eae0461
using Microsoft.OpenApi.Validations;
using Microsoft.OpenApi.Validations.Rules;
using Microsoft.OpenApi.Writers;
using Xunit;

namespace Microsoft.OpenApi.Readers.Tests.V3Tests
{
    [Collection("DefaultSettings")]
    public class OpenApiDocumentTests
    {
        private const string SampleFolderPath = "V3Tests/Samples/OpenApiDocument/";

        public OpenApiDocumentTests()
        {
            OpenApiReaderRegistry.RegisterReader(OpenApiConstants.Yaml, new OpenApiYamlReader());
        }

        public T Clone<T>(T element) where T : IOpenApiSerializable
        {
            using (var stream = new MemoryStream())
            {
                IOpenApiWriter writer;
                var streamWriter = new FormattingStreamWriter(stream, CultureInfo.InvariantCulture);
                writer = new OpenApiJsonWriter(streamWriter, new OpenApiJsonWriterSettings()
                {
                    InlineLocalReferences = true
                });
                element.SerializeAsV3(writer);
                writer.Flush();
                stream.Position = 0;

                using (var streamReader = new StreamReader(stream))
                {
                    var result = streamReader.ReadToEnd();
                    return OpenApiModelFactory.Parse<T>(result, OpenApiSpecVersion.OpenApi3_0, out OpenApiDiagnostic diagnostic4);
                }
            }
        }

        public OpenApiSecurityScheme CloneSecurityScheme(OpenApiSecurityScheme element)
        {
            using (var stream = new MemoryStream())
            {
                IOpenApiWriter writer;
                var streamWriter = new FormattingStreamWriter(stream, CultureInfo.InvariantCulture);
                writer = new OpenApiJsonWriter(streamWriter, new OpenApiJsonWriterSettings()
                {
                    InlineLocalReferences = true
                });
                element.SerializeAsV3WithoutReference(writer);
                writer.Flush();
                stream.Position = 0;

                using (var streamReader = new StreamReader(stream))
                {
                    var result = streamReader.ReadToEnd();
                    return OpenApiModelFactory.Parse<OpenApiSecurityScheme>(result, OpenApiSpecVersion.OpenApi3_0, out OpenApiDiagnostic diagnostic4);
                }
            }
        }

        [Fact]
        public void ParseDocumentFromInlineStringShouldSucceed()
        {
            var result = OpenApiDocument.Parse(
                @"
openapi : 3.0.0
info:
    title: Simple Document
    version: 0.9.1
paths: {}",
                OpenApiConstants.Yaml);

            result.OpenApiDocument.Should().BeEquivalentTo(
                new OpenApiDocument
                {
                    Info = new OpenApiInfo
                    {
                        Title = "Simple Document",
                        Version = "0.9.1"
                    },
                    Paths = new OpenApiPaths()
                }, options => options.Excluding(x => x.Workspace).Excluding(y => y.BaseUri));

            result.OpenApiDiagnostic.Should().BeEquivalentTo(
                new OpenApiDiagnostic()
                {
                    SpecificationVersion = OpenApiSpecVersion.OpenApi3_0,
                    Errors = new List<OpenApiError>()
                        {
                            new OpenApiError("", "Paths is a REQUIRED field at #/")
                        }
                });
        }

        [Fact]
        public void ParseBasicDocumentWithMultipleServersShouldSucceed()
        {
            var path = Path.Combine(SampleFolderPath, "basicDocumentWithMultipleServers.yaml");
            var result = OpenApiDocument.Load(path);

            result.OpenApiDiagnostic.Should().BeEquivalentTo(
                new OpenApiDiagnostic()
                {
                    SpecificationVersion = OpenApiSpecVersion.OpenApi3_0,
                    Errors = new List<OpenApiError>()
                    {
                        new OpenApiError("", "Paths is a REQUIRED field at #/")
                    }
                });

            result.OpenApiDocument.Should().BeEquivalentTo(
                new OpenApiDocument
                {
                    Info = new OpenApiInfo
                    {
                        Title = "The API",
                        Version = "0.9.1",
                    },
                    Servers =
                    {
                        new OpenApiServer
                        {
                            Url = new Uri("http://www.example.org/api").ToString(),
                            Description = "The http endpoint"
                        },
                        new OpenApiServer
                        {
                            Url = new Uri("https://www.example.org/api").ToString(),
                            Description = "The https endpoint"
                        }
                    },
                    Paths = new OpenApiPaths()
                }, options => options.Excluding(x => x.Workspace).Excluding(y => y.BaseUri));
        }
        [Fact]
        public void ParseBrokenMinimalDocumentShouldYieldExpectedDiagnostic()
        {
            using var stream = Resources.GetStream(Path.Combine(SampleFolderPath, "brokenMinimalDocument.yaml"));
            var result = OpenApiDocument.Load(stream, OpenApiConstants.Yaml);

            result.OpenApiDocument.Should().BeEquivalentTo(
                new OpenApiDocument
                {
                    Info = new OpenApiInfo
                    {
                        Version = "0.9"
                    },
                    Paths = new OpenApiPaths()
                }, options => options.Excluding(x => x.Workspace).Excluding(y => y.BaseUri));

            result.OpenApiDiagnostic.Should().BeEquivalentTo(
                new OpenApiDiagnostic
                {
                    Errors =
                    {
                            new OpenApiError("", "Paths is a REQUIRED field at #/"),
                            new OpenApiValidatorError(nameof(OpenApiInfoRules.InfoRequiredFields),"#/info/title", "The field 'title' in 'info' object is REQUIRED.")
                    },
                    SpecificationVersion = OpenApiSpecVersion.OpenApi3_0
                });
        }

        [Fact]
        public void ParseMinimalDocumentShouldSucceed()
        {
            var result = OpenApiDocument.Load(Path.Combine(SampleFolderPath, "minimalDocument.yaml"));

            result.OpenApiDocument.Should().BeEquivalentTo(
                new OpenApiDocument
                {
                    Info = new OpenApiInfo
                    {
                        Title = "Simple Document",
                        Version = "0.9.1"
                    },
                    Paths = new OpenApiPaths()
                }, options => options.Excluding(x => x.Workspace).Excluding(y => y.BaseUri));

            result.OpenApiDiagnostic.Should().BeEquivalentTo(
                new OpenApiDiagnostic()
                {
                    SpecificationVersion = OpenApiSpecVersion.OpenApi3_0,
                    Errors = new List<OpenApiError>()
                    {
                            new OpenApiError("", "Paths is a REQUIRED field at #/")
                    }
                });
        }

        [Fact]
        public void ParseStandardPetStoreDocumentShouldSucceed()
        {
            using var stream = Resources.GetStream(Path.Combine(SampleFolderPath, "petStore.yaml"));
            var result = OpenApiDocument.Load(stream, OpenApiConstants.Yaml);

            var components = new OpenApiComponents
            {
                Schemas = new Dictionary<string, JsonSchema>
                {
                    ["pet1"] = new JsonSchemaBuilder()
                                .Type(SchemaValueType.Object)
                                .Required("id", "name")
                                .Properties(
                                    ("id", new JsonSchemaBuilder().Type(SchemaValueType.Integer).Format("int64")),
                                    ("name", new JsonSchemaBuilder().Type(SchemaValueType.String)),
                                    ("tag", new JsonSchemaBuilder().Type(SchemaValueType.String))),
                    ["newPet"] = new JsonSchemaBuilder()
                                    .Type(SchemaValueType.Object)
                                    .Required("name")
                                    .Properties(
                                        ("id", new JsonSchemaBuilder().Type(SchemaValueType.Integer).Format("int64")),
                                        ("name", new JsonSchemaBuilder().Type(SchemaValueType.String)),
                                        ("tag", new JsonSchemaBuilder().Type(SchemaValueType.String))),
                    ["errorModel"] = new JsonSchemaBuilder()
                                    .Type(SchemaValueType.Object)
                                    .Required("code", "message")
                                    .Properties(
                                        ("code", new JsonSchemaBuilder().Type(SchemaValueType.Integer).Format("int32")),
                                        ("message", new JsonSchemaBuilder().Type(SchemaValueType.String)))
                }
            };
            var petSchema = new JsonSchemaBuilder().Ref("#/components/schemas/pet1");

            var newPetSchema = new JsonSchemaBuilder().Ref("#/components/schemas/newPet");

            var errorModelSchema = new JsonSchemaBuilder().Ref("#/components/schemas/errorModel");

            var expectedDoc = new OpenApiDocument
            {
                Info = new OpenApiInfo
                {
                    Version = "1.0.0",
                    Title = "Swagger Petstore (Simple)",
                    Description =
                        "A sample API that uses a petstore as an example to demonstrate features in the swagger-2.0 specification",
                    TermsOfService = new Uri("http://helloreverb.com/terms/"),
                    Contact = new OpenApiContact
                    {
                        Name = "Swagger API team",
                        Email = "foo@example.com",
                        Url = new Uri("http://swagger.io")
                    },
                    License = new OpenApiLicense
                    {
                        Name = "MIT",
                        Url = new Uri("http://opensource.org/licenses/MIT")
                    }
                },
                Servers = new List<OpenApiServer>
                {
                    new OpenApiServer
                    {
                        Url = "http://petstore.swagger.io/api"
                    }
                },
                Paths = new OpenApiPaths
                {
                    ["/pets"] = new OpenApiPathItem
                    {
                        Operations = new Dictionary<OperationType, OpenApiOperation>
                        {
                            [OperationType.Get] = new OpenApiOperation
                            {
                                Description = "Returns all pets from the system that the user has access to",
                                OperationId = "findPets",
                                Parameters = new List<OpenApiParameter>
                                {
                                    new OpenApiParameter
                                    {
                                        Name = "tags",
                                        In = ParameterLocation.Query,
                                        Description = "tags to filter by",
                                        Required = false,
                                        Schema = new JsonSchemaBuilder()
                                        .Type(SchemaValueType.Array)
                                        .Items(new JsonSchemaBuilder().Type(SchemaValueType.String))
                                    },
                                    new OpenApiParameter
                                    {
                                        Name = "limit",
                                        In = ParameterLocation.Query,
                                        Description = "maximum number of results to return",
                                        Required = false,
                                        Schema = new JsonSchemaBuilder().Type(SchemaValueType.Integer).Format("int32").Build()
                                    }
                                },
                                Responses = new OpenApiResponses
                                {
                                    ["200"] = new OpenApiResponse
                                    {
                                        Description = "pet response",
                                        Content = new Dictionary<string, OpenApiMediaType>
                                        {
                                            ["application/json"] = new OpenApiMediaType
                                            {
                                                Schema = new JsonSchemaBuilder().Type(SchemaValueType.Array).Items(petSchema)
                                            },
                                            ["application/xml"] = new OpenApiMediaType
                                            {
                                                Schema = new JsonSchemaBuilder().Type(SchemaValueType.Array).Items(petSchema)
                                            }
                                        }
                                    },
                                    ["4XX"] = new OpenApiResponse
                                    {
                                        Description = "unexpected client error",
                                        Content = new Dictionary<string, OpenApiMediaType>
                                        {
                                            ["text/html"] = new OpenApiMediaType
                                            {
                                                Schema = errorModelSchema
                                            }
                                        }
                                    },
                                    ["5XX"] = new OpenApiResponse
                                    {
                                        Description = "unexpected server error",
                                        Content = new Dictionary<string, OpenApiMediaType>
                                        {
                                            ["text/html"] = new OpenApiMediaType
                                            {
                                                Schema = errorModelSchema
                                            }
                                        }
                                    }
                                }
                            },
                            [OperationType.Post] = new OpenApiOperation
                            {
                                Description = "Creates a new pet in the store.  Duplicates are allowed",
                                OperationId = "addPet",
                                RequestBody = new OpenApiRequestBody
                                {
                                    Description = "Pet to add to the store",
                                    Required = true,
                                    Content = new Dictionary<string, OpenApiMediaType>
                                    {
                                        ["application/json"] = new OpenApiMediaType
                                        {
                                            Schema = newPetSchema
                                        }
                                    }
                                },
                                Responses = new OpenApiResponses
                                {
                                    ["200"] = new OpenApiResponse
                                    {
                                        Description = "pet response",
                                        Content = new Dictionary<string, OpenApiMediaType>
                                        {
                                            ["application/json"] = new OpenApiMediaType
                                            {
                                                Schema = petSchema
                                            },
                                        }
                                    },
                                    ["4XX"] = new OpenApiResponse
                                    {
                                        Description = "unexpected client error",
                                        Content = new Dictionary<string, OpenApiMediaType>
                                        {
                                            ["text/html"] = new OpenApiMediaType
                                            {
                                                Schema = errorModelSchema
                                            }
                                        }
                                    },
                                    ["5XX"] = new OpenApiResponse
                                    {
                                        Description = "unexpected server error",
                                        Content = new Dictionary<string, OpenApiMediaType>
                                        {
                                            ["text/html"] = new OpenApiMediaType
                                            {
                                                Schema = errorModelSchema
                                            }
                                        }
                                    }
                                }
                            }
                        }
                    },
                    ["/pets/{id}"] = new OpenApiPathItem
                    {
                        Operations = new Dictionary<OperationType, OpenApiOperation>
                        {
                            [OperationType.Get] = new OpenApiOperation
                            {
                                Description =
                                    "Returns a user based on a single ID, if the user does not have access to the pet",
                                OperationId = "findPetById",
                                Parameters = new List<OpenApiParameter>
                                {
                                    new OpenApiParameter
                                    {
                                        Name = "id",
                                        In = ParameterLocation.Path,
                                        Description = "ID of pet to fetch",
                                        Required = true,
                                        Schema = new JsonSchemaBuilder().Type(SchemaValueType.Integer).Format("int64")
                                    }
                                },
                                Responses = new OpenApiResponses
                                {
                                    ["200"] = new OpenApiResponse
                                    {
                                        Description = "pet response",
                                        Content = new Dictionary<string, OpenApiMediaType>
                                        {
                                            ["application/json"] = new OpenApiMediaType
                                            {
                                                Schema = petSchema
                                            },
                                            ["application/xml"] = new OpenApiMediaType
                                            {
                                                Schema = petSchema
                                            }
                                        }
                                    },
                                    ["4XX"] = new OpenApiResponse
                                    {
                                        Description = "unexpected client error",
                                        Content = new Dictionary<string, OpenApiMediaType>
                                        {
                                            ["text/html"] = new OpenApiMediaType
                                            {
                                                Schema = errorModelSchema
                                            }
                                        }
                                    },
                                    ["5XX"] = new OpenApiResponse
                                    {
                                        Description = "unexpected server error",
                                        Content = new Dictionary<string, OpenApiMediaType>
                                        {
                                            ["text/html"] = new OpenApiMediaType
                                            {
                                                Schema = errorModelSchema
                                            }
                                        }
                                    }
                                }
                            },
                            [OperationType.Delete] = new OpenApiOperation
                            {
                                Description = "deletes a single pet based on the ID supplied",
                                OperationId = "deletePet",
                                Parameters = new List<OpenApiParameter>
                                {
                                    new OpenApiParameter
                                    {
                                        Name = "id",
                                        In = ParameterLocation.Path,
                                        Description = "ID of pet to delete",
                                        Required = true,
                                        Schema = new JsonSchemaBuilder().Type(SchemaValueType.Integer).Format("int64").Build()
                                    }
                                },
                                Responses = new OpenApiResponses
                                {
                                    ["204"] = new OpenApiResponse
                                    {
                                        Description = "pet deleted"
                                    },
                                    ["4XX"] = new OpenApiResponse
                                    {
                                        Description = "unexpected client error",
                                        Content = new Dictionary<string, OpenApiMediaType>
                                        {
                                            ["text/html"] = new OpenApiMediaType
                                            {
                                                Schema = errorModelSchema
                                            }
                                        }
                                    },
                                    ["5XX"] = new OpenApiResponse
                                    {
                                        Description = "unexpected server error",
                                        Content = new Dictionary<string, OpenApiMediaType>
                                        {
                                            ["text/html"] = new OpenApiMediaType
                                            {
                                                Schema = errorModelSchema
                                            }
                                        }
                                    }
                                }
                            }
                        }
                    }
                },
                Components = components
            };

            result.OpenApiDocument.Should().BeEquivalentTo(expectedDoc, options => options.Excluding(x => x.Workspace).Excluding(y => y.BaseUri));

            result.OpenApiDiagnostic.Should().BeEquivalentTo(
                new OpenApiDiagnostic() { SpecificationVersion = OpenApiSpecVersion.OpenApi3_0 });
        }

        [Fact]
        public void ParseModifiedPetStoreDocumentWithTagAndSecurityShouldSucceed()
        {
            using var stream = Resources.GetStream(Path.Combine(SampleFolderPath, "petStoreWithTagAndSecurity.yaml"));
            var actual = OpenApiDocument.Load(stream, OpenApiConstants.Yaml);

            var components = new OpenApiComponents
            {
                Schemas = new Dictionary<string, JsonSchema>
                {
                    ["pet1"] = new JsonSchemaBuilder()
                        .Type(SchemaValueType.Object)
                        .Required("id", "name")
                        .Properties(
                            ("id", new JsonSchemaBuilder().Type(SchemaValueType.Integer).Format("int64")),
                            ("name", new JsonSchemaBuilder().Type(SchemaValueType.String)),
                            ("tag", new JsonSchemaBuilder().Type(SchemaValueType.String))),
                    ["newPet"] = new JsonSchemaBuilder()
                        .Type(SchemaValueType.Object)
                        .Required("name")
                        .Properties(
                            ("id", new JsonSchemaBuilder().Type(SchemaValueType.Integer).Format("int64")),
                            ("name", new JsonSchemaBuilder().Type(SchemaValueType.String)),
                            ("tag", new JsonSchemaBuilder().Type(SchemaValueType.String))),
                    ["errorModel"] = new JsonSchemaBuilder()
                        .Type(SchemaValueType.Object)
                        .Required("code", "message")
                        .Properties(
                            ("code", new JsonSchemaBuilder().Type(SchemaValueType.Integer).Format("int32")),
                            ("message", new JsonSchemaBuilder().Type(SchemaValueType.String)))
                },
                SecuritySchemes = new Dictionary<string, OpenApiSecurityScheme>
                {
                    ["securitySchemeName1"] = new OpenApiSecurityScheme
                    {
                        Type = SecuritySchemeType.ApiKey,
                        Name = "apiKeyName1",
                        In = ParameterLocation.Header
                    },
                    ["securitySchemeName2"] = new OpenApiSecurityScheme
                    {
                        Type = SecuritySchemeType.OpenIdConnect,
                        OpenIdConnectUrl = new Uri("http://example.com")
                    }
                }
            };

            var petSchema = new JsonSchemaBuilder().Ref("#/components/schemas/pet1");

            var newPetSchema = new JsonSchemaBuilder().Ref("#/components/schemas/newPet");

            var errorModelSchema = new JsonSchemaBuilder().Ref("#/components/schemas/errorModel");

            var tag1 = new OpenApiTag
            {
                Name = "tagName1",
                Description = "tagDescription1",
                Reference = new OpenApiReference
                {
                    Id = "tagName1",
                    Type = ReferenceType.Tag
                }
            };


            var tag2 = new OpenApiTag
            {
                Name = "tagName2",
                Reference = new OpenApiReference
                {
                    Id = "tagName2",
                    Type = ReferenceType.Tag
                }
            };

            var securityScheme1 = CloneSecurityScheme(components.SecuritySchemes["securitySchemeName1"]);

            securityScheme1.Reference = new OpenApiReference
            {
                Id = "securitySchemeName1",
                Type = ReferenceType.SecurityScheme
            };

            var securityScheme2 = CloneSecurityScheme(components.SecuritySchemes["securitySchemeName2"]);

            securityScheme2.Reference = new OpenApiReference
            {
                Id = "securitySchemeName2",
                Type = ReferenceType.SecurityScheme
            };

            var expected = new OpenApiDocument
            {
                Info = new OpenApiInfo
                {
                    Version = "1.0.0",
                    Title = "Swagger Petstore (Simple)",
                    Description =
                        "A sample API that uses a petstore as an example to demonstrate features in the swagger-2.0 specification",
                    TermsOfService = new Uri("http://helloreverb.com/terms/"),
                    Contact = new OpenApiContact
                    {
                        Name = "Swagger API team",
                        Email = "foo@example.com",
                        Url = new Uri("http://swagger.io")
                    },
                    License = new OpenApiLicense
                    {
                        Name = "MIT",
                        Url = new Uri("http://opensource.org/licenses/MIT")
                    }
                },
                Servers = new List<OpenApiServer>
                    {
                        new OpenApiServer
                        {
                            Url = "http://petstore.swagger.io/api"
                        }
                    },
                Paths = new OpenApiPaths
                {
                    ["/pets"] = new OpenApiPathItem
                    {
                        Operations = new Dictionary<OperationType, OpenApiOperation>
                        {
                            [OperationType.Get] = new OpenApiOperation
                            {
                                Tags = new List<OpenApiTag>
                                    {
                                        tag1,
                                        tag2
                                    },
                                Description = "Returns all pets from the system that the user has access to",
                                OperationId = "findPets",
                                Parameters = new List<OpenApiParameter>
                                    {
                                        new OpenApiParameter
                                        {
                                            Name = "tags",
                                            In = ParameterLocation.Query,
                                            Description = "tags to filter by",
                                            Required = false,
                                            Schema = new JsonSchemaBuilder()
                                                        .Type(SchemaValueType.Array)
                                                        .Items(new JsonSchemaBuilder().Type(SchemaValueType.String))
                                        },
                                        new OpenApiParameter
                                        {
                                            Name = "limit",
                                            In = ParameterLocation.Query,
                                            Description = "maximum number of results to return",
                                            Required = false,
                                            Schema = new JsonSchemaBuilder()
                                                        .Type(SchemaValueType.Integer)
                                                        .Format("int32")
                                        }
                                    },
                                Responses = new OpenApiResponses
                                {
                                    ["200"] = new OpenApiResponse
                                    {
                                        Description = "pet response",
                                        Content = new Dictionary<string, OpenApiMediaType>
                                        {
                                            ["application/json"] = new OpenApiMediaType
                                            {
                                                Schema = new JsonSchemaBuilder()
                                                    .Type(SchemaValueType.Array)
                                                    .Items(petSchema)
                                            },
                                            ["application/xml"] = new OpenApiMediaType
                                            {
                                                Schema = new JsonSchemaBuilder()
                                                    .Type(SchemaValueType.Array)
                                                    .Items(petSchema)
                                            }
                                        }
                                    },
                                    ["4XX"] = new OpenApiResponse
                                    {
                                        Description = "unexpected client error",
                                        Content = new Dictionary<string, OpenApiMediaType>
                                        {
                                            ["text/html"] = new OpenApiMediaType
                                            {
                                                Schema = errorModelSchema
                                            }
                                        }
                                    },
                                    ["5XX"] = new OpenApiResponse
                                    {
                                        Description = "unexpected server error",
                                        Content = new Dictionary<string, OpenApiMediaType>
                                        {
                                            ["text/html"] = new OpenApiMediaType
                                            {
                                                Schema = errorModelSchema
                                            }
                                        }
                                    }
                                }
                            },
                            [OperationType.Post] = new OpenApiOperation
                            {
                                Tags = new List<OpenApiTag>
                                    {
                                        tag1,
                                        tag2
                                    },
                                Description = "Creates a new pet in the store.  Duplicates are allowed",
                                OperationId = "addPet",
                                RequestBody = new OpenApiRequestBody
                                {
                                    Description = "Pet to add to the store",
                                    Required = true,
                                    Content = new Dictionary<string, OpenApiMediaType>
                                    {
                                        ["application/json"] = new OpenApiMediaType
                                        {
                                            Schema = newPetSchema
                                        }
                                    }
                                },
                                Responses = new OpenApiResponses
                                {
                                    ["200"] = new OpenApiResponse
                                    {
                                        Description = "pet response",
                                        Content = new Dictionary<string, OpenApiMediaType>
                                        {
                                            ["application/json"] = new OpenApiMediaType
                                            {
                                                Schema = petSchema
                                            },
                                        }
                                    },
                                    ["4XX"] = new OpenApiResponse
                                    {
                                        Description = "unexpected client error",
                                        Content = new Dictionary<string, OpenApiMediaType>
                                        {
                                            ["text/html"] = new OpenApiMediaType
                                            {
                                                Schema = errorModelSchema
                                            }
                                        }
                                    },
                                    ["5XX"] = new OpenApiResponse
                                    {
                                        Description = "unexpected server error",
                                        Content = new Dictionary<string, OpenApiMediaType>
                                        {
                                            ["text/html"] = new OpenApiMediaType
                                            {
                                                Schema = errorModelSchema
                                            }
                                        }
                                    }
                                },
                                Security = new List<OpenApiSecurityRequirement>
                                    {
                                        new OpenApiSecurityRequirement
                                        {
                                            [securityScheme1] = new List<string>(),
                                            [securityScheme2] = new List<string>
                                            {
                                                "scope1",
                                                "scope2"
                                            }
                                        }
                                    }
                            }
                        }
                    },
                    ["/pets/{id}"] = new OpenApiPathItem
                    {
                        Operations = new Dictionary<OperationType, OpenApiOperation>
                        {
                            [OperationType.Get] = new OpenApiOperation
                            {
                                Description =
                                    "Returns a user based on a single ID, if the user does not have access to the pet",
                                OperationId = "findPetById",
                                Parameters = new List<OpenApiParameter>
                                    {
                                        new OpenApiParameter
                                        {
                                            Name = "id",
                                            In = ParameterLocation.Path,
                                            Description = "ID of pet to fetch",
                                            Required = true,
                                            Schema = new JsonSchemaBuilder()
                                                        .Type(SchemaValueType.Integer)
                                                        .Format("int64")
                                        }
                                    },
                                Responses = new OpenApiResponses
                                {
                                    ["200"] = new OpenApiResponse
                                    {
                                        Description = "pet response",
                                        Content = new Dictionary<string, OpenApiMediaType>
                                        {
                                            ["application/json"] = new OpenApiMediaType
                                            {
                                                Schema = petSchema
                                            },
                                            ["application/xml"] = new OpenApiMediaType
                                            {
                                                Schema = petSchema
                                            }
                                        }
                                    },
                                    ["4XX"] = new OpenApiResponse
                                    {
                                        Description = "unexpected client error",
                                        Content = new Dictionary<string, OpenApiMediaType>
                                        {
                                            ["text/html"] = new OpenApiMediaType
                                            {
                                                Schema = errorModelSchema
                                            }
                                        }
                                    },
                                    ["5XX"] = new OpenApiResponse
                                    {
                                        Description = "unexpected server error",
                                        Content = new Dictionary<string, OpenApiMediaType>
                                        {
                                            ["text/html"] = new OpenApiMediaType
                                            {
                                                Schema = errorModelSchema
                                            }
                                        }
                                    }
                                }
                            },
                            [OperationType.Delete] = new OpenApiOperation
                            {
                                Description = "deletes a single pet based on the ID supplied",
                                OperationId = "deletePet",
                                Parameters = new List<OpenApiParameter>
                                    {
                                        new OpenApiParameter
                                        {
                                            Name = "id",
                                            In = ParameterLocation.Path,
                                            Description = "ID of pet to delete",
                                            Required = true,
                                            Schema = new JsonSchemaBuilder()
                                                        .Type(SchemaValueType.Integer)
                                                        .Format("int64")
                                        }
                                    },
                                Responses = new OpenApiResponses
                                {
                                    ["204"] = new OpenApiResponse
                                    {
                                        Description = "pet deleted"
                                    },
                                    ["4XX"] = new OpenApiResponse
                                    {
                                        Description = "unexpected client error",
                                        Content = new Dictionary<string, OpenApiMediaType>
                                        {
                                            ["text/html"] = new OpenApiMediaType
                                            {
                                                Schema = errorModelSchema
                                            }
                                        }
                                    },
                                    ["5XX"] = new OpenApiResponse
                                    {
                                        Description = "unexpected server error",
                                        Content = new Dictionary<string, OpenApiMediaType>
                                        {
                                            ["text/html"] = new OpenApiMediaType
                                            {
                                                Schema = errorModelSchema
                                            }
                                        }
                                    }
                                }
                            }
                        }
                    }
                },
                Components = components,
                Tags = new List<OpenApiTag>
                    {
                        new OpenApiTag
                        {
                            Name = "tagName1",
                            Description = "tagDescription1"                            
                        }
                    },
                SecurityRequirements = new List<OpenApiSecurityRequirement>
                    {
                        new OpenApiSecurityRequirement
                        {
                            [securityScheme1] = new List<string>(),
                            [securityScheme2] = new List<string>
                            {
                                "scope1",
                                "scope2",
                                "scope3"
                            }
                        }
                    }
            };

            actual.OpenApiDocument.Should().BeEquivalentTo(expected, options => options
            .Excluding(x => x.HashCode)
            .Excluding(m => m.Tags[0].Reference)
            .Excluding(x => x.Paths["/pets"].Operations[OperationType.Get].Tags[0].Reference)
            .Excluding(x => x.Paths["/pets"].Operations[OperationType.Get].Tags[0].Reference.HostDocument)
            .Excluding(x => x.Paths["/pets"].Operations[OperationType.Post].Tags[0].Reference.HostDocument)
            .Excluding(x => x.Paths["/pets"].Operations[OperationType.Get].Tags[1].Reference.HostDocument)
            .Excluding(x => x.Paths["/pets"].Operations[OperationType.Post].Tags[1].Reference.HostDocument)
            .Excluding(x => x.Workspace)
            .Excluding(y => y.BaseUri));

            actual.OpenApiDiagnostic.Should().BeEquivalentTo(
                    new OpenApiDiagnostic() { SpecificationVersion = OpenApiSpecVersion.OpenApi3_0 });
        }

        [Fact]
        public void ParsePetStoreExpandedShouldSucceed()
        {
            var actual = OpenApiDocument.Load(Path.Combine(SampleFolderPath, "petStoreExpanded.yaml"));

            // TODO: Create the object in memory and compare with the one read from YAML file.

            actual.OpenApiDiagnostic.Should().BeEquivalentTo(
                    new OpenApiDiagnostic() { SpecificationVersion = OpenApiSpecVersion.OpenApi3_0 });
        }

        [Fact]
        public void GlobalSecurityRequirementShouldReferenceSecurityScheme()
        {
            var result = OpenApiDocument.Load(Path.Combine(SampleFolderPath, "securedApi.yaml"));

            var securityRequirement = result.OpenApiDocument.SecurityRequirements.First();

            securityRequirement.Keys.First().Should().BeEquivalentTo(result.OpenApiDocument.Components.SecuritySchemes.First().Value,
                options => options.Excluding(x => x.Reference));
        }

        [Fact]
        public void HeaderParameterShouldAllowExample()
        {
            var result = OpenApiDocument.Load(Path.Combine(SampleFolderPath, "apiWithFullHeaderComponent.yaml"));

            var exampleHeader = result.OpenApiDocument.Components?.Headers?["example-header"];
            Assert.NotNull(exampleHeader);
            exampleHeader.Should().BeEquivalentTo(
                new OpenApiHeader()
                {
                    Description = "Test header with example",
                    Required = true,
                    Deprecated = true,
                    AllowEmptyValue = true,
                    AllowReserved = true,
                    Style = ParameterStyle.Simple,
                    Explode = true,
                    Example = new OpenApiAny("99391c7e-ad88-49ec-a2ad-99ddcb1f7721"),
                    Schema = new JsonSchemaBuilder()
                                .Type(SchemaValueType.String)
                                .Format(Formats.Uuid)
                }, options => options.IgnoringCyclicReferences()
                .Excluding(e => e.Example.Node.Parent)
                .Excluding(x => x.Reference));

            var examplesHeader = result.OpenApiDocument.Components?.Headers?["examples-header"];
            Assert.NotNull(examplesHeader);
            examplesHeader.Should().BeEquivalentTo(
                new OpenApiHeader()
                {
                    Description = "Test header with example",
                    Required = true,
                    Deprecated = true,
                    AllowEmptyValue = true,
                    AllowReserved = true,
                    Style = ParameterStyle.Simple,
                    Explode = true,
                    Examples = new Dictionary<string, OpenApiExample>()
                    {
                            { "uuid1", new OpenApiExample()
                                {
                                    Value = new OpenApiAny("99391c7e-ad88-49ec-a2ad-99ddcb1f7721")
                                }
                            },
                            { "uuid2", new OpenApiExample()
                                {
                                    Value = new OpenApiAny("99391c7e-ad88-49ec-a2ad-99ddcb1f7721")
                                }
                            }
                    },
                    Schema = new JsonSchemaBuilder()
                                .Type(SchemaValueType.String)
                                .Format(Formats.Uuid)
                }, options => options.IgnoringCyclicReferences()
                .Excluding(e => e.Examples["uuid1"].Value.Node.Parent)
                .Excluding(e => e.Examples["uuid2"].Value.Node.Parent));
        }

        [Fact]
        public void ParseDocumentWithReferencedSecuritySchemeWorks()
        {
            // Act
            var settings = new OpenApiReaderSettings
            {
                ReferenceResolution = ReferenceResolutionSetting.ResolveLocalReferences
            };

            var result = OpenApiDocument.Load(Path.Combine(SampleFolderPath, "docWithSecuritySchemeReference.yaml"), settings);
            var securityScheme = result.OpenApiDocument.Components.SecuritySchemes["OAuth2"];

            // Assert
            Assert.False(securityScheme.UnresolvedReference);
            Assert.NotNull(securityScheme.Flows);
        }

        [Fact]
        public void ParseDocumentWithJsonSchemaReferencesWorks()
        {
            // Arrange
            using var stream = Resources.GetStream(Path.Combine(SampleFolderPath, "docWithJsonSchema.yaml"));

            // Act
            var settings = new OpenApiReaderSettings
            {
                ReferenceResolution = ReferenceResolutionSetting.ResolveLocalReferences
            };
            var result = OpenApiDocument.Load(stream, OpenApiConstants.Yaml, settings);

            var actualSchema = result.OpenApiDocument.Paths["/users/{userId}"].Operations[OperationType.Get].Responses["200"].Content["application/json"].Schema;

            var expectedSchema = new JsonSchemaBuilder()
                .Ref("#/components/schemas/User")
                .Build();

            // Assert
            actualSchema.Should().BeEquivalentTo(expectedSchema);
        }

        [Fact]
        public void ValidateExampleShouldNotHaveDataTypeMismatch()
        {
            // Act
            var result = OpenApiDocument.Load(Path.Combine(SampleFolderPath, "documentWithDateExampleInSchema.yaml"), new OpenApiReaderSettings
            {
                ReferenceResolution = ReferenceResolutionSetting.ResolveLocalReferences

            });

            // Assert
            var warnings = result.OpenApiDiagnostic.Warnings;
            Assert.False(warnings.Any());
        }

        [Fact]
<<<<<<< HEAD
        public void ParseDocWithRefsUsingProxyReferencesSucceeds()
        {
            // Arrange
            var expected = new OpenApiDocument
            {
                Info = new OpenApiInfo
                {
                    Title = "Pet Store with Referenceable Parameter",
                    Version = "1.0.0"
                },
                Paths = new OpenApiPaths
                {
                    ["/pets"] = new OpenApiPathItem
                    {
                        Operations = new Dictionary<OperationType, OpenApiOperation>
                        {
                            [OperationType.Get] = new OpenApiOperation
                            {
                                Summary = "Returns all pets",
                                Parameters =
                                [
                                    new OpenApiParameter
                                    {
                                        Name = "limit",
                                        In = ParameterLocation.Query,
                                        Description = "Limit the number of pets returned",
                                        Required = false,
                                        Schema = new JsonSchemaBuilder()
                                            .Type(SchemaValueType.Integer)
                                            .Format("int32")
                                            .Default(10),
                                        Reference = new OpenApiReference
                                        {
                                            Id = "LimitParameter",
                                            Type = ReferenceType.Parameter
                                        }
                                    }
                                ],
                                Responses = new OpenApiResponses()
                            }
                        }
                    }
                },
                Components = new OpenApiComponents
                {
                    Parameters = new Dictionary<string, OpenApiParameter>
                    {
                        ["LimitParameter"] = new OpenApiParameter
                        {
                            Name = "limit",
                            In = ParameterLocation.Query,
                            Description = "Limit the number of pets returned",
                            Required = false,
                            Schema = new JsonSchemaBuilder()
                                .Type(SchemaValueType.Integer)
                                .Format("int32")
                                .Default(10)
                        }
                    }
                }
            };

            var expectedSerializedDoc = @"openapi: 3.0.1
info:
  title: Pet Store with Referenceable Parameter
  version: 1.0.0
paths:
  /pets:
    get:
      summary: Returns all pets
      parameters:
        - $ref: '#/components/parameters/LimitParameter'
      responses: { }
components:
  parameters:
    LimitParameter:
      name: limit
      in: query
      description: Limit the number of pets returned
      schema:
        type: integer
        format: int32
        default: 10";

            using var stream = Resources.GetStream(Path.Combine(SampleFolderPath, "minifiedPetStore.yaml"));

            // Act
            var doc = OpenApiDocument.Load(stream, "yaml").OpenApiDocument;
            var actualParam = doc.Paths["/pets"].Operations[OperationType.Get].Parameters.First();
            var outputDoc = doc.SerializeAsYaml(OpenApiSpecVersion.OpenApi3_0).MakeLineBreaksEnvironmentNeutral();
            var output = actualParam.SerializeAsYaml(OpenApiSpecVersion.OpenApi3_0);
            var expectedParam = expected.Paths["/pets"].Operations[OperationType.Get].Parameters.First();

            // Assert
            actualParam.Should().BeEquivalentTo(expectedParam, options => options.Excluding(x => x.Reference.HostDocument));
            outputDoc.Should().BeEquivalentTo(expectedSerializedDoc.MakeLineBreaksEnvironmentNeutral());

        }
    }  
=======
        public void ParseDocumetWithWrongReferenceTypeShouldReturnADiagnosticError()
        {
            using var stream = Resources.GetStream(Path.Combine(SampleFolderPath, "docWithWrongRef.json"));
            _ = new OpenApiStreamReader().Read(stream, out var diagnostic);

            diagnostic.Errors.Should().BeEquivalentTo(new List<OpenApiError> {
                new( new OpenApiException("Invalid Reference Type 'Schema'.")) });
        }
    }
>>>>>>> 1eae0461
}<|MERGE_RESOLUTION|>--- conflicted
+++ resolved
@@ -9,18 +9,12 @@
 using FluentAssertions;
 using Json.Schema;
 using Microsoft.OpenApi.Any;
-<<<<<<< HEAD
+using Microsoft.OpenApi.Exceptions;
 using Microsoft.OpenApi.Extensions;
 using Microsoft.OpenApi.Interfaces;
 using Microsoft.OpenApi.Models;
 using Microsoft.OpenApi.Reader;
 using Microsoft.OpenApi.Tests;
-=======
-using Microsoft.OpenApi.Exceptions;
-using Microsoft.OpenApi.Interfaces;
-using Microsoft.OpenApi.Models;
-using Microsoft.OpenApi.Readers.Interface;
->>>>>>> 1eae0461
 using Microsoft.OpenApi.Validations;
 using Microsoft.OpenApi.Validations.Rules;
 using Microsoft.OpenApi.Writers;
@@ -1084,7 +1078,6 @@
         }
 
         [Fact]
-<<<<<<< HEAD
         public void ParseDocWithRefsUsingProxyReferencesSucceeds()
         {
             // Arrange
@@ -1181,18 +1174,6 @@
             // Assert
             actualParam.Should().BeEquivalentTo(expectedParam, options => options.Excluding(x => x.Reference.HostDocument));
             outputDoc.Should().BeEquivalentTo(expectedSerializedDoc.MakeLineBreaksEnvironmentNeutral());
-
-        }
-    }  
-=======
-        public void ParseDocumetWithWrongReferenceTypeShouldReturnADiagnosticError()
-        {
-            using var stream = Resources.GetStream(Path.Combine(SampleFolderPath, "docWithWrongRef.json"));
-            _ = new OpenApiStreamReader().Read(stream, out var diagnostic);
-
-            diagnostic.Errors.Should().BeEquivalentTo(new List<OpenApiError> {
-                new( new OpenApiException("Invalid Reference Type 'Schema'.")) });
         }
     }
->>>>>>> 1eae0461
 }