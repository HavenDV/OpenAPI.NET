﻿// Copyright (c) Microsoft Corporation. All rights reserved.
// Licensed under the MIT license.

using System.Collections.Generic;
using System.IO;
using System.Linq;
using FluentAssertions;
using Microsoft.OpenApi.Any;
using Microsoft.OpenApi.Models;
using Microsoft.OpenApi.Readers.ParseNodes;
using Microsoft.OpenApi.Readers.V3;
using SharpYaml.Serialization;
using Xunit;

namespace Microsoft.OpenApi.Readers.Tests.V3Tests
{
    [Collection("DefaultSettings")]
    public class OpenApiSchemaTests
    {
        private const string SampleFolderPath = "V3Tests/Samples/OpenApiSchema/";

        [Fact]
        public void ParsePrimitiveSchemaShouldSucceed()
        {
            using var stream = Resources.GetStream(Path.Combine(SampleFolderPath, "primitiveSchema.yaml"));
            var yamlStream = new YamlStream();
            yamlStream.Load(new StreamReader(stream));
            var yamlNode = yamlStream.Documents.First().RootNode;

            var diagnostic = new OpenApiDiagnostic();
            var context = new ParsingContext(diagnostic);

            var node = new MapNode(context, (YamlMappingNode)yamlNode);

            // Act
            var schema = OpenApiV3Deserializer.LoadSchema(node);

            // Assert
            diagnostic.Should().BeEquivalentTo(new OpenApiDiagnostic());

            schema.Should().BeEquivalentTo(
                new OpenApiSchema
                {
                    Type = "string",
                    Format = "email"
                });
        }

        [Fact]
        public void ParsePrimitiveSchemaFragmentShouldSucceed()
        {
<<<<<<< HEAD
            using (var stream = Resources.GetStream(Path.Combine(SampleFolderPath, "primitiveSchema.yaml")))
            {
                var reader = new OpenApiStreamReader();

                // Act
                var schema = reader.ReadFragment<OpenApiSchema>(stream, OpenApiSpecVersion.OpenApi3_0, out var diagnostic);
=======
            using var stream = Resources.GetStream(Path.Combine(SampleFolderPath, "primitiveSchema.yaml"));
            var reader = new OpenApiStreamReader();
            var diagnostic = new OpenApiDiagnostic();

            // Act
            var schema = reader.ReadFragment<OpenApiSchema>(stream, OpenApiSpecVersion.OpenApi3_0, out diagnostic);
>>>>>>> a05c1698

            // Assert
            diagnostic.Should().BeEquivalentTo(new OpenApiDiagnostic());

            schema.Should().BeEquivalentTo(
                new OpenApiSchema
                {
                    Type = "string",
                    Format = "email"
                });
        }

        [Fact]
        public void ParsePrimitiveStringSchemaFragmentShouldSucceed()
        {
            var input =
                """
                {
                  "type": "integer",
                  "format": "int64",
                  "default": 88
                }
                """;
            var reader = new OpenApiStringReader();

            // Act
            var schema = reader.ReadFragment<OpenApiSchema>(input, OpenApiSpecVersion.OpenApi3_0, out var diagnostic);

            // Assert
            diagnostic.Should().BeEquivalentTo(new OpenApiDiagnostic());

            schema.Should().BeEquivalentTo(
                new OpenApiSchema
                {
                    Type = "integer",
                    Format = "int64",
                    Default = new OpenApiLong(88)
                });
        }

        [Fact]
        public void ParseExampleStringFragmentShouldSucceed()
        {
            var input =
                """
                {
                  "foo": "bar",
                  "baz": [ 1,2]
                }
                """;
            var reader = new OpenApiStringReader();

            // Act
            var openApiAny = reader.ReadFragment<IOpenApiAny>(input, OpenApiSpecVersion.OpenApi3_0, out var diagnostic);

            // Assert
            diagnostic.Should().BeEquivalentTo(new OpenApiDiagnostic());

            openApiAny.Should().BeEquivalentTo(
                new OpenApiObject
                {
                    ["foo"] = new OpenApiString("bar"),
                    ["baz"] = new OpenApiArray
                    {
                        new OpenApiInteger(1),
                        new OpenApiInteger(2)
                    }
                });
        }

        [Fact]
        public void ParseEnumFragmentShouldSucceed()
        {
            var input =
                """
                [
                  "foo",
                  "baz"
                ]
                """;
            var reader = new OpenApiStringReader();

            // Act
            var openApiAny = reader.ReadFragment<IOpenApiAny>(input, OpenApiSpecVersion.OpenApi3_0, out var diagnostic);

            // Assert
            diagnostic.Should().BeEquivalentTo(new OpenApiDiagnostic());

            openApiAny.Should().BeEquivalentTo(
                new OpenApiArray
                {
                    new OpenApiString("foo"),
                    new OpenApiString("baz")
                });
        }

        [Fact]
        public void ParseSimpleSchemaShouldSucceed()
        {
            using var stream = Resources.GetStream(Path.Combine(SampleFolderPath, "simpleSchema.yaml"));
            var yamlStream = new YamlStream();
            yamlStream.Load(new StreamReader(stream));
            var yamlNode = yamlStream.Documents.First().RootNode;

            var diagnostic = new OpenApiDiagnostic();
            var context = new ParsingContext(diagnostic);

            var node = new MapNode(context, (YamlMappingNode)yamlNode);

            // Act
            var schema = OpenApiV3Deserializer.LoadSchema(node);

            // Assert
            diagnostic.Should().BeEquivalentTo(new OpenApiDiagnostic());

            schema.Should().BeEquivalentTo(
                new OpenApiSchema
                {
                    Type = "object",
                    Required =
                    {
                        "name"
                    },
                    Properties =
                    {
                        ["name"] = new OpenApiSchema
                        {
                            Type = "string"
                        },
                        ["address"] = new OpenApiSchema
                        {
                            Type = "string"
                        },
                        ["age"] = new OpenApiSchema
                        {
                            Type = "integer",
                            Format = "int32",
                            Minimum = 0
                        }
                    },
                    AdditionalPropertiesAllowed = false
                });
        }

        [Fact]
        public void ParsePathFragmentShouldSucceed()
        {
            var input =
                """
                summary: externally referenced path item
                get:
                  responses:
                    '200':
                      description: Ok
                """;
            var reader = new OpenApiStringReader();

            // Act
            var openApiAny = reader.ReadFragment<OpenApiPathItem>(input, OpenApiSpecVersion.OpenApi3_0, out var diagnostic);

            // Assert
            diagnostic.Should().BeEquivalentTo(new OpenApiDiagnostic());

            openApiAny.Should().BeEquivalentTo(
                new OpenApiPathItem
                {
                    Summary = "externally referenced path item",
                    Operations = new Dictionary<OperationType, OpenApiOperation>
                    {
                        [OperationType.Get] = new OpenApiOperation
                        {
                            Responses = new OpenApiResponses
                            {
                                ["200"] = new OpenApiResponse
                                {
                                    Description = "Ok"
                                }
                            }
                        }
                    }
                });
        }

        [Fact]
        public void ParseDictionarySchemaShouldSucceed()
        {
            using var stream = Resources.GetStream(Path.Combine(SampleFolderPath, "dictionarySchema.yaml"));
            var yamlStream = new YamlStream();
            yamlStream.Load(new StreamReader(stream));
            var yamlNode = yamlStream.Documents.First().RootNode;

            var diagnostic = new OpenApiDiagnostic();
            var context = new ParsingContext(diagnostic);

            var node = new MapNode(context, (YamlMappingNode)yamlNode);

            // Act
            var schema = OpenApiV3Deserializer.LoadSchema(node);

            // Assert
            diagnostic.Should().BeEquivalentTo(new OpenApiDiagnostic());

            schema.Should().BeEquivalentTo(
                new OpenApiSchema
                {
                    Type = "object",
                    AdditionalProperties = new OpenApiSchema
                    {
                        Type = "string"
                    }
                });
        }

        [Fact]
        public void ParseBasicSchemaWithExampleShouldSucceed()
        {
            using var stream = Resources.GetStream(Path.Combine(SampleFolderPath, "basicSchemaWithExample.yaml"));
            var yamlStream = new YamlStream();
            yamlStream.Load(new StreamReader(stream));
            var yamlNode = yamlStream.Documents.First().RootNode;

            var diagnostic = new OpenApiDiagnostic();
            var context = new ParsingContext(diagnostic);

            var node = new MapNode(context, (YamlMappingNode)yamlNode);

            // Act
            var schema = OpenApiV3Deserializer.LoadSchema(node);

            // Assert
            diagnostic.Should().BeEquivalentTo(new OpenApiDiagnostic());

            schema.Should().BeEquivalentTo(
                new OpenApiSchema
                {
                    Type = "object",
                    Properties =
                    {
                        ["id"] = new OpenApiSchema
                        {
                            Type = "integer",
                            Format = "int64"
                        },
                        ["name"] = new OpenApiSchema
                        {
                            Type = "string"
                        }
                    },
                    Required =
                    {
                        "name"
                    },
                    Example = new OpenApiObject
                    {
                        ["name"] = new OpenApiString("Puma"),
                        ["id"] = new OpenApiLong(1)
                    }
                });
        }

        [Fact]
        public void ParseBasicSchemaWithReferenceShouldSucceed()
        {
            using var stream = Resources.GetStream(Path.Combine(SampleFolderPath, "basicSchemaWithReference.yaml"));
            // Act
            var openApiDoc = new OpenApiStreamReader().Read(stream, out var diagnostic);

            // Assert
            var components = openApiDoc.Components;

            diagnostic.Should().BeEquivalentTo(
                new OpenApiDiagnostic { SpecificationVersion = OpenApiSpecVersion.OpenApi3_0 });

            components.Should().BeEquivalentTo(
                new OpenApiComponents
                {
                    Schemas =
                    {
                        ["ErrorModel"] = new OpenApiSchema
                        {
                            Type = "object",
                            Properties =
                            {
                                ["code"] = new OpenApiSchema
                                {
                                    Type = "integer",
                                    Minimum = 100,
                                    Maximum = 600
                                },
                                ["message"] = new OpenApiSchema
                                {
                                    Type = "string"
                                }
                            },
                            Reference = new OpenApiReference
                            {
                                Type = ReferenceType.Schema,
                                Id = "ErrorModel",
                                HostDocument = openApiDoc
                            },
                            Required =
                            {
                                "message",
                                "code"
                            }
                        },
                        ["ExtendedErrorModel"] = new OpenApiSchema
                        {
                            Reference = new OpenApiReference
                            {
                                Type = ReferenceType.Schema,
                                Id = "ExtendedErrorModel",
                                HostDocument = openApiDoc
                            },
                            AllOf =
                            {
                                new OpenApiSchema
                                {
                                    Reference = new OpenApiReference
                                    {
                                        Type = ReferenceType.Schema,
                                        Id = "ErrorModel",
                                        HostDocument = openApiDoc
                                    },
                                    // Schema should be dereferenced in our model, so all the properties
                                    // from the ErrorModel above should be propagated here.
                                    Type = "object",
                                    Properties =
                                    {
                                        ["code"] = new OpenApiSchema
                                        {
                                            Type = "integer",
                                            Minimum = 100,
                                            Maximum = 600
                                        },
                                        ["message"] = new OpenApiSchema
                                        {
                                            Type = "string"
                                        }
                                    },
                                    Required =
                                    {
                                        "message",
                                        "code"
                                    }
                                },
                                new OpenApiSchema
                                {
                                    Type = "object",
                                    Required = {"rootCause"},
                                    Properties =
                                    {
                                        ["rootCause"] = new OpenApiSchema
                                        {
                                            Type = "string"
                                        }
                                    }
                                }
                            }
                        }
                    }
                }, options => options.Excluding(m => m.Name == "HostDocument"));
        }

        [Fact]
        public void ParseAdvancedSchemaWithReferenceShouldSucceed()
        {
            using var stream = Resources.GetStream(Path.Combine(SampleFolderPath, "advancedSchemaWithReference.yaml"));
            // Act
            var openApiDoc = new OpenApiStreamReader().Read(stream, out var diagnostic);

            // Assert
            var components = openApiDoc.Components;

            diagnostic.Should().BeEquivalentTo(
                new OpenApiDiagnostic { SpecificationVersion = OpenApiSpecVersion.OpenApi3_0 });

            components.Should().BeEquivalentTo(
                new OpenApiComponents
                {
                    Schemas =
                    {
                        ["Pet"] = new OpenApiSchema
                        {
                            Type = "object",
                            Discriminator = new OpenApiDiscriminator
                            {
                                PropertyName = "petType"
                            },
                            Properties =
                            {
                                ["name"] = new OpenApiSchema
                                {
                                    Type = "string"
                                },
                                ["petType"] = new OpenApiSchema
                                {
                                    Type = "string"
                                }
                            },
                            Required =
                            {
                                "name",
                                "petType"
                            },
                            Reference = new OpenApiReference
                            {
                                Id= "Pet",
                                Type = ReferenceType.Schema,
                                HostDocument = openApiDoc
                            }
                        },
                        ["Cat"] = new OpenApiSchema
                        {
                            Description = "A representation of a cat",
                            AllOf =
                            {
                                new OpenApiSchema
                                {
                                    Reference = new OpenApiReference
                                    {
                                        Type = ReferenceType.Schema,
                                        Id = "Pet",
                                        HostDocument = openApiDoc
                                    },
                                    // Schema should be dereferenced in our model, so all the properties
                                    // from the Pet above should be propagated here.
                                    Type = "object",
                                    Discriminator = new OpenApiDiscriminator
                                    {
                                        PropertyName = "petType"
                                    },
                                    Properties =
                                    {
                                        ["name"] = new OpenApiSchema
                                        {
                                            Type = "string"
                                        },
                                        ["petType"] = new OpenApiSchema
                                        {
                                            Type = "string"
                                        }
                                    },
                                    Required =
                                    {
                                        "name",
                                        "petType"
                                    }
                                },
                                new OpenApiSchema
                                {
                                    Type = "object",
                                    Required = {"huntingSkill"},
                                    Properties =
                                    {
                                        ["huntingSkill"] = new OpenApiSchema
                                        {
                                            Type = "string",
                                            Description = "The measured skill for hunting",
                                            Enum =
                                            {
                                                new OpenApiString("clueless"),
                                                new OpenApiString("lazy"),
                                                new OpenApiString("adventurous"),
                                                new OpenApiString("aggressive")
                                            }
                                        }
                                    }
                                }
                            },
                            Reference = new OpenApiReference
                            {
                                Id= "Cat",
                                Type = ReferenceType.Schema,
                                HostDocument = openApiDoc
                            }
                        },
                        ["Dog"] = new OpenApiSchema
                        {
                            Description = "A representation of a dog",
                            AllOf =
                            {
                                new OpenApiSchema
                                {
                                    Reference = new OpenApiReference
                                    {
                                        Type = ReferenceType.Schema,
                                        Id = "Pet",
                                        HostDocument = openApiDoc
                                    },
                                    // Schema should be dereferenced in our model, so all the properties
                                    // from the Pet above should be propagated here.
                                    Type = "object",
                                    Discriminator = new OpenApiDiscriminator
                                    {
                                        PropertyName = "petType"
                                    },
                                    Properties =
                                    {
                                        ["name"] = new OpenApiSchema
                                        {
                                            Type = "string"
                                        },
                                        ["petType"] = new OpenApiSchema
                                        {
                                            Type = "string"
                                        }
                                    },
                                    Required =
                                    {
                                        "name",
                                        "petType"
                                    }
                                },
                                new OpenApiSchema
                                {
                                    Type = "object",
                                    Required = {"packSize"},
                                    Properties =
                                    {
                                        ["packSize"] = new OpenApiSchema
                                        {
                                            Type = "integer",
                                            Format = "int32",
                                            Description = "the size of the pack the dog is from",
                                            Default = new OpenApiInteger(0),
                                            Minimum = 0
                                        }
                                    }
                                }
                            },
                            Reference = new OpenApiReference
                            {
                                Id= "Dog",
                                Type = ReferenceType.Schema,
                                HostDocument = openApiDoc
                            }
                        }
                    }
                }, options => options.Excluding(m => m.Name == "HostDocument"));
        }

        [Fact]
        public void ParseSelfReferencingSchemaShouldNotStackOverflow()
        {
            using var stream = Resources.GetStream(Path.Combine(SampleFolderPath, "selfReferencingSchema.yaml"));
            // Act
            var openApiDoc = new OpenApiStreamReader().Read(stream, out var diagnostic);

            // Assert
            var components = openApiDoc.Components;

            diagnostic.Should().BeEquivalentTo(
                new OpenApiDiagnostic { SpecificationVersion = OpenApiSpecVersion.OpenApi3_0 });

            var schemaExtension = new OpenApiSchema
            {
                AllOf = { new OpenApiSchema
                    {
                        Title = "schemaExtension",
                        Type = "object",
                        Properties = {
                            ["description"] = new OpenApiSchema { Type = "string", Nullable = true},
                            ["targetTypes"] = new OpenApiSchema
                            {
                                Type = "array",
                                Items = new OpenApiSchema
                                {
                                    Type = "string"
                                }
                            },
                            ["status"] = new OpenApiSchema { Type = "string"},
                            ["owner"] = new OpenApiSchema { Type = "string"},
                            ["child"] = null
                        }
                    }
                },
                Reference = new OpenApiReference
                {
                    Type = ReferenceType.Schema,
                    Id = "microsoft.graph.schemaExtension"
                }
            };

            schemaExtension.AllOf[0].Properties["child"] = schemaExtension;

            components.Schemas["microsoft.graph.schemaExtension"].Should().BeEquivalentTo(components.Schemas["microsoft.graph.schemaExtension"].AllOf[0].Properties["child"]);
        }
    }
}<|MERGE_RESOLUTION|>--- conflicted
+++ resolved
@@ -49,21 +49,11 @@
         [Fact]
         public void ParsePrimitiveSchemaFragmentShouldSucceed()
         {
-<<<<<<< HEAD
-            using (var stream = Resources.GetStream(Path.Combine(SampleFolderPath, "primitiveSchema.yaml")))
-            {
-                var reader = new OpenApiStreamReader();
-
-                // Act
-                var schema = reader.ReadFragment<OpenApiSchema>(stream, OpenApiSpecVersion.OpenApi3_0, out var diagnostic);
-=======
             using var stream = Resources.GetStream(Path.Combine(SampleFolderPath, "primitiveSchema.yaml"));
             var reader = new OpenApiStreamReader();
-            var diagnostic = new OpenApiDiagnostic();
-
-            // Act
-            var schema = reader.ReadFragment<OpenApiSchema>(stream, OpenApiSpecVersion.OpenApi3_0, out diagnostic);
->>>>>>> a05c1698
+
+            // Act
+            var schema = reader.ReadFragment<OpenApiSchema>(stream, OpenApiSpecVersion.OpenApi3_0, out var diagnostic);
 
             // Assert
             diagnostic.Should().BeEquivalentTo(new OpenApiDiagnostic());
