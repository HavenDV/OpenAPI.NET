﻿// Copyright (c) Microsoft Corporation. All rights reserved.
// Licensed under the MIT license. 

using System;
using System.IO;
using System.Linq;
using System.Text.Json.Nodes;
using System.Xml.Linq;
using FluentAssertions;
using Microsoft.OpenApi.Any;
using Microsoft.OpenApi.Extensions;
using Microsoft.OpenApi.Models;
using Microsoft.OpenApi.Readers.ParseNodes;
using Microsoft.OpenApi.Readers.V3;
using SharpYaml.Serialization;
using Xunit;

namespace Microsoft.OpenApi.Readers.Tests.V3Tests
{
    [Collection("DefaultSettings")]
    public class OpenApiInfoTests
    {
        private const string SampleFolderPath = "V3Tests/Samples/OpenApiInfo/";

        [Fact]
        public void ParseAdvancedInfoShouldSucceed()
        {
<<<<<<< HEAD
=======
            // Arrange
>>>>>>> 7b33c1d6
            using var stream = Resources.GetStream(Path.Combine(SampleFolderPath, "advancedInfo.yaml"));
            var yamlStream = new YamlStream();
            yamlStream.Load(new StreamReader(stream));
            var yamlNode = yamlStream.Documents.First().RootNode;

            var diagnostic = new OpenApiDiagnostic();
            var context = new ParsingContext(diagnostic);

<<<<<<< HEAD
            var node = new MapNode(context, (YamlMappingNode)yamlNode);
=======
            var asJsonNode = yamlNode.ToJsonNode();
            var node = new MapNode(context, asJsonNode);
>>>>>>> 7b33c1d6

            // Act
            var openApiInfo = OpenApiV3Deserializer.LoadInfo(node);

            // Assert
            openApiInfo.Should().BeEquivalentTo(
                new OpenApiInfo
                {
                    Title = "Advanced Info",
<<<<<<< HEAD
=======
                    Summary = "Sample Summary",
>>>>>>> 7b33c1d6
                    Description = "Sample Description",
                    Version = "1.0.0",
                    TermsOfService = new Uri("http://example.org/termsOfService"),
                    Contact = new OpenApiContact
                    {
                        Email = "example@example.com",
                        Extensions =
                        {
<<<<<<< HEAD
                                ["x-twitter"] = new OpenApiString("@exampleTwitterHandler")
=======
                                ["x-twitter"] = new OpenApiAny("@exampleTwitterHandler")
>>>>>>> 7b33c1d6
                        },
                        Name = "John Doe",
                        Url = new Uri("http://www.example.com/url1")
                    },
                    License = new OpenApiLicense
                    {
<<<<<<< HEAD
                        Extensions = { ["x-disclaimer"] = new OpenApiString("Sample Extension String Disclaimer") },
=======
                        Extensions = { ["x-disclaimer"] = new OpenApiAny("Sample Extension String Disclaimer") },
>>>>>>> 7b33c1d6
                        Name = "licenseName",
                        Url = new Uri("http://www.example.com/url2")
                    },
                    Extensions =
                    {
<<<<<<< HEAD
                            ["x-something"] = new OpenApiString("Sample Extension String Something"),
                            ["x-contact"] = new OpenApiObject
                            {
                                ["name"] = new OpenApiString("John Doe"),
                                ["url"] = new OpenApiString("http://www.example.com/url3"),
                                ["email"] = new OpenApiString("example@example.com")
                            },
                            ["x-list"] = new OpenApiArray
                            {
                                new OpenApiString("1"),
                                new OpenApiString("2")
                            }
                    }
                });
=======
                            ["x-something"] = new OpenApiAny("Sample Extension String Something"),
                            ["x-contact"] = new OpenApiAny(new JsonObject()
                            {
                                ["name"] = "John Doe",
                                ["url"] = "http://www.example.com/url3",
                                ["email"] = "example@example.com"
                            }),
                            ["x-list"] = new OpenApiAny (new JsonArray { "1", "2" })
                    }
                }, options => options.IgnoringCyclicReferences()
                .Excluding(i => ((OpenApiAny)i.Contact.Extensions["x-twitter"]).Node.Parent)
                .Excluding(i => ((OpenApiAny)i.License.Extensions["x-disclaimer"]).Node.Parent)
                .Excluding(i => ((OpenApiAny)i.Extensions["x-something"]).Node.Parent)
                .Excluding(i => ((OpenApiAny)i.Extensions["x-contact"]).Node["name"].Parent)
                .Excluding(i => ((OpenApiAny)i.Extensions["x-contact"]).Node["name"].Root)
                .Excluding(i => ((OpenApiAny)i.Extensions["x-contact"]).Node["url"].Parent)
                .Excluding(i => ((OpenApiAny)i.Extensions["x-contact"]).Node["url"].Root)
                .Excluding(i => ((OpenApiAny)i.Extensions["x-contact"]).Node["email"].Parent)
                .Excluding(i => ((OpenApiAny)i.Extensions["x-contact"]).Node["email"].Root)
                .Excluding(i => ((OpenApiAny)i.Extensions["x-list"]).Node[0].Parent)
                .Excluding(i => ((OpenApiAny)i.Extensions["x-list"]).Node[0].Root)
                .Excluding(i => ((OpenApiAny)i.Extensions["x-list"]).Node[1].Parent)
                .Excluding(i => ((OpenApiAny)i.Extensions["x-list"]).Node[1].Root));
>>>>>>> 7b33c1d6
        }

        [Fact]
        public void ParseBasicInfoShouldSucceed()
        {
<<<<<<< HEAD
            using var stream = Resources.GetStream(Path.Combine(SampleFolderPath, "basicInfo.yaml"));
            var yamlStream = new YamlStream();
            yamlStream.Load(new StreamReader(stream));
            var yamlNode = yamlStream.Documents.First().RootNode;

            var diagnostic = new OpenApiDiagnostic();
            var context = new ParsingContext(diagnostic);

            var node = new MapNode(context, (YamlMappingNode)yamlNode);

            // Act
            var openApiInfo = OpenApiV3Deserializer.LoadInfo(node);

            // Assert
            openApiInfo.Should().BeEquivalentTo(
                new OpenApiInfo
                {
                    Title = "Basic Info",
                    Description = "Sample Description",
                    Version = "1.0.1",
                    TermsOfService = new Uri("http://swagger.io/terms/"),
                    Contact = new OpenApiContact
=======
            using (var stream = Resources.GetStream(Path.Combine(SampleFolderPath, "basicInfo.yaml")))
            {
                var yamlStream = new YamlStream();
                yamlStream.Load(new StreamReader(stream));
                var yamlNode = yamlStream.Documents.First().RootNode;

                var diagnostic = new OpenApiDiagnostic();
                var context = new ParsingContext(diagnostic);

                var asJsonNode = yamlNode.ToJsonNode();
                var node = new MapNode(context, asJsonNode);
                
                // Act
                var openApiInfo = OpenApiV3Deserializer.LoadInfo(node);

                // Assert
                openApiInfo.Should().BeEquivalentTo(
                    new OpenApiInfo
>>>>>>> 7b33c1d6
                    {
                        Email = "support@swagger.io",
                        Name = "API Support",
                        Url = new Uri("http://www.swagger.io/support")
                    },
                    License = new OpenApiLicense
                    {
                        Name = "Apache 2.0",
                        Url = new Uri("http://www.apache.org/licenses/LICENSE-2.0.html")
                    }
                });
        }

        [Fact]
        public void ParseMinimalInfoShouldSucceed()
        {
<<<<<<< HEAD
            using var stream = Resources.GetStream(Path.Combine(SampleFolderPath, "minimalInfo.yaml"));
            var yamlStream = new YamlStream();
            yamlStream.Load(new StreamReader(stream));
            var yamlNode = yamlStream.Documents.First().RootNode;

            var diagnostic = new OpenApiDiagnostic();
            var context = new ParsingContext(diagnostic);

            var node = new MapNode(context, (YamlMappingNode)yamlNode);

            // Act
            var openApiInfo = OpenApiV3Deserializer.LoadInfo(node);

            // Assert
            openApiInfo.Should().BeEquivalentTo(
                new OpenApiInfo
                {
                    Title = "Minimal Info",
                    Version = "1.0.1"
                });
=======
            using (var stream = Resources.GetStream(Path.Combine(SampleFolderPath, "minimalInfo.yaml")))
            {
                var yamlStream = new YamlStream();
                yamlStream.Load(new StreamReader(stream));
                var yamlNode = yamlStream.Documents.First().RootNode;

                var diagnostic = new OpenApiDiagnostic();
                var context = new ParsingContext(diagnostic);

                var asJsonNode = yamlNode.ToJsonNode();
                var node = new MapNode(context, asJsonNode);
                
                // Act
                var openApiInfo = OpenApiV3Deserializer.LoadInfo(node);

                // Assert
                openApiInfo.Should().BeEquivalentTo(
                    new OpenApiInfo
                    {
                        Title = "Minimal Info",
                        Version = "1.0.1"
                    });
            }
>>>>>>> 7b33c1d6
        }
    }
}<|MERGE_RESOLUTION|>--- conflicted
+++ resolved
@@ -1,4 +1,4 @@
-﻿// Copyright (c) Microsoft Corporation. All rights reserved.
+// Copyright (c) Microsoft Corporation. All rights reserved.
 // Licensed under the MIT license. 
 
 using System;
@@ -25,10 +25,7 @@
         [Fact]
         public void ParseAdvancedInfoShouldSucceed()
         {
-<<<<<<< HEAD
-=======
             // Arrange
->>>>>>> 7b33c1d6
             using var stream = Resources.GetStream(Path.Combine(SampleFolderPath, "advancedInfo.yaml"));
             var yamlStream = new YamlStream();
             yamlStream.Load(new StreamReader(stream));
@@ -37,12 +34,8 @@
             var diagnostic = new OpenApiDiagnostic();
             var context = new ParsingContext(diagnostic);
 
-<<<<<<< HEAD
-            var node = new MapNode(context, (YamlMappingNode)yamlNode);
-=======
             var asJsonNode = yamlNode.ToJsonNode();
             var node = new MapNode(context, asJsonNode);
->>>>>>> 7b33c1d6
 
             // Act
             var openApiInfo = OpenApiV3Deserializer.LoadInfo(node);
@@ -52,10 +45,7 @@
                 new OpenApiInfo
                 {
                     Title = "Advanced Info",
-<<<<<<< HEAD
-=======
                     Summary = "Sample Summary",
->>>>>>> 7b33c1d6
                     Description = "Sample Description",
                     Version = "1.0.0",
                     TermsOfService = new Uri("http://example.org/termsOfService"),
@@ -64,43 +54,19 @@
                         Email = "example@example.com",
                         Extensions =
                         {
-<<<<<<< HEAD
-                                ["x-twitter"] = new OpenApiString("@exampleTwitterHandler")
-=======
                                 ["x-twitter"] = new OpenApiAny("@exampleTwitterHandler")
->>>>>>> 7b33c1d6
                         },
                         Name = "John Doe",
                         Url = new Uri("http://www.example.com/url1")
                     },
                     License = new OpenApiLicense
                     {
-<<<<<<< HEAD
-                        Extensions = { ["x-disclaimer"] = new OpenApiString("Sample Extension String Disclaimer") },
-=======
                         Extensions = { ["x-disclaimer"] = new OpenApiAny("Sample Extension String Disclaimer") },
->>>>>>> 7b33c1d6
                         Name = "licenseName",
                         Url = new Uri("http://www.example.com/url2")
                     },
                     Extensions =
                     {
-<<<<<<< HEAD
-                            ["x-something"] = new OpenApiString("Sample Extension String Something"),
-                            ["x-contact"] = new OpenApiObject
-                            {
-                                ["name"] = new OpenApiString("John Doe"),
-                                ["url"] = new OpenApiString("http://www.example.com/url3"),
-                                ["email"] = new OpenApiString("example@example.com")
-                            },
-                            ["x-list"] = new OpenApiArray
-                            {
-                                new OpenApiString("1"),
-                                new OpenApiString("2")
-                            }
-                    }
-                });
-=======
                             ["x-something"] = new OpenApiAny("Sample Extension String Something"),
                             ["x-contact"] = new OpenApiAny(new JsonObject()
                             {
@@ -124,13 +90,11 @@
                 .Excluding(i => ((OpenApiAny)i.Extensions["x-list"]).Node[0].Root)
                 .Excluding(i => ((OpenApiAny)i.Extensions["x-list"]).Node[1].Parent)
                 .Excluding(i => ((OpenApiAny)i.Extensions["x-list"]).Node[1].Root));
->>>>>>> 7b33c1d6
         }
 
         [Fact]
         public void ParseBasicInfoShouldSucceed()
         {
-<<<<<<< HEAD
             using var stream = Resources.GetStream(Path.Combine(SampleFolderPath, "basicInfo.yaml"));
             var yamlStream = new YamlStream();
             yamlStream.Load(new StreamReader(stream));
@@ -139,10 +103,11 @@
             var diagnostic = new OpenApiDiagnostic();
             var context = new ParsingContext(diagnostic);
 
-            var node = new MapNode(context, (YamlMappingNode)yamlNode);
-
-            // Act
-            var openApiInfo = OpenApiV3Deserializer.LoadInfo(node);
+                var asJsonNode = yamlNode.ToJsonNode();
+                var node = new MapNode(context, asJsonNode);
+                
+                // Act
+                var openApiInfo = OpenApiV3Deserializer.LoadInfo(node);
 
             // Assert
             openApiInfo.Should().BeEquivalentTo(
@@ -153,26 +118,6 @@
                     Version = "1.0.1",
                     TermsOfService = new Uri("http://swagger.io/terms/"),
                     Contact = new OpenApiContact
-=======
-            using (var stream = Resources.GetStream(Path.Combine(SampleFolderPath, "basicInfo.yaml")))
-            {
-                var yamlStream = new YamlStream();
-                yamlStream.Load(new StreamReader(stream));
-                var yamlNode = yamlStream.Documents.First().RootNode;
-
-                var diagnostic = new OpenApiDiagnostic();
-                var context = new ParsingContext(diagnostic);
-
-                var asJsonNode = yamlNode.ToJsonNode();
-                var node = new MapNode(context, asJsonNode);
-                
-                // Act
-                var openApiInfo = OpenApiV3Deserializer.LoadInfo(node);
-
-                // Assert
-                openApiInfo.Should().BeEquivalentTo(
-                    new OpenApiInfo
->>>>>>> 7b33c1d6
                     {
                         Email = "support@swagger.io",
                         Name = "API Support",
@@ -189,7 +134,6 @@
         [Fact]
         public void ParseMinimalInfoShouldSucceed()
         {
-<<<<<<< HEAD
             using var stream = Resources.GetStream(Path.Combine(SampleFolderPath, "minimalInfo.yaml"));
             var yamlStream = new YamlStream();
             yamlStream.Load(new StreamReader(stream));
@@ -198,10 +142,11 @@
             var diagnostic = new OpenApiDiagnostic();
             var context = new ParsingContext(diagnostic);
 
-            var node = new MapNode(context, (YamlMappingNode)yamlNode);
-
-            // Act
-            var openApiInfo = OpenApiV3Deserializer.LoadInfo(node);
+                var asJsonNode = yamlNode.ToJsonNode();
+                var node = new MapNode(context, asJsonNode);
+                
+                // Act
+                var openApiInfo = OpenApiV3Deserializer.LoadInfo(node);
 
             // Assert
             openApiInfo.Should().BeEquivalentTo(
@@ -210,31 +155,6 @@
                     Title = "Minimal Info",
                     Version = "1.0.1"
                 });
-=======
-            using (var stream = Resources.GetStream(Path.Combine(SampleFolderPath, "minimalInfo.yaml")))
-            {
-                var yamlStream = new YamlStream();
-                yamlStream.Load(new StreamReader(stream));
-                var yamlNode = yamlStream.Documents.First().RootNode;
-
-                var diagnostic = new OpenApiDiagnostic();
-                var context = new ParsingContext(diagnostic);
-
-                var asJsonNode = yamlNode.ToJsonNode();
-                var node = new MapNode(context, asJsonNode);
-                
-                // Act
-                var openApiInfo = OpenApiV3Deserializer.LoadInfo(node);
-
-                // Assert
-                openApiInfo.Should().BeEquivalentTo(
-                    new OpenApiInfo
-                    {
-                        Title = "Minimal Info",
-                        Version = "1.0.1"
-                    });
-            }
->>>>>>> 7b33c1d6
         }
     }
 }