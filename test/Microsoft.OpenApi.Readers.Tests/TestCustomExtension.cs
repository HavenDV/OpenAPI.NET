﻿// Copyright (c) Microsoft Corporation. All rights reserved.
// Licensed under the MIT license.

using System.Text.Json.Nodes;
using FluentAssertions;
using Microsoft.OpenApi.Interfaces;
using Microsoft.OpenApi.Writers;
using Xunit;

namespace Microsoft.OpenApi.Readers.Tests
{
    public class TestCustomExtension
    {
        [Fact]
        public void ParseCustomExtension()
        {
            var description =
                """
                openapi: 3.0.0
                info:
                    title: A doc with an extension
                    version: 1.0.0
                    x-foo:
                        bar: hey
                        baz: hi!
                paths: {}
                """;
            var settings = new OpenApiReaderSettings
            {
<<<<<<< HEAD
                ExtensionParsers = { { "x-foo", (a,v) => {
                        var fooNode = (JsonObject)a.Node;
                        return new FooExtension() {
                              Bar = (fooNode["bar"].ToString()),
                              Baz = (fooNode["baz"].ToString())
=======
                ExtensionParsers = { { "x-foo", (a,_) => {
                        var fooNode = (OpenApiObject)a;
                        return new FooExtension
                        {
                              Bar = (fooNode["bar"] as OpenApiString)?.Value,
                              Baz = (fooNode["baz"] as OpenApiString)?.Value
>>>>>>> 47ed9333
                        };
                } } }
            };

            var reader = new OpenApiStringReader(settings);

            var diag = new OpenApiDiagnostic();
            var doc = reader.Read(description, out diag);

            var fooExtension = doc.Info.Extensions["x-foo"] as FooExtension;
            //var fooExtension = JsonSerializer.Deserialize<FooExtension>(fooExtensionNode);

            fooExtension.Should().NotBeNull();
            fooExtension.Bar.Should().Be("hey");
            fooExtension.Baz.Should().Be("hi!");
        }
    }

    internal class FooExtension : IOpenApiExtension, IOpenApiElement
    {
        public string Baz { get; set; }

        public string Bar { get; set; }

        public void Write(IOpenApiWriter writer, OpenApiSpecVersion specVersion)
        {
            writer.WriteStartObject();
            writer.WriteProperty("baz", Baz);
            writer.WriteProperty("bar", Bar);
            writer.WriteEndObject();
        }
    }
}<|MERGE_RESOLUTION|>--- conflicted
+++ resolved
@@ -1,4 +1,4 @@
-﻿// Copyright (c) Microsoft Corporation. All rights reserved.
+// Copyright (c) Microsoft Corporation. All rights reserved.
 // Licensed under the MIT license.
 
 using System.Text.Json.Nodes;
@@ -27,20 +27,11 @@
                 """;
             var settings = new OpenApiReaderSettings
             {
-<<<<<<< HEAD
                 ExtensionParsers = { { "x-foo", (a,v) => {
                         var fooNode = (JsonObject)a.Node;
                         return new FooExtension() {
                               Bar = (fooNode["bar"].ToString()),
                               Baz = (fooNode["baz"].ToString())
-=======
-                ExtensionParsers = { { "x-foo", (a,_) => {
-                        var fooNode = (OpenApiObject)a;
-                        return new FooExtension
-                        {
-                              Bar = (fooNode["bar"] as OpenApiString)?.Value,
-                              Baz = (fooNode["baz"] as OpenApiString)?.Value
->>>>>>> 47ed9333
                         };
                 } } }
             };
