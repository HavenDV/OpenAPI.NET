--- conflicted
+++ resolved
@@ -1,4 +1,4 @@
-﻿// Copyright (c) Microsoft Corporation. All rights reserved.
+// Copyright (c) Microsoft Corporation. All rights reserved.
 // Licensed under the MIT license.
 
 using System.IO;
@@ -22,19 +22,10 @@
         [Fact]
         public void StreamShouldNotCloseIfLeaveStreamOpenSettingEqualsTrue()
         {
-<<<<<<< HEAD
-            using (var stream = Resources.GetStream(Path.Combine(SampleFolderPath, "petStore.yaml")))
-            {
-                var reader = new OpenApiStreamReader(new OpenApiReaderSettings { LeaveStreamOpen = true });
-                reader.Read(stream, out _);
-                Assert.True(stream.CanRead);
-            }
-=======
             using var stream = Resources.GetStream(Path.Combine(SampleFolderPath, "petStore.yaml"));
             var reader = new OpenApiStreamReader(new() { LeaveStreamOpen = true});
             reader.Read(stream, out _);
             Assert.True(stream.CanRead);
->>>>>>> 47ed9333
         }
     }
 }