--- conflicted
+++ resolved
@@ -1,4 +1,4 @@
-﻿using System;
+using System;
 using System.IO;
 using System.Linq;
 using System.Threading.Tasks;
@@ -53,11 +53,7 @@
             {
                 LoadExternalRefs = true,
                 CustomExternalLoader = new ResourceLoader(),
-<<<<<<< HEAD
-                BaseUrl = new Uri("file://c:\\")
-=======
                 BaseUrl = new("fie://c:\\")
->>>>>>> 47ed9333
             });
 
             ReadResult result;
@@ -75,7 +71,6 @@
                                     .Content["application/json"]
                                     .Schema;
 
-<<<<<<< HEAD
             var x = referencedSchema.GetProperties().TryGetValue("subject", out var schema);
             Assert.Equal(SchemaValueType.Object, referencedSchema.GetJsonType());
             Assert.Equal(SchemaValueType.String, schema.GetJsonType());
@@ -89,18 +84,6 @@
             Assert.Equal(SchemaValueType.String, referencedParameter.Schema.GetJsonType());
 
         }
-=======
-            var referencedParameter = result.OpenApiDocument
-                .Paths["/todos"]
-                .Operations[OperationType.Get]
-                .Parameters
-                .Select(p => p.GetEffective(result.OpenApiDocument))
-                .FirstOrDefault(p => p.Name == "filter");
-
-            Assert.Equal("string", referencedParameter.Schema.Type);
-        }
-
->>>>>>> 47ed9333
     }
 
     public class MockLoader : IStreamLoader
@@ -115,10 +98,7 @@
             return null;
         }
     }
-<<<<<<< HEAD
 
-=======
->>>>>>> 47ed9333
 
     public class ResourceLoader : IStreamLoader
     {
