--- conflicted
+++ resolved
@@ -1,4 +1,4 @@
-﻿using System;
+using System;
 using System.IO;
 using System.Threading.Tasks;
 using Microsoft.OpenApi.Interfaces;
@@ -10,7 +10,6 @@
 {
     public class OpenApiWorkspaceStreamTests
     {
-<<<<<<< HEAD
         private const string SampleFolderPath = "V3Tests/Samples/OpenApiWorkspace/";
         
         public OpenApiWorkspaceStreamTests()
@@ -18,8 +17,6 @@
             OpenApiReaderRegistry.RegisterReader(OpenApiConstants.Yaml, new OpenApiYamlReader());
         }
 
-=======
->>>>>>> 9754cd18
         // Use OpenApiWorkspace to load a document and a referenced document
 
         [Fact]
@@ -53,11 +50,7 @@
         }
 
         [Fact]
-<<<<<<< HEAD
-        public async Task LoadDocumentWithExternalReferenceShouldLoadExternalDocumentComponentsIntoWorkspace()
-=======
         public async Task LoadDocumentWithExternalReferenceShouldLoadBothDocumentsIntoWorkspaceAsync()
->>>>>>> 9754cd18
         {
             // Create a reader that will resolve all references
             var settings = new OpenApiReaderSettings
