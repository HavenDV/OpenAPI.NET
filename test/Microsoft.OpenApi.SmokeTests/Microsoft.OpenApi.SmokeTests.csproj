﻿<Project Sdk="Microsoft.NET.Sdk">

  <PropertyGroup>
    <TargetFrameworks>net46;net461</TargetFrameworks>
  </PropertyGroup>

  <PropertyGroup Condition="'$(Configuration)|$(Platform)'=='Debug|AnyCPU'">
    <DefineConstants>TRACE;DEBUG;net46</DefineConstants>
  </PropertyGroup>

  <ItemGroup>
<<<<<<< HEAD
    <PackageReference Include="Microsoft.NET.Test.Sdk" Version="16.6.1" />
    <PackageReference Include="Newtonsoft.Json" Version="10.0.3" />
=======
    <PackageReference Include="Microsoft.NET.Test.Sdk" Version="16.4.0" />
    <PackageReference Include="Newtonsoft.Json" Version="12.0.3" />
>>>>>>> 553061a6
    <PackageReference Include="xunit" Version="2.4.1" />
    <PackageReference Include="xunit.runner.visualstudio" Version="2.4.1">
      <PrivateAssets>all</PrivateAssets>
      <IncludeAssets>runtime; build; native; contentfiles; analyzers; buildtransitive</IncludeAssets>
    </PackageReference>
  </ItemGroup>

  <ItemGroup>
    <ProjectReference Include="..\..\src\Microsoft.OpenApi.Readers\Microsoft.OpenApi.Readers.csproj" />
    <ProjectReference Include="..\..\src\Microsoft.OpenApi\Microsoft.OpenApi.csproj" />
  </ItemGroup>

  <ItemGroup>
    <Reference Include="System.Net.Http" />
  </ItemGroup>

</Project><|MERGE_RESOLUTION|>--- conflicted
+++ resolved
@@ -9,13 +9,8 @@
   </PropertyGroup>
 
   <ItemGroup>
-<<<<<<< HEAD
     <PackageReference Include="Microsoft.NET.Test.Sdk" Version="16.6.1" />
-    <PackageReference Include="Newtonsoft.Json" Version="10.0.3" />
-=======
-    <PackageReference Include="Microsoft.NET.Test.Sdk" Version="16.4.0" />
     <PackageReference Include="Newtonsoft.Json" Version="12.0.3" />
->>>>>>> 553061a6
     <PackageReference Include="xunit" Version="2.4.1" />
     <PackageReference Include="xunit.runner.visualstudio" Version="2.4.1">
       <PrivateAssets>all</PrivateAssets>
