--- conflicted
+++ resolved
@@ -30,13 +30,8 @@
         }
         
         [Theory]
-<<<<<<< HEAD
-        [InlineData("Todos.Todo.UpdateTodoById", null, 1)]
-        [InlineData("Todos.Todo.ListTodo", null, 1)]
-=======
         [InlineData("Todos.Todo.UpdateTodoById",null, 1)]
         [InlineData("Todos.Todo.ListTodo",null, 1)]
->>>>>>> 04a4880d
         [InlineData(null, "Todos.Todo", 4)]
         public async Task ReturnFilteredOpenApiDocBasedOnOperationIdsAndInputCsdlDocument(string operationIds, string tags, int expectedPathCount)
         {
