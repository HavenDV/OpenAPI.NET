--- conflicted
+++ resolved
@@ -1,4 +1,4 @@
-﻿// Copyright (c) Microsoft Corporation. All rights reserved.
+// Copyright (c) Microsoft Corporation. All rights reserved.
 // Licensed under the MIT license.
 
 using System.CommandLine;
@@ -25,12 +25,8 @@
         public OpenApiServiceTests()
         {
             _logger = new Logger<OpenApiServiceTests>(_loggerFactory);
-<<<<<<< HEAD
             OpenApiReaderRegistry.RegisterReader(OpenApiConstants.Yml, new OpenApiYamlReader());
             OpenApiReaderRegistry.RegisterReader(OpenApiConstants.Yaml, new OpenApiYamlReader());
-
-=======
-        }
 
         [Fact]
         public async Task ReturnConvertedCSDLFileAsync()
@@ -69,7 +65,6 @@
             Assert.NotNull(subsetOpenApiDocument);
             Assert.NotEmpty(subsetOpenApiDocument.Paths);
             Assert.Equal(expectedPathCount, subsetOpenApiDocument.Paths.Count);
->>>>>>> 9754cd18
         }
 
         [Fact]
@@ -204,9 +199,6 @@
         }
 
         [Fact]
-<<<<<<< HEAD
-        public Task ThrowIfOpenApiUrlIsNotProvidedWhenValidating()
-=======
         public async Task ShowCommandGeneratesMermaidMarkdownFileFromCsdlWithMermaidDiagramAsync()
         {
             var options = new HidiOptions
@@ -225,7 +217,6 @@
 
         [Fact]
         public Task ThrowIfOpenApiUrlIsNotProvidedWhenValidatingAsync()
->>>>>>> 9754cd18
         {
             return Assert.ThrowsAsync<ArgumentNullException>(() =>
                 OpenApiService.ValidateOpenApiDocumentAsync("", _logger));
@@ -319,9 +310,6 @@
         }
 
         [Fact]
-<<<<<<< HEAD
-        public async Task TransformCommandConvertsOpenApiWithDefaultOutputNameAndSwitchFormat()
-=======
         public async Task TransformCommandConvertsCsdlWithDefaultOutputNameAsync()
         {
             var options = new HidiOptions
@@ -341,7 +329,6 @@
 
         [Fact]
         public async Task TransformCommandConvertsOpenApiWithDefaultOutputNameAndSwitchFormatAsync()
->>>>>>> 9754cd18
         {
             var options = new HidiOptions
             {
