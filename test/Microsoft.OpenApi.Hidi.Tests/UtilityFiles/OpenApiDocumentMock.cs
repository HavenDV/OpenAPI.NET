--- conflicted
+++ resolved
@@ -1,10 +1,7 @@
-﻿// Copyright (c) Microsoft Corporation. All rights reserved.
+// Copyright (c) Microsoft Corporation. All rights reserved.
 // Licensed under the MIT license.
 
-<<<<<<< HEAD
 using Json.Schema;
-=======
->>>>>>> 47ed9333
 using Microsoft.OpenApi.Any;
 using Microsoft.OpenApi.Interfaces;
 using Microsoft.OpenApi.Models;
@@ -87,14 +84,7 @@
                                                 Name = "period",
                                                 In = ParameterLocation.Path,
                                                 Required = true,
-<<<<<<< HEAD
                                                 Schema = new JsonSchemaBuilder().Type(SchemaValueType.String)
-=======
-                                                Schema = new()
-                                                {
-                                                    Type = "string"
-                                                }
->>>>>>> 47ed9333
                                             }
                                         }
                                     },
@@ -110,14 +100,7 @@
                                                         applicationJsonMediaType,
                                                         new OpenApiMediaType
                                                         {
-<<<<<<< HEAD
                                                             Schema = new JsonSchemaBuilder().Type(SchemaValueType.Array)
-=======
-                                                            Schema = new()
-                                                            {
-                                                                Type = "array"
-                                                            }
->>>>>>> 47ed9333
                                                         }
                                                     }
                                                 }
@@ -135,14 +118,7 @@
                                     Name = "period",
                                     In = ParameterLocation.Path,
                                     Required = true,
-<<<<<<< HEAD
                                     Schema = new JsonSchemaBuilder().Type(SchemaValueType.String)
-=======
-                                    Schema = new()
-                                    {
-                                        Type = "string"
-                                    }
->>>>>>> 47ed9333
                                 }
                             }
                         }
@@ -173,14 +149,7 @@
                                                 Name = "period",
                                                 In = ParameterLocation.Path,
                                                 Required = true,
-<<<<<<< HEAD
                                                 Schema = new JsonSchemaBuilder().Type(SchemaValueType.String)
-=======
-                                                Schema = new()
-                                                {
-                                                    Type = "string"
-                                                }
->>>>>>> 47ed9333
                                             }
                                         }
                                     },
@@ -196,14 +165,7 @@
                                                         applicationJsonMediaType,
                                                         new OpenApiMediaType
                                                         {
-<<<<<<< HEAD
                                                             Schema = new JsonSchemaBuilder().Type(SchemaValueType.Array)
-=======
-                                                            Schema = new()
-                                                            {
-                                                                Type = "array"
-                                                            }
->>>>>>> 47ed9333
                                                         }
                                                     }
                                                 }
@@ -220,14 +182,7 @@
                                 Name = "period",
                                 In = ParameterLocation.Path,
                                 Required = true,
-<<<<<<< HEAD
                                 Schema = new JsonSchemaBuilder().Type(SchemaValueType.String)
-=======
-                                Schema = new()
-                                {
-                                    Type = "string"
-                                }
->>>>>>> 47ed9333
                             }
                         }
                     },
@@ -261,7 +216,6 @@
                                                         applicationJsonMediaType,
                                                         new OpenApiMediaType
                                                         {
-<<<<<<< HEAD
                                                             Schema = new JsonSchemaBuilder()
                                                                         .Title("Collection of user")
                                                                         .Type(SchemaValueType.Object)
@@ -273,31 +227,6 @@
                                                                                     .Build())
                                                                             .Build()))
                                                                         .Build()
-=======
-                                                            Schema = new()
-                                                            {
-                                                                Title = "Collection of user",
-                                                                Type = "object",
-                                                                Properties = new Dictionary<string, OpenApiSchema>
-                                                                {
-                                                                    {
-                                                                        "value",
-                                                                        new OpenApiSchema
-                                                                        {
-                                                                            Type = "array",
-                                                                            Items = new()
-                                                                            {
-                                                                                Reference = new()
-                                                                                {
-                                                                                    Type = ReferenceType.Schema,
-                                                                                    Id = "microsoft.graph.user"
-                                                                                }
-                                                                            }
-                                                                        }
-                                                                    }
-                                                                }
-                                                            }
->>>>>>> 47ed9333
                                                         }
                                                     }
                                                 }
@@ -338,18 +267,7 @@
                                                         applicationJsonMediaType,
                                                         new OpenApiMediaType
                                                         {
-<<<<<<< HEAD
                                                             Schema = new JsonSchemaBuilder().Ref("microsoft.graph.user").Build()
-=======
-                                                            Schema = new()
-                                                            {
-                                                                Reference = new()
-                                                                {
-                                                                    Type = ReferenceType.Schema,
-                                                                    Id = "microsoft.graph.user"
-                                                                }
-                                                            }
->>>>>>> 47ed9333
                                                         }
                                                     }
                                                 }
@@ -412,14 +330,7 @@
                                             In = ParameterLocation.Query,
                                             Required = true,
                                             Description = "Select properties to be returned",
-<<<<<<< HEAD
                                             Schema = new JsonSchemaBuilder().Type(SchemaValueType.Array).Build()
-=======
-                                            Schema = new()
-                                            {
-                                                Type = "array"
-                                            }
->>>>>>> 47ed9333
                                             // missing explode parameter
                                         }
                                     },
@@ -435,18 +346,7 @@
                                                         applicationJsonMediaType,
                                                         new OpenApiMediaType
                                                         {
-<<<<<<< HEAD
                                                             Schema = new JsonSchemaBuilder().Ref("microsoft.graph.message").Build()
-=======
-                                                            Schema = new()
-                                                            {
-                                                                Reference = new()
-                                                                {
-                                                                    Type = ReferenceType.Schema,
-                                                                    Id = "microsoft.graph.message"
-                                                                }
-                                                            }
->>>>>>> 47ed9333
                                                         }
                                                     }
                                                 }
@@ -484,14 +384,7 @@
                                                 In = ParameterLocation.Path,
                                                 Required = true,
                                                 Description = "key: id of administrativeUnit",
-<<<<<<< HEAD
                                                 Schema = new JsonSchemaBuilder().Type(SchemaValueType.String).Build()
-=======
-                                                Schema = new()
-                                                {
-                                                    Type = "string"
-                                                }
->>>>>>> 47ed9333
                                             }
                                         }
                                     },
@@ -507,26 +400,12 @@
                                                         applicationJsonMediaType,
                                                         new OpenApiMediaType
                                                         {
-<<<<<<< HEAD
                                                             Schema = new JsonSchemaBuilder()
                                                                         .AnyOf(
                                                                             new JsonSchemaBuilder()
                                                                                 .Type(SchemaValueType.String)
                                                                                 .Build())
                                                                         .Build()
-=======
-                                                            Schema = new()
-                                                            {
-                                                                AnyOf = new List<OpenApiSchema>
-                                                                {
-                                                                    new()
-                                                                    {
-                                                                        Type = "string"
-                                                                    }
-                                                                },
-                                                                Nullable = true
-                                                            }
->>>>>>> 47ed9333
                                                         }
                                                     }
                                                 }
@@ -598,7 +477,6 @@
                                                         applicationJsonMediaType,
                                                         new OpenApiMediaType
                                                         {
-<<<<<<< HEAD
                                                             Schema = new JsonSchemaBuilder()
                                                                         .Title("Collection of hostSecurityProfile")
                                                                         .Type(SchemaValueType.Object)
@@ -607,31 +485,6 @@
                                                                                 .Type(SchemaValueType.Array)
                                                                                 .Items(new JsonSchemaBuilder().Ref("microsoft.graph.networkInterface"))))
                                                                         .Build()
-=======
-                                                            Schema = new()
-                                                            {
-                                                                Title = "Collection of hostSecurityProfile",
-                                                                Type = "object",
-                                                                Properties = new Dictionary<string, OpenApiSchema>
-                                                                {
-                                                                    {
-                                                                        "value",
-                                                                        new OpenApiSchema
-                                                                        {
-                                                                            Type = "array",
-                                                                            Items = new()
-                                                                            {
-                                                                                Reference = new()
-                                                                                {
-                                                                                    Type = ReferenceType.Schema,
-                                                                                    Id = "microsoft.graph.networkInterface"
-                                                                                }
-                                                                            }
-                                                                        }
-                                                                    }
-                                                                }
-                                                            }
->>>>>>> 47ed9333
                                                         }
                                                     }
                                                 }
@@ -668,14 +521,7 @@
                                             In = ParameterLocation.Path,
                                             Description = "key: id of call",
                                             Required = true,
-<<<<<<< HEAD
                                             Schema = new JsonSchemaBuilder().Type(SchemaValueType.String).Build(),
-=======
-                                            Schema = new()
-                                            {
-                                                Type = "string"
-                                            },
->>>>>>> 47ed9333
                                             Extensions = new Dictionary<string, IOpenApiExtension>
                                             {
                                                 {
@@ -727,21 +573,8 @@
                                             In = ParameterLocation.Path,
                                             Description = "key: id of group",
                                             Required = true,
-<<<<<<< HEAD
                                             Schema = new JsonSchemaBuilder().Type(SchemaValueType.String).Build(),
                                             Extensions = new Dictionary <string, IOpenApiExtension> { { "x-ms-docs-key-type", new OpenApiAny("group") } }
-=======
-                                            Schema = new()
-                                            {
-                                                Type = "string"
-                                            },
-                                            Extensions = new Dictionary<string, IOpenApiExtension>
-                                            {
-                                                {
-                                                    "x-ms-docs-key-type", new OpenApiString("group")
-                                                }
-                                            }
->>>>>>> 47ed9333
                                         },
                                         new()
                                         {
@@ -749,21 +582,8 @@
                                             In = ParameterLocation.Path,
                                             Description = "key: id of event",
                                             Required = true,
-<<<<<<< HEAD
                                             Schema = new JsonSchemaBuilder().Type(SchemaValueType.String).Build(),
                                             Extensions = new Dictionary <string, IOpenApiExtension> { { "x-ms-docs-key-type", new OpenApiAny("event") } }
-=======
-                                            Schema = new()
-                                            {
-                                                Type = "string"
-                                            },
-                                            Extensions = new Dictionary<string, IOpenApiExtension>
-                                            {
-                                                {
-                                                    "x-ms-docs-key-type", new OpenApiString("event")
-                                                }
-                                            }
->>>>>>> 47ed9333
                                         }
                                     },
                                     Responses = new()
@@ -778,19 +598,7 @@
                                                         applicationJsonMediaType,
                                                         new OpenApiMediaType
                                                         {
-<<<<<<< HEAD
                                                             Schema = new JsonSchemaBuilder().Type(SchemaValueType.Array).Ref("microsoft.graph.event").Build()
-=======
-                                                            Schema = new()
-                                                            {
-                                                                Type = "array",
-                                                                Reference = new()
-                                                                {
-                                                                    Type = ReferenceType.Schema,
-                                                                    Id = "microsoft.graph.event"
-                                                                }
-                                                            }
->>>>>>> 47ed9333
                                                         }
                                                     }
                                                 }
