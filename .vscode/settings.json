--- conflicted
+++ resolved
@@ -4,12 +4,8 @@
         "titleBar.activeBackground": "#054754",
         "titleBar.activeForeground": "#F0FCFE"
     },
-<<<<<<< HEAD
-    "omnisharp.enableRoslynAnalyzers": true
-=======
     "cSpell.words": [
         "csdl",
         "Hidi"
     ]
->>>>>>> 47ed9333
 }