﻿// Copyright (c) Microsoft Corporation. All rights reserved.
// Licensed under the MIT license.

using System;
using System.Windows;

namespace Microsoft.OpenApi.Workbench
{
    /// <summary>
    /// Interaction logic for MainWindow.xaml
    /// </summary>
    public partial class MainWindow : Window
    {
        private readonly MainModel _mainModel = new();

        public MainWindow()
        {
            InitializeComponent();
            DataContext = _mainModel;
        }

#pragma warning disable VSTHRD100 // Avoid async void methods
        private async void Button_Click(object sender, RoutedEventArgs e)
#pragma warning restore VSTHRD100 // Avoid async void methods
        {
            try
            {
<<<<<<< HEAD
                await _mainModel.ParseDocument();
            }
            catch (Exception ex)
=======
                await _mainModel.ParseDocumentAsync();
            } catch (Exception ex)
>>>>>>> 9754cd18
            {
                _mainModel.Errors = ex.Message;
            }
        }
    }
}<|MERGE_RESOLUTION|>--- conflicted
+++ resolved
@@ -1,4 +1,4 @@
-﻿// Copyright (c) Microsoft Corporation. All rights reserved.
+// Copyright (c) Microsoft Corporation. All rights reserved.
 // Licensed under the MIT license.
 
 using System;
@@ -25,14 +25,8 @@
         {
             try
             {
-<<<<<<< HEAD
-                await _mainModel.ParseDocument();
-            }
-            catch (Exception ex)
-=======
                 await _mainModel.ParseDocumentAsync();
             } catch (Exception ex)
->>>>>>> 9754cd18
             {
                 _mainModel.Errors = ex.Message;
             }
