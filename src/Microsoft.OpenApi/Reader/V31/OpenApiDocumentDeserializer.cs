--- conflicted
+++ resolved
@@ -1,4 +1,4 @@
-﻿using System;
+using System;
 using Microsoft.OpenApi.Extensions;
 using Microsoft.OpenApi.Models;
 using Microsoft.OpenApi.Reader.ParseNodes;
@@ -47,20 +47,14 @@
 
         public static OpenApiDocument LoadOpenApi(RootNode rootNode)
         {
-<<<<<<< HEAD
             var openApiDoc = new OpenApiDocument();
-=======
->>>>>>> c1b1616e
             var openApiNode = rootNode.GetMap();
             var openApiDoc = new OpenApiDocument();
 
             ParseMap(openApiNode, openApiDoc, _openApiFixedFields, _openApiPatternFields);
-<<<<<<< HEAD
 
             // Register components
             openApiDoc.Workspace.RegisterComponents(openApiDoc);
-=======
->>>>>>> c1b1616e
 
             return openApiDoc;
         }
