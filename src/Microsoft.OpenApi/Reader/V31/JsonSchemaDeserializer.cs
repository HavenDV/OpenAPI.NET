﻿// Copyright (c) Microsoft Corporation. All rights reserved.
// Licensed under the MIT license. 

using System.Text.Json;
using Json.Schema;
using Microsoft.OpenApi.Extensions;
using Microsoft.OpenApi.Models;
using Microsoft.OpenApi.Reader.ParseNodes;
using JsonSchema = Json.Schema.JsonSchema;

namespace Microsoft.OpenApi.Reader.V31
{
    /// <summary>
    /// Class containing logic to deserialize Open API V31 document into
    /// runtime Open API object model.
    /// </summary>
    internal static partial class OpenApiV31Deserializer
    {
<<<<<<< HEAD
=======
        private static readonly FixedFieldMap<JsonSchemaBuilder> _schemaFixedFields = new()
        {
            {
                "title", (o, n, _) =>
                {
                    o.Title(n.GetScalarValue());
                }
            },
            {
                "multipleOf", (o, n, _) =>
                {
                    o.MultipleOf(decimal.Parse(n.GetScalarValue(), NumberStyles.Float, CultureInfo.InvariantCulture));
                }
            },
            {
                "maximum", (o, n, _) =>
                {
                    o.Maximum(decimal.Parse(n.GetScalarValue(), NumberStyles.Float, CultureInfo.InvariantCulture));
                }
            },
            {
                "exclusiveMaximum", (o, n, _) =>
                {
                    o.ExclusiveMaximum(decimal.Parse(n.GetScalarValue(), NumberStyles.Float, CultureInfo.InvariantCulture));
                }
            },
            {
                "minimum", (o, n, _) =>
                {
                    o.Minimum(decimal.Parse(n.GetScalarValue(), NumberStyles.Float, CultureInfo.InvariantCulture));
                }
            },
            {
                "exclusiveMinimum", (o, n, _) =>
                {
                    o.ExclusiveMinimum(decimal.Parse(n.GetScalarValue(), NumberStyles.Float, CultureInfo.InvariantCulture));
                }
            },
            {
                "maxLength", (o, n, _) =>
                {
                    o.MaxLength(uint.Parse(n.GetScalarValue(), CultureInfo.InvariantCulture));
                }
            },
            {
                "minLength", (o, n, _) =>
                {
                    o.MinLength(uint.Parse(n.GetScalarValue(), CultureInfo.InvariantCulture));
                }
            },
            {
                "pattern", (o, n, _) =>
                {
                    o.Pattern(n.GetScalarValue());
                }
            },
            {
                "maxItems", (o, n, _) =>
                {
                    o.MaxItems(uint.Parse(n.GetScalarValue(), CultureInfo.InvariantCulture));
                }
            },
            {
                "minItems", (o, n, _) =>
                {
                    o.MinItems(uint.Parse(n.GetScalarValue(), CultureInfo.InvariantCulture));
                }
            },
            {
                "uniqueItems", (o, n, _) =>
                {
                    o.UniqueItems(bool.Parse(n.GetScalarValue()));
                }
            },
            {
                "maxProperties", (o, n, _) =>
                {
                    o.MaxProperties(uint.Parse(n.GetScalarValue(), CultureInfo.InvariantCulture));
                }
            },
            {
                "minProperties", (o, n, _) =>
                {
                    o.MinProperties(uint.Parse(n.GetScalarValue(), CultureInfo.InvariantCulture));
                }
            },
            {
                "required", (o, n, _) =>
                {
                    o.Required(new HashSet<string>(n.CreateSimpleList((n2, p) => n2.GetScalarValue())));
                }
            },
            {
                "enum", (o, n, _) =>
                {
                    o.Enum(n.CreateListOfAny());
                }
            },
            {
                "type", (o, n, _) =>
                {
                    if(n is ListNode)
                    {
                        o.Type(n.CreateSimpleList((s, p) => SchemaTypeConverter.ConvertToSchemaValueType(s.GetScalarValue())));
                    }
                    else
                    {
                        o.Type(SchemaTypeConverter.ConvertToSchemaValueType(n.GetScalarValue()));
                    }
                }
            },
            {
                "allOf", (o, n, t) =>
                {
                    o.AllOf(n.CreateList(LoadSchema, t));
                }
            },
            {
                "oneOf", (o, n, t) =>
                {
                    o.OneOf(n.CreateList(LoadSchema, t));
                }
            },
            {
                "anyOf", (o, n, t) =>
                {
                    o.AnyOf(n.CreateList(LoadSchema, t));
                }
            },
            {
                "not", (o, n, t) =>
                {
                    o.Not(LoadSchema(n, t));
                }
            },
            {
                "items", (o, n, t) =>
                {
                    o.Items(LoadSchema(n, t));
                }
            },
            {
                "properties", (o, n, t) =>
                {
                    o.Properties(n.CreateMap(LoadSchema, t));
                }
            },
            {
                "patternProperties", (o, n, t) =>
                {
                    o.PatternProperties(n.CreateMap(LoadSchema, t));
                }
            },
            {
                "additionalProperties", (o, n, t) =>
                {
                    if (n is ValueNode)
                    {
                        o.AdditionalPropertiesAllowed(bool.Parse(n.GetScalarValue()));
                    }
                    else
                    {
                        o.AdditionalProperties(LoadSchema(n, t));
                    }
                }
            },
            {
                "description", (o, n, _) =>
                {
                    o.Description(n.GetScalarValue());
                }
            },
            {
                "format", (o, n, _) =>
                {
                    o.Format(n.GetScalarValue());
                }
            },
            {
                "default", (o, n, _) =>
                {
                    o.Default(n.CreateAny().Node);
                }
            },
            {
                "discriminator", (o, n, t) =>
                {
                    var discriminator = LoadDiscriminator(n, t);
                    o.Discriminator(discriminator);
                }
            },
            {
                "readOnly", (o, n, _) =>
                {
                    o.ReadOnly(bool.Parse(n.GetScalarValue()));
                }
            },
            {
                "writeOnly", (o, n, _) =>
                {
                    o.WriteOnly(bool.Parse(n.GetScalarValue()));
                }
            },
            {
                "xml", (o, n, t) =>
                {
                    var xml = LoadXml(n);
                    o.Xml(xml.Namespace, xml.Name, xml.Prefix, xml.Attribute, xml.Wrapped,
                        (IReadOnlyDictionary<string, JsonNode>)xml.Extensions);
                }
            },
            {
                "externalDocs", (o, n, t) =>
                {
                   var externalDocs = LoadExternalDocs(n, t);
                   o.ExternalDocs(externalDocs.Url, externalDocs.Description,
                       (IReadOnlyDictionary<string, JsonNode>)externalDocs.Extensions);
                }
            },
            {
                "example", (o, n, _) =>
                {
                        o.Example(n.CreateAny().Node);
                }
            },
            {
                "examples", (o, n, _) =>
                    {
                        o.Examples(n.CreateSimpleList((s, p) =>(JsonNode) s.GetScalarValue()));
                    }
            },
            {
                "deprecated", (o, n, _) =>
                {
                    o.Deprecated(bool.Parse(n.GetScalarValue()));
                }
            },
        };

        private static readonly PatternFieldMap<JsonSchemaBuilder> _schemaPatternFields = new PatternFieldMap<JsonSchemaBuilder>
        {
            {s => s.StartsWith("x-"), (o, p, n, _) => o.Extensions(LoadExtensions(p, LoadExtension(p, n)))}
        };

>>>>>>> 5015239e
        public static JsonSchema LoadSchema(ParseNode node, OpenApiDocument hostDocument = null)
        {
            Json.Schema.OpenApi.Vocabularies.Register();
            SchemaKeywordRegistry.Register<ExtensionsKeyword>();
            return JsonSerializer.Deserialize<JsonSchema>(node.JsonNode);
        }
    }

}<|MERGE_RESOLUTION|>--- conflicted
+++ resolved
@@ -1,6 +1,7 @@
 ﻿// Copyright (c) Microsoft Corporation. All rights reserved.
 // Licensed under the MIT license. 
 
+using System.Globalization;
 using System.Text.Json;
 using Json.Schema;
 using Microsoft.OpenApi.Extensions;
@@ -16,8 +17,6 @@
     /// </summary>
     internal static partial class OpenApiV31Deserializer
     {
-<<<<<<< HEAD
-=======
         private static readonly FixedFieldMap<JsonSchemaBuilder> _schemaFixedFields = new()
         {
             {
@@ -262,7 +261,6 @@
             {s => s.StartsWith("x-"), (o, p, n, _) => o.Extensions(LoadExtensions(p, LoadExtension(p, n)))}
         };
 
->>>>>>> 5015239e
         public static JsonSchema LoadSchema(ParseNode node, OpenApiDocument hostDocument = null)
         {
             Json.Schema.OpenApi.Vocabularies.Register();
