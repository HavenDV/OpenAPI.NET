﻿// Copyright (c) Microsoft Corporation. All rights reserved.
// Licensed under the MIT license.

using System;
using System.Collections.Generic;
using System.Linq;
using Json.Schema;
using Microsoft.OpenApi.Exceptions;
using Microsoft.OpenApi.Extensions;
using Microsoft.OpenApi.Interfaces;
using Microsoft.OpenApi.Models;

namespace Microsoft.OpenApi.Services
{
    /// <summary>
    /// This class is used to walk an OpenApiDocument and convert unresolved references to references to populated objects
    /// </summary>
    public class OpenApiReferenceResolver : OpenApiVisitorBase
    {
        private OpenApiDocument _currentDocument;
        private readonly bool _resolveRemoteReferences;
        private List<OpenApiError> _errors = new();

        /// <summary>
        /// Initializes the <see cref="OpenApiReferenceResolver"/> class.
        /// </summary>
        public OpenApiReferenceResolver(OpenApiDocument currentDocument, bool resolveRemoteReferences = true)
        {
            _currentDocument = currentDocument;
            _resolveRemoteReferences = resolveRemoteReferences;
        }

        /// <summary>
        /// List of errors related to the OpenApiDocument
        /// </summary>
        public IEnumerable<OpenApiError> Errors => _errors;

        /// <summary>
        /// Resolves tags in OpenApiDocument
        /// </summary>
        /// <param name="doc"></param>
        public override void Visit(OpenApiDocument doc)
        {
            if (doc.Tags != null)
            {
                ResolveTags(doc.Tags);
            }
        }

        /// <summary>
        /// Visits the referenceable element in the host document
        /// </summary>
        /// <param name="referenceable">The referenceable element in the doc.</param>
        public override void Visit(IOpenApiReferenceable referenceable)
        {
            if (referenceable.Reference != null)
            {
                referenceable.Reference.HostDocument = _currentDocument;
            }
        }

        /// <summary>
        /// Resolves references in components
        /// </summary>
        /// <param name="components"></param>
        public override void Visit(OpenApiComponents components)
        {
            ResolveMap(components.Parameters);
            ResolveMap(components.RequestBodies);
            ResolveMap(components.Responses);
            ResolveMap(components.Links);
            ResolveMap(components.Callbacks);
            ResolveMap(components.Examples);
            components.Schemas = ResolveJsonSchemas(components.Schemas);
            ResolveMap(components.PathItems);
            ResolveMap(components.SecuritySchemes);
            ResolveMap(components.Headers);
        }

        /// <summary>
        /// Resolves all references used in callbacks
        /// </summary>
        /// <param name="callbacks"></param>
        public override void Visit(IDictionary<string, OpenApiCallback> callbacks)
        {
            ResolveMap(callbacks);
        }

        /// <summary>
        /// Resolves all references used in webhooks
        /// </summary>
        /// <param name="webhooks"></param>
        public override void Visit(IDictionary<string, OpenApiPathItem> webhooks)
        {
            ResolveMap(webhooks);
        }

        /// <summary>
        /// Resolve all references used in an operation
        /// </summary>
        public override void Visit(OpenApiOperation operation)
        {
            ResolveObject(operation.RequestBody, r => operation.RequestBody = r);
            ResolveList(operation.Parameters);

            if (operation.Tags != null)
            {
                ResolveTags(operation.Tags);
            }
        }

        /// <summary>
        /// Resolve all references used in mediaType object
        /// </summary>
        /// <param name="mediaType"></param>
        public override void Visit(OpenApiMediaType mediaType)
        {
            ResolveJsonSchema(mediaType.Schema, r => mediaType.Schema = r ?? mediaType.Schema);
        }

        /// <summary>
        /// Resolve all references to examples
        /// </summary>
        /// <param name="examples"></param>
        public override void Visit(IDictionary<string, OpenApiExample> examples)
        {
            ResolveMap(examples);
        }

        /// <summary>
        /// Resolve all references to responses
        /// </summary>
        public override void Visit(OpenApiResponses responses)
        {
            ResolveMap(responses);
        }

        /// <summary>
        /// Resolve all references to headers
        /// </summary>
        /// <param name="headers"></param>
        public override void Visit(IDictionary<string, OpenApiHeader> headers)
        {
            ResolveMap(headers);
        }

        /// <summary>
        /// Resolve all references to SecuritySchemes
        /// </summary>
        public override void Visit(OpenApiSecurityRequirement securityRequirement)
        {
            foreach (var scheme in securityRequirement.Keys.ToList())
            {
                ResolveObject(scheme, (resolvedScheme) =>
                {
                    if (resolvedScheme != null)
                    {
                        // If scheme was unresolved
                        // copy Scopes and remove old unresolved scheme
                        var scopes = securityRequirement[scheme];
                        securityRequirement.Remove(scheme);
                        securityRequirement.Add(resolvedScheme, scopes);
                    }
                });
            }
        }

        /// <summary>
        /// Resolve all references to parameters
        /// </summary>
        public override void Visit(IList<OpenApiParameter> parameters)
        {
            ResolveList(parameters);
        }

        /// <summary>
        /// Resolve all references used in a parameter
        /// </summary>
        public override void Visit(OpenApiParameter parameter)
        {
            ResolveJsonSchema(parameter.Schema, r => parameter.Schema = r);
            ResolveMap(parameter.Examples);
        }

        /// <summary>
        /// Resolve all references to links
        /// </summary>
        public override void Visit(IDictionary<string, OpenApiLink> links)
        {
            ResolveMap(links);
        }
        
        /// <summary>
        /// Resolve all references used in a schem
        /// </summary>
        /// <param name="schema"></param>
        public override void Visit(ref JsonSchema schema)
        {
            var reference = schema.GetRef();
            var description = schema.GetDescription();
            var summary = schema.GetSummary();

            if (reference != null)
            {
                schema = ResolveJsonSchemaReference(reference, description, summary);
            }
            
            var builder = new JsonSchemaBuilder();
            foreach (var keyword in schema.Keywords)
            {
                builder.Add(keyword);
            }
            
            ResolveJsonSchema(schema.GetItems(), r => builder.Items(r));
            ResolveJsonSchemaList((IList<JsonSchema>)schema.GetOneOf(), r => builder.OneOf(r));
            ResolveJsonSchemaList((IList<JsonSchema>)schema.GetAllOf(), r => builder.AllOf(r));
            ResolveJsonSchemaList((IList<JsonSchema>)schema.GetAnyOf(), r => builder.AnyOf(r));
            ResolveJsonSchemaMap((IDictionary<string, JsonSchema>)schema.GetProperties(), r => builder.Properties((IReadOnlyDictionary<string, JsonSchema>)r));
            ResolveJsonSchema(schema.GetAdditionalProperties(), r => builder.AdditionalProperties(r));

            schema = builder.Build();
        }

        /// <summary>
        /// Visits an IBaseDocument instance
        /// </summary>
        /// <param name="document"></param>
        public override void Visit(IBaseDocument document) { }

        private Dictionary<string, JsonSchema> ResolveJsonSchemas(IDictionary<string, JsonSchema> schemas)
        {
            var resolvedSchemas = new Dictionary<string, JsonSchema>();
            foreach (var schema in schemas)
            {
                var schemaValue = schema.Value;
                Visit(ref schemaValue);
                resolvedSchemas[schema.Key] = schemaValue;
            }

            return resolvedSchemas;
        }

        /// <summary>
        /// Resolves the target to a JSON schema reference by retrieval from Schema registry
        /// </summary>
        /// <param name="reference">The JSON schema reference.</param>
        /// <param name="description">The schema's description.</param>
        /// <param name="summary">The schema's summary.</param>
        /// <returns></returns>
        public JsonSchema ResolveJsonSchemaReference(Uri reference, string description = null, string summary = null)
        {
            var refUri = $"https://registry{reference.OriginalString.Split('#').LastOrDefault()}";
            var resolvedSchema = (JsonSchema)SchemaRegistry.Global.Get(new Uri(refUri));

            if (resolvedSchema != null)
            {
                var resolvedSchemaBuilder = new JsonSchemaBuilder();

                foreach (var keyword in resolvedSchema.Keywords)
                {
                    resolvedSchemaBuilder.Add(keyword);

                    // Replace the resolved schema's description with that of the schema reference
                    if (!string.IsNullOrEmpty(description))
                    {
                        resolvedSchemaBuilder.Description(description);
                    }

                    // Replace the resolved schema's summary with that of the schema reference
                    if (!string.IsNullOrEmpty(summary))
                    {
                        resolvedSchemaBuilder.Summary(summary);
                    }
                }

                return resolvedSchemaBuilder.Build();
            }
            else 
            {
                return null;
            }
        }

        /// <summary>
        /// Replace references to tags with either tag objects declared in components, or inline tag object
        /// </summary>
        private void ResolveTags(IList<OpenApiTag> tags)
        {
            for (var i = 0; i < tags.Count; i++)
            {
                var tag = tags[i];
                if (IsUnresolvedReference(tag))
                {
                    var resolvedTag = ResolveReference<OpenApiTag>(tag.Reference);

                    if (resolvedTag == null)
                    {
                        resolvedTag = new()
                        {
                            Name = tag.Reference.Id
                        };
                    }
                    tags[i] = resolvedTag;
                }
            }
        }

        private void ResolveObject<T>(T entity, Action<T> assign) where T : class, IOpenApiReferenceable, new()
        {
            if (entity == null) return;

            if (IsUnresolvedReference(entity))
            {
                assign(ResolveReference<T>(entity.Reference));
            }
        }

        private void ResolveJsonSchema(JsonSchema schema, Action<JsonSchema> assign)
        {
            if (schema == null) return;
            var reference = schema.GetRef();
            var description = schema.GetDescription();
            var summary = schema.GetSummary();

            if (reference != null)
            {
                assign(ResolveJsonSchemaReference(reference, description, summary));
            }
        }

        private void ResolveList<T>(IList<T> list) where T : class, IOpenApiReferenceable, new()
        {
            if (list == null) return;

            for (var i = 0; i < list.Count; i++)
            {
                var entity = list[i];
                if (IsUnresolvedReference(entity))
                {
                    list[i] = ResolveReference<T>(entity.Reference);
                }
            }
        }

        private void ResolveJsonSchemaList(IList<JsonSchema> list, Action<List<JsonSchema>> assign)
        {
            if (list == null) return;

            for (int i = 0; i < list.Count; i++)
            {
                var entity = list[i];
                var reference = entity.GetRef();
                if (reference != null)
                {
                    list[i] = ResolveJsonSchemaReference(reference);
                }
            }

            assign(list.ToList());
        }

        private void ResolveMap<T>(IDictionary<string, T> map) where T : class, IOpenApiReferenceable, new()
        {
            if (map == null) return;

            foreach (var key in map.Keys.ToList())
            {
                var entity = map[key];
                if (IsUnresolvedReference(entity))
                {
                    map[key] = ResolveReference<T>(entity.Reference);
                }
            }
        }

        private void ResolveJsonSchemaMap(IDictionary<string, JsonSchema> map, Action<IDictionary<string, JsonSchema>> assign)
        {
            if (map == null) return;

            foreach (var key in map.Keys.ToList())
            {
                var entity = map[key];
                var reference = entity.GetRef();
                if (reference != null)
                {
                    map[key] = ResolveJsonSchemaReference(reference);
                }
            }

            assign(map.ToDictionary(e => e.Key, e => e.Value));
        }

        private T ResolveReference<T>(OpenApiReference reference) where T : class, IOpenApiReferenceable, new()
        {
            if (string.IsNullOrEmpty(reference?.ExternalResource))
            {
                try
                {
                    return _currentDocument.ResolveReference(reference, false) as T;
                }
                catch (OpenApiException ex)
                {
                    _errors.Add(new OpenApiReferenceError(ex));
                    return null;
                }
            }
            // The concept of merging references with their target at load time is going away in the next major version
            // External references will not support this approach.
            //else if (_resolveRemoteReferences == true)
            //{
            //    if (_currentDocument.Workspace == null)
            //    {
            //        _errors.Add(new OpenApiReferenceError(reference,"Cannot resolve external references for documents not in workspaces."));
            //        // Leave as unresolved reference
            //        return new T()
            //        {
            //            UnresolvedReference = true,
            //            Reference = reference
            //        };
            //    }
            //    var target = _currentDocument.Workspace.ResolveReference(reference);

            //    // TODO:  If it is a document fragment, then we should resolve it within the current context

            //    return target as T;
            //}
            else
            {
                // Leave as unresolved reference
                return new()
                {
                    UnresolvedReference = true,
                    Reference = reference
                };
            }
        }

        private bool IsUnresolvedReference(IOpenApiReferenceable possibleReference)
        {
<<<<<<< HEAD
            return possibleReference != null && possibleReference.UnresolvedReference;
=======
            return possibleReference is {UnresolvedReference: true};
>>>>>>> 47ed9333
        }
    }
}<|MERGE_RESOLUTION|>--- conflicted
+++ resolved
@@ -1,4 +1,4 @@
-﻿// Copyright (c) Microsoft Corporation. All rights reserved.
+// Copyright (c) Microsoft Corporation. All rights reserved.
 // Licensed under the MIT license.
 
 using System;
@@ -437,11 +437,7 @@
 
         private bool IsUnresolvedReference(IOpenApiReferenceable possibleReference)
         {
-<<<<<<< HEAD
             return possibleReference != null && possibleReference.UnresolvedReference;
-=======
-            return possibleReference is {UnresolvedReference: true};
->>>>>>> 47ed9333
         }
     }
 }