--- conflicted
+++ resolved
@@ -79,11 +79,7 @@
     /// <exception cref="ArgumentOutOfRangeException">When the source element is not an object</exception>
     public static OpenApiDeprecationExtension Parse(OpenApiAny source)
     {
-<<<<<<< HEAD
-        if (source.Node is not JsonObject rawObject) throw new ArgumentOutOfRangeException(nameof(source));
-=======
-        if (source is not OpenApiObject rawObject) return null;
->>>>>>> 1eae0461
+        if (source.Node is not JsonObject rawObject) return null;
         var extension = new OpenApiDeprecationExtension();
         if (rawObject.TryGetPropertyValue(nameof(RemovalDate).ToFirstCharacterLowerCase(), out var removalDate) && removalDate is JsonNode removalDateValue)
             extension.RemovalDate = removalDateValue.GetValue<DateTimeOffset>();
