﻿// ------------------------------------------------------------
//  Copyright (c) Microsoft Corporation.  All rights reserved.
//  Licensed under the MIT License (MIT). See LICENSE in the repo root for license information.
// ------------------------------------------------------------

using System;
using System.Text.Json.Nodes;
using Microsoft.OpenApi.Any;
using Microsoft.OpenApi.Interfaces;
using Microsoft.OpenApi.Writers;

namespace Microsoft.OpenApi.MicrosoftExtensions;

/// <summary>
/// Extension element for OpenAPI to add tag the primary error message to use on error types. x-ms-primary-error-message
/// </summary>
public class OpenApiPrimaryErrorMessageExtension : IOpenApiExtension
{
    /// <summary>
    /// Name of the extension as used in the description.
    /// </summary>
    public static string Name => "x-ms-primary-error-message";

    /// <inheritdoc />
    public void Write(IOpenApiWriter writer, OpenApiSpecVersion specVersion)
    {
        if (writer is null) throw new ArgumentNullException(nameof(writer));
        writer.WriteValue(IsPrimaryErrorMessage);
    }

    /// <summary>
    /// Whether this property is the primary error message to use on error types.
    /// </summary>
    public bool IsPrimaryErrorMessage { get; set; }

    /// <summary>
    /// Parses the <see cref="OpenApiAny"/> to <see cref="OpenApiPrimaryErrorMessageExtension"/>.
    /// </summary>
    /// <param name="source">The source object.</param>
    /// <returns>The <see cref="OpenApiPrimaryErrorMessageExtension"/>.</returns>
    public static OpenApiPrimaryErrorMessageExtension Parse(OpenApiAny source)
    {
<<<<<<< HEAD
        if (source.Node is not JsonNode rawObject) throw new ArgumentOutOfRangeException(nameof(source));
=======
        if (source is not OpenApiBoolean rawObject) return null;
>>>>>>> 1eae0461
        return new()
        {
            IsPrimaryErrorMessage = rawObject.GetValue<bool>()
        };
    }
}<|MERGE_RESOLUTION|>--- conflicted
+++ resolved
@@ -40,11 +40,7 @@
     /// <returns>The <see cref="OpenApiPrimaryErrorMessageExtension"/>.</returns>
     public static OpenApiPrimaryErrorMessageExtension Parse(OpenApiAny source)
     {
-<<<<<<< HEAD
-        if (source.Node is not JsonNode rawObject) throw new ArgumentOutOfRangeException(nameof(source));
-=======
-        if (source is not OpenApiBoolean rawObject) return null;
->>>>>>> 1eae0461
+        if (source.Node is not JsonNode rawObject) return null;
         return new()
         {
             IsPrimaryErrorMessage = rawObject.GetValue<bool>()
