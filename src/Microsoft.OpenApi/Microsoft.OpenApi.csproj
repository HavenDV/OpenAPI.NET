﻿<Project Sdk="Microsoft.NET.Sdk">

  <PropertyGroup>
    <TargetFrameworks>net46; netstandard2.0</TargetFrameworks>
    <GeneratePackageOnBuild>true</GeneratePackageOnBuild>
    <Authors></Authors>
    <Company>Microsoft</Company>
    <Product>Microsoft.OpenApi</Product>
    <PackageId>Microsoft.OpenApi</PackageId>
    <Version>0.9.0</Version>
    <Description>Parser for OpenAPI descriptions</Description>
    <AssemblyName>Microsoft.OpenApi</AssemblyName>
    <RootNamespace>Microsoft.OpenApi</RootNamespace>
    <SignAssembly>true</SignAssembly>
  </PropertyGroup>

  <ItemGroup>
<<<<<<< HEAD
    <EmbeddedResource Update="Properties\SRResource.resx">
      <CopyToOutputDirectory>Never</CopyToOutputDirectory>
=======
    <Compile Update="Properties\SRResource.Designer.cs">
      <DesignTime>True</DesignTime>
      <AutoGen>True</AutoGen>
      <DependentUpon>SRResource.resx</DependentUpon>
    </Compile>
  </ItemGroup>

  <ItemGroup>
    <EmbeddedResource Update="Properties\SRResource.resx">
      <Generator>ResXFileCodeGenerator</Generator>
      <LastGenOutput>SRResource.Designer.cs</LastGenOutput>
>>>>>>> 6d950334
    </EmbeddedResource>
  </ItemGroup>

</Project><|MERGE_RESOLUTION|>--- conflicted
+++ resolved
@@ -15,10 +15,6 @@
   </PropertyGroup>
 
   <ItemGroup>
-<<<<<<< HEAD
-    <EmbeddedResource Update="Properties\SRResource.resx">
-      <CopyToOutputDirectory>Never</CopyToOutputDirectory>
-=======
     <Compile Update="Properties\SRResource.Designer.cs">
       <DesignTime>True</DesignTime>
       <AutoGen>True</AutoGen>
@@ -30,7 +26,6 @@
     <EmbeddedResource Update="Properties\SRResource.resx">
       <Generator>ResXFileCodeGenerator</Generator>
       <LastGenOutput>SRResource.Designer.cs</LastGenOutput>
->>>>>>> 6d950334
     </EmbeddedResource>
   </ItemGroup>
 
