--- conflicted
+++ resolved
@@ -10,11 +10,7 @@
         <Company>Microsoft</Company>
         <Title>Microsoft.OpenApi</Title>
         <PackageId>Microsoft.OpenApi</PackageId>
-<<<<<<< HEAD
-        <Version>1.2.0-preview.3</Version>
-=======
         <Version>1.2.3</Version>
->>>>>>> 553061a6
         <Description>.NET models with JSON and YAML writers for OpenAPI specification</Description>
         <Copyright>© Microsoft Corporation. All rights reserved.</Copyright>
         <PackageTags>OpenAPI .NET</PackageTags>
