﻿// Copyright (c) Microsoft Corporation. All rights reserved.
// Licensed under the MIT license.

using System;
<<<<<<< HEAD
=======
using Microsoft.OpenApi.Exceptions;
>>>>>>> 9373ed42
using Microsoft.OpenApi.Interfaces;
using Microsoft.OpenApi.Properties;

namespace Microsoft.OpenApi.Validations
{
    /// <summary>
    /// Class containing validation rule logic.
    /// </summary>
    public abstract class ValidationRule
    {
        /// <summary>
        /// Element Type.
        /// </summary>
        internal abstract Type ElementType { get; }

        /// <summary>
        /// Validation rule Name.
        /// </summary>
        public string Name { get; }

        /// <summary>
        /// Validate the object.
        /// </summary>
        /// <param name="context">The context.</param>
        /// <param name="item">The object item.</param>
        internal abstract void Evaluate(IValidationContext context, object item);

        internal ValidationRule(string name)
        {
            Name = !string.IsNullOrEmpty(name) ? name : throw new ArgumentNullException(nameof(name));
        }
    }

    /// <summary>
    /// Class containing validation rule logic for <see cref="IOpenApiElement"/>.
    /// </summary>
    /// <typeparam name="T"></typeparam>
    public class ValidationRule<T> : ValidationRule
    {
        private readonly Action<IValidationContext, T> _validate;
        
        /// <summary>
        /// Initializes a new instance of the <see cref="ValidationRule"/> class.
        /// </summary>        
        /// <param name="validate">Action to perform the validation.</param>
        [Obsolete("Please use the other constructor and specify a name")]
        public ValidationRule(Action<IValidationContext, T> validate)
            : this (Guid.NewGuid().ToString("D"), validate)
        {
        }

        /// <summary>
        /// Initializes a new instance of the <see cref="ValidationRule"/> class.
        /// </summary>
        /// <param name="name">Validation rule name.</param>
        /// <param name="validate">Action to perform the validation.</param>
        public ValidationRule(string name, Action<IValidationContext, T> validate)
            : base(name) 
        {
            _validate = Utils.CheckArgumentNull(validate);            
        }

        internal override Type ElementType
        {
            get { return typeof(T); }
        }

        internal override void Evaluate(IValidationContext context, object item)
        {
            if (item == null)
            {
                return;
            }

            if (item is not T)
            {
                throw new ArgumentException(string.Format(SRResource.InputItemShouldBeType, typeof(T).FullName));
            }

            var typedItem = (T)item;
            this._validate(context, typedItem);
        }
    }
}<|MERGE_RESOLUTION|>--- conflicted
+++ resolved
@@ -1,11 +1,8 @@
-﻿// Copyright (c) Microsoft Corporation. All rights reserved.
+// Copyright (c) Microsoft Corporation. All rights reserved.
 // Licensed under the MIT license.
 
 using System;
-<<<<<<< HEAD
-=======
 using Microsoft.OpenApi.Exceptions;
->>>>>>> 9373ed42
 using Microsoft.OpenApi.Interfaces;
 using Microsoft.OpenApi.Properties;
 
