﻿// Copyright (c) Microsoft Corporation. All rights reserved.
// Licensed under the MIT license.

using System;
using System.Linq;
using System.Text.Json;
using System.Text.Json.Nodes;
using Json.Schema;
using Microsoft.OpenApi.Extensions;

namespace Microsoft.OpenApi.Validations.Rules
{
    internal static class RuleHelpers
    {
        internal const string DataTypeMismatchedErrorMessage = "Data and type mismatch found.";

        /// <summary>
        /// Input string must be in the format of an email address
        /// </summary>
        /// <param name="input">The input string.</param>
        /// <returns>True if it's an email address. Otherwise False.</returns>
        public static bool IsEmailAddress(this string input)
        {
            if (String.IsNullOrEmpty(input))
            {
                return false;
            }

            var splits = input.Split('@');
            if (splits.Length != 2)
            {
                return false;
            }

            if (String.IsNullOrEmpty(splits[0]) || String.IsNullOrEmpty(splits[1]))
            {
                return false;
            }

            // Add more rules.

            return true;
        }

        public static void ValidateDataTypeMismatch(
            IValidationContext context,
            string ruleName,
            JsonNode value,
            JsonSchema schema)
        {
            if (schema == null)
            {
                return;
            }

<<<<<<< HEAD
            // Resolve the Json schema in memory before validating the data types.
            var reference = schema.GetRef();
            if (reference != null)
            {
                var referencePath = string.Concat("https://registry", reference.OriginalString.Split('#').Last());
                var resolvedSchema = (JsonSchema)SchemaRegistry.Global.Get(new Uri(referencePath));
                schema = resolvedSchema ?? schema;
            }

            var type = schema.GetJsonType().Value.GetDisplayName();
=======
            var type = schema.GetJsonType()?.GetDisplayName();
>>>>>>> 624814d6
            var format = schema.GetFormat()?.Key;
            var jsonElement = JsonSerializer.Deserialize<JsonElement>(value);

            // Before checking the type, check first if the schema allows null.
            // If so and the data given is also null, this is allowed for any type.
            if (jsonElement.ValueKind is JsonValueKind.Null)
            {
                return;
            }

            if ("object".Equals(type, StringComparison.OrdinalIgnoreCase))
            {
                // It is not against the spec to have a string representing an object value.
                // To represent examples of media types that cannot naturally be represented in JSON or YAML,
                // a string value can contain the example with escaping where necessary
                if (jsonElement.ValueKind is JsonValueKind.String)
                {
                    return;
                }

                // If value is not a string and also not an object, there is a data mismatch.
                if (jsonElement.ValueKind is not JsonValueKind.Object)
                {
                    context.CreateWarning(
                        ruleName,
                        DataTypeMismatchedErrorMessage);
                    return;
                }

                if (value is JsonObject anyObject)
                {
                    foreach (var property in anyObject)
                    {
                        context.Enter(property.Key);
                        if ((schema.GetProperties()?.TryGetValue(property.Key, out var propertyValue)) ?? false)
                        {
                            ValidateDataTypeMismatch(context, ruleName, anyObject[property.Key], propertyValue);
                        }
                        else
                        {
                            ValidateDataTypeMismatch(context, ruleName, anyObject[property.Key], schema.GetAdditionalProperties());
                        }

                        context.Exit();
                    }
                }

                return;
            }

            if ("array".Equals(type, StringComparison.OrdinalIgnoreCase))
            {
                // It is not against the spec to have a string representing an array value.
                // To represent examples of media types that cannot naturally be represented in JSON or YAML,
                // a string value can contain the example with escaping where necessary
                if (jsonElement.ValueKind is JsonValueKind.String)
                {
                    return;
                }

                // If value is not a string and also not an array, there is a data mismatch.
                if (value is not JsonArray)
                {
                    context.CreateWarning(
                        ruleName,
                        DataTypeMismatchedErrorMessage);
                    return;
                }

                var anyArray = value as JsonArray;

                for (int i = 0; i < anyArray.Count; i++)
                {
                    context.Enter(i.ToString());

                    ValidateDataTypeMismatch(context, ruleName, anyArray[i], schema.GetItems());

                    context.Exit();
                }

                return;
            }

            if ("integer".Equals(type, StringComparison.OrdinalIgnoreCase) &&
                "int32".Equals(format, StringComparison.OrdinalIgnoreCase))
            {
                if (jsonElement.ValueKind is not JsonValueKind.Number)
                {
                    context.CreateWarning(
                        ruleName,
                        DataTypeMismatchedErrorMessage);
                }

                return;
            }

            if ("integer".Equals(type, StringComparison.OrdinalIgnoreCase) &&
                "int64".Equals(format, StringComparison.OrdinalIgnoreCase))
            {
                if (jsonElement.ValueKind is not JsonValueKind.Number)
                {
                    context.CreateWarning(
                       ruleName,
                       DataTypeMismatchedErrorMessage);
                }

                return;
            }

            if ("integer".Equals(type, StringComparison.OrdinalIgnoreCase) &&
                jsonElement.ValueKind is not JsonValueKind.Number)
            {
                if (jsonElement.ValueKind is not JsonValueKind.Number)
                {
                    context.CreateWarning(
                        ruleName,
                        DataTypeMismatchedErrorMessage);
                }

                return;
            }

            if ("number".Equals(type, StringComparison.OrdinalIgnoreCase) &&
                "float".Equals(format, StringComparison.OrdinalIgnoreCase))
            {
                if (jsonElement.ValueKind is not JsonValueKind.Number)
                {
                    context.CreateWarning(
                        ruleName,
                        DataTypeMismatchedErrorMessage);
                }

                return;
            }

            if ("number".Equals(type, StringComparison.OrdinalIgnoreCase) &&
                "double".Equals(format, StringComparison.OrdinalIgnoreCase))
            {
                if (jsonElement.ValueKind is not JsonValueKind.Number)
                {
                    context.CreateWarning(
                        ruleName,
                        DataTypeMismatchedErrorMessage);
                }

                return;
            }

            if ("number".Equals(type, StringComparison.OrdinalIgnoreCase))
            {
                if (jsonElement.ValueKind is not JsonValueKind.Number)
                {
                    context.CreateWarning(
                        ruleName,
                        DataTypeMismatchedErrorMessage);
                }

                return;
            }

            if ("string".Equals(type, StringComparison.OrdinalIgnoreCase) &&
                "byte".Equals(format, StringComparison.OrdinalIgnoreCase))
            {
                if (jsonElement.ValueKind is not JsonValueKind.String)
                {
                    context.CreateWarning(
                        ruleName,
                        DataTypeMismatchedErrorMessage);
                }

                return;
            }

            if ("string".Equals(type, StringComparison.OrdinalIgnoreCase) &&
                "date".Equals(format, StringComparison.OrdinalIgnoreCase))
            {
                if (jsonElement.ValueKind is not JsonValueKind.String)
                {
                    context.CreateWarning(
                        ruleName,
                        DataTypeMismatchedErrorMessage);
                }

                return;
            }

            if ("string".Equals(type, StringComparison.OrdinalIgnoreCase) &&
                "date-time".Equals(format, StringComparison.OrdinalIgnoreCase))
            {
                if (jsonElement.ValueKind is not JsonValueKind.String)
                {
                    context.CreateWarning(
                        ruleName,
                        DataTypeMismatchedErrorMessage);
                }

                return;
            }

            if ("string".Equals(type, StringComparison.OrdinalIgnoreCase) &&
                "password".Equals(format, StringComparison.OrdinalIgnoreCase))
            {
                if (jsonElement.ValueKind is not JsonValueKind.String)
                {
                    context.CreateWarning(
                        ruleName,
                        DataTypeMismatchedErrorMessage);
                }

                return;
            }

            if ("string".Equals(type, StringComparison.OrdinalIgnoreCase))
            {
                if (jsonElement.ValueKind is not JsonValueKind.String)
                {
                    context.CreateWarning(
                        ruleName,
                        DataTypeMismatchedErrorMessage);
                }

                return;
            }

            if ("boolean".Equals(type, StringComparison.OrdinalIgnoreCase))
            {
                if (jsonElement.ValueKind is not JsonValueKind.True and not JsonValueKind.False)
                {
                    context.CreateWarning(
                        ruleName,
                        DataTypeMismatchedErrorMessage);
                }

                return;
            }
        }
    }
}<|MERGE_RESOLUTION|>--- conflicted
+++ resolved
@@ -1,4 +1,4 @@
-﻿// Copyright (c) Microsoft Corporation. All rights reserved.
+// Copyright (c) Microsoft Corporation. All rights reserved.
 // Licensed under the MIT license.
 
 using System;
@@ -53,7 +53,6 @@
                 return;
             }
 
-<<<<<<< HEAD
             // Resolve the Json schema in memory before validating the data types.
             var reference = schema.GetRef();
             if (reference != null)
@@ -63,10 +62,7 @@
                 schema = resolvedSchema ?? schema;
             }
 
-            var type = schema.GetJsonType().Value.GetDisplayName();
-=======
             var type = schema.GetJsonType()?.GetDisplayName();
->>>>>>> 624814d6
             var format = schema.GetFormat()?.Key;
             var jsonElement = JsonSerializer.Deserialize<JsonElement>(value);
 
