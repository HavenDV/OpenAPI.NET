﻿// Copyright (c) Microsoft Corporation. All rights reserved.
// Licensed under the MIT license.

using System;
using System.Collections.Generic;
using Json.Schema;

namespace Microsoft.OpenApi.Extensions
{
    /// <summary>
    /// Extension methods for <see cref="Type"/>.
    /// </summary>
    public static class OpenApiTypeMapper
    {
        private static readonly Dictionary<Type, Func<JsonSchema>> _simpleTypeToJsonSchema = new()
        {
            [typeof(bool)] = () => new JsonSchemaBuilder().Type(SchemaValueType.Boolean).Build(),
            [typeof(byte)] = () => new JsonSchemaBuilder().Type(SchemaValueType.String).Format("byte").Build(),
            [typeof(int)] = () => new JsonSchemaBuilder().Type(SchemaValueType.Integer).Format("int32").Build(),
            [typeof(uint)] = () => new JsonSchemaBuilder().Type(SchemaValueType.Integer).Format("int32").Build(),
            [typeof(long)] = () => new JsonSchemaBuilder().Type(SchemaValueType.Integer).Format("int64").Build(),
            [typeof(ulong)] = () => new JsonSchemaBuilder().Type(SchemaValueType.Integer).Format("int64").Build(),
            [typeof(float)] = () => new JsonSchemaBuilder().Type(SchemaValueType.Number).Format("float").Build(),
            [typeof(double)] = () => new JsonSchemaBuilder().Type(SchemaValueType.Number).Format("double").Build(),
            [typeof(decimal)] = () => new JsonSchemaBuilder().Type(SchemaValueType.Number).Format("double").Build(),
            [typeof(DateTime)] = () => new JsonSchemaBuilder().Type(SchemaValueType.String).Format("date-time").Build(),
            [typeof(DateTimeOffset)] = () => new JsonSchemaBuilder().Type(SchemaValueType.String).Format("date-time").Build(),
            [typeof(Guid)] = () => new JsonSchemaBuilder().Type(SchemaValueType.String).Format("uuid").Build(),
            [typeof(char)] = () => new JsonSchemaBuilder().Type(SchemaValueType.String).Format("string").Build(),

            // Nullable types
            [typeof(bool?)] = () => new JsonSchemaBuilder().Type(SchemaValueType.Null | SchemaValueType.Boolean).Build(),
            [typeof(byte?)] = () => new JsonSchemaBuilder().Type(SchemaValueType.Null | SchemaValueType.String).Format("byte").Build(),
            [typeof(int?)] = () => new JsonSchemaBuilder().Type(SchemaValueType.Null | SchemaValueType.Integer).Format("int32").Build(),
            [typeof(uint?)] = () => new JsonSchemaBuilder().Type(SchemaValueType.Null | SchemaValueType.Integer).Format("int32").Build(),
            [typeof(long?)] = () => new JsonSchemaBuilder().Type(SchemaValueType.Null | SchemaValueType.Integer).Format("int64").Build(),
            [typeof(ulong?)] = () => new JsonSchemaBuilder().Type(SchemaValueType.Null | SchemaValueType.Integer).Format("int64").Build(),
            [typeof(float?)] = () => new JsonSchemaBuilder().Type(SchemaValueType.Null | SchemaValueType.Integer).Format("float").Build(),
            [typeof(double?)] = () => new JsonSchemaBuilder().Type(SchemaValueType.Null | SchemaValueType.Number).Format("double").Build(),
            [typeof(decimal?)] = () => new JsonSchemaBuilder().Type(SchemaValueType.Null | SchemaValueType.Integer).Format("double").Build(),
            [typeof(DateTime?)] = () => new JsonSchemaBuilder().Type(SchemaValueType.Null | SchemaValueType.String).Format("date-time").Build(),
            [typeof(DateTimeOffset?)] = () => new JsonSchemaBuilder().Type(SchemaValueType.Null | SchemaValueType.String).Format("date-time").Build(),
            [typeof(Guid?)] = () => new JsonSchemaBuilder().Type(SchemaValueType.Null | SchemaValueType.String).Format("string").Build(),
            [typeof(char?)] = () => new JsonSchemaBuilder().Type(SchemaValueType.Null | SchemaValueType.String).Format("string").Build(),

            [typeof(Uri)] = () => new JsonSchemaBuilder().Type(SchemaValueType.String).Format("uri").Build(), // Uri is treated as simple string
            [typeof(string)] = () => new JsonSchemaBuilder().Type(SchemaValueType.String).Build(),
            [typeof(object)] = () => new JsonSchemaBuilder().Type(SchemaValueType.Object).Build(),

        };

        /// <summary>
        /// Maps a simple type to an OpenAPI data type and format.
        /// </summary>
        /// <param name="type">Simple type.</param>
        /// <remarks>
        /// All the following types from http://swagger.io/specification/#data-types-12 are supported.
        /// Other types including nullables and URL are also supported.
        /// Common Name      type    format      Comments
        /// ===========      ======= ======      =========================================
        /// integer          integer int32       signed 32 bits
        /// long             integer int64       signed 64 bits
        /// float            number  float
        /// double           number  double
        /// string           string  [empty]
        /// byte             string  byte        base64 encoded characters
        /// binary           string  binary      any sequence of octets
        /// boolean          boolean [empty]
        /// date             string  date        As defined by full-date - RFC3339
        /// dateTime         string  date-time   As defined by date-time - RFC3339
        /// password         string  password    Used to hint UIs the input needs to be obscured.
        /// If the type is not recognized as "simple", System.String will be returned.
        /// </remarks>
        public static JsonSchema MapTypeToJsonPrimitiveType(this Type type)
        {
            if (type == null)
            {
                throw new ArgumentNullException(nameof(type));
            }

            return _simpleTypeToJsonSchema.TryGetValue(type, out var result)
                ? result()
                : new JsonSchemaBuilder().Type(SchemaValueType.String).Build();
        }

        /// <summary>
        /// Maps an JsonSchema data type and format to a simple type.
        /// </summary>
        /// <param name="schema">The OpenApi data type</param>
        /// <returns>The simple type</returns>
        /// <exception cref="ArgumentNullException"></exception>
        public static Type MapJsonSchemaValueTypeToSimpleType(this JsonSchema schema)
        {
            if (schema == null)
            {
                throw new ArgumentNullException(nameof(schema));
            }

            var type = schema.GetJsonType();
            var format = schema.GetFormat().Key;
            var result = (type, format) switch
            {
<<<<<<< HEAD
                (SchemaValueType.Boolean, null) => typeof(bool),
                (SchemaValueType.Integer, "int32") => typeof(int),
                (SchemaValueType.Integer, "int64") => typeof(long),
                (SchemaValueType.Number, "float") => typeof(float),
                (SchemaValueType.Number, "double") => typeof(double),
                (SchemaValueType.Number, "decimal") => typeof(decimal),
                (SchemaValueType.String, "byte") => typeof(byte),
                (SchemaValueType.String, "date-time") => typeof(DateTimeOffset),
                (SchemaValueType.String, "uuid") => typeof(Guid),
                (SchemaValueType.String, "duration") => typeof(TimeSpan),
                (SchemaValueType.String, "char") => typeof(char),
                (SchemaValueType.String, null) => typeof(string),
                (SchemaValueType.Object, null) => typeof(object),
                (SchemaValueType.String, "uri") => typeof(Uri),
                (SchemaValueType.Integer or null, "int32") => typeof(int?),
                (SchemaValueType.Integer or null, "int64") => typeof(long?),
                (SchemaValueType.Number or null, "float") => typeof(float?),
                (SchemaValueType.Number or null, "double") => typeof(double?),
                (SchemaValueType.Number or null, "decimal") => typeof(decimal?),
                (SchemaValueType.String or null, "byte") => typeof(byte?),
                (SchemaValueType.String or null, "date-time") => typeof(DateTimeOffset?),
                (SchemaValueType.String or null, "uuid") => typeof(Guid?),
                (SchemaValueType.String or null, "char") => typeof(char?),
                (SchemaValueType.Boolean or null, null) => typeof(bool?),
=======
                ("boolean", null, false) => typeof(bool),
                ("integer", "int32", false) => typeof(int),
                ("integer", "int64", false) => typeof(long),
                ("integer", null, false) => typeof(int),
                ("number", "float", false) => typeof(float),
                ("number", "double", false) => typeof(double),
                ("number", "decimal", false) => typeof(decimal),
                ("number", null, false) => typeof(double),
                ("string", "byte", false) => typeof(byte),
                ("string", "date-time", false) => typeof(DateTimeOffset),
                ("string", "uuid", false) => typeof(Guid),
                ("string", "duration", false) => typeof(TimeSpan),
                ("string", "char", false) => typeof(char),
                ("string", null, false) => typeof(string),
                ("object", null, false) => typeof(object),
                ("string", "uri", false) => typeof(Uri),
                ("integer", "int32", true) => typeof(int?),
                ("integer", "int64", true) => typeof(long?),
                ("integer", null, true) => typeof(int?),
                ("number", "float", true) => typeof(float?),
                ("number", "double", true) => typeof(double?),
                ("number", null, true) => typeof(double?),
                ("number", "decimal", true) => typeof(decimal?),
                ("string", "byte", true) => typeof(byte?),
                ("string", "date-time", true) => typeof(DateTimeOffset?),
                ("string", "uuid", true) => typeof(Guid?),
                ("string", "char", true) => typeof(char?),
                ("boolean", null, true) => typeof(bool?),
>>>>>>> 1eae0461
                _ => typeof(string),
            };

            return result;
        }

        /// <summary>
        /// Converts the Schema value type to its string equivalent
        /// </summary>
        /// <param name="value"></param>
        /// <returns></returns>
        /// <exception cref="NotSupportedException"></exception>
        internal static string ConvertSchemaValueTypeToString(SchemaValueType value)
        {
            return value switch
            {
                SchemaValueType.String => "string",
                SchemaValueType.Number => "number",
                SchemaValueType.Integer => "integer",
                SchemaValueType.Boolean => "boolean",
                SchemaValueType.Array => "array",
                SchemaValueType.Object => "object",
                SchemaValueType.Null => "null",
                _ => throw new NotSupportedException(),
            };
        }
    }
}<|MERGE_RESOLUTION|>--- conflicted
+++ resolved
@@ -1,4 +1,4 @@
-﻿// Copyright (c) Microsoft Corporation. All rights reserved.
+// Copyright (c) Microsoft Corporation. All rights reserved.
 // Licensed under the MIT license.
 
 using System;
@@ -100,7 +100,6 @@
             var format = schema.GetFormat().Key;
             var result = (type, format) switch
             {
-<<<<<<< HEAD
                 (SchemaValueType.Boolean, null) => typeof(bool),
                 (SchemaValueType.Integer, "int32") => typeof(int),
                 (SchemaValueType.Integer, "int64") => typeof(long),
@@ -125,36 +124,6 @@
                 (SchemaValueType.String or null, "uuid") => typeof(Guid?),
                 (SchemaValueType.String or null, "char") => typeof(char?),
                 (SchemaValueType.Boolean or null, null) => typeof(bool?),
-=======
-                ("boolean", null, false) => typeof(bool),
-                ("integer", "int32", false) => typeof(int),
-                ("integer", "int64", false) => typeof(long),
-                ("integer", null, false) => typeof(int),
-                ("number", "float", false) => typeof(float),
-                ("number", "double", false) => typeof(double),
-                ("number", "decimal", false) => typeof(decimal),
-                ("number", null, false) => typeof(double),
-                ("string", "byte", false) => typeof(byte),
-                ("string", "date-time", false) => typeof(DateTimeOffset),
-                ("string", "uuid", false) => typeof(Guid),
-                ("string", "duration", false) => typeof(TimeSpan),
-                ("string", "char", false) => typeof(char),
-                ("string", null, false) => typeof(string),
-                ("object", null, false) => typeof(object),
-                ("string", "uri", false) => typeof(Uri),
-                ("integer", "int32", true) => typeof(int?),
-                ("integer", "int64", true) => typeof(long?),
-                ("integer", null, true) => typeof(int?),
-                ("number", "float", true) => typeof(float?),
-                ("number", "double", true) => typeof(double?),
-                ("number", null, true) => typeof(double?),
-                ("number", "decimal", true) => typeof(decimal?),
-                ("string", "byte", true) => typeof(byte?),
-                ("string", "date-time", true) => typeof(DateTimeOffset?),
-                ("string", "uuid", true) => typeof(Guid?),
-                ("string", "char", true) => typeof(char?),
-                ("boolean", null, true) => typeof(bool?),
->>>>>>> 1eae0461
                 _ => typeof(string),
             };
 
