--- conflicted
+++ resolved
@@ -399,23 +399,5 @@
 
             writer.WriteEndObject();
         }
-<<<<<<< HEAD
-=======
-
-        private static void CheckArguments<T>(IOpenApiWriter writer, string name, Action<IOpenApiWriter, T> action)
-        {
-            Utils.CheckArgumentNull(action);
-        }
-
-        private static void CheckArguments<T>(IOpenApiWriter writer, string name, Action<IOpenApiWriter, string, T> action)
-        {
-            Utils.CheckArgumentNull(action);
-        }
-
-        private static void CheckArguments(IOpenApiWriter writer, string name)
-        {
-            Utils.CheckArgumentNullOrEmpty(name);
-        }
->>>>>>> dcc1e834
     }
 }