﻿// Copyright (c) Microsoft Corporation. All rights reserved.
// Licensed under the MIT license.

using System.IO;

namespace Microsoft.OpenApi.Writers
{
    /// <summary>
    /// JSON Writer.
    /// </summary>
    public class OpenApiJsonWriter : OpenApiWriterBase
    {
        /// <summary>
        /// Initializes a new instance of the <see cref="OpenApiJsonWriter"/> class.
        /// </summary>
        /// <param name="textWriter">The text writer.</param>
        public OpenApiJsonWriter(TextWriter textWriter) : base(textWriter, null)
        {
        }

        /// <summary>
        /// Initializes a new instance of the <see cref="OpenApiJsonWriter"/> class.
        /// </summary>
        /// <param name="textWriter">The text writer.</param>
        /// <param name="settings">Settings for controlling how the OpenAPI document will be written out.</param>
        public OpenApiJsonWriter(TextWriter textWriter, OpenApiJsonWriterSettings settings) : base(textWriter, settings)
        {
            _produceTerseOutput = settings.Terse;
        }

        /// <summary>
        /// Initializes a new instance of the <see cref="OpenApiJsonWriter"/> class.
        /// </summary>
        /// <param name="textWriter">The text writer.</param>
        /// <param name="settings">Settings for controlling how the OpenAPI document will be written out.</param>
        /// <param name="terseOutput"> Setting for allowing the JSON emitted to be in terse format.</param>
        public OpenApiJsonWriter(TextWriter textWriter, OpenApiWriterSettings settings, bool terseOutput = false) : base(textWriter, settings)
        {
            _produceTerseOutput = terseOutput;
        }

        /// <summary>
        /// Indicates whether or not the produced document will be written in a compact or pretty fashion.
        /// </summary>
<<<<<<< HEAD
        private readonly bool _produceTerseOutput = false;
=======
        private readonly bool _produceTerseOutput;
>>>>>>> 47ed9333

        /// <summary>
        /// Base Indentation Level.
        /// This denotes how many indentations are needed for the property in the base object.
        /// </summary>
        protected override int BaseIndentation => 1;

        /// <summary>
        /// Write JSON start object.
        /// </summary>
        public override void WriteStartObject()
        {
            var previousScope = CurrentScope();

            var currentScope = StartScope(ScopeType.Object);

            if (previousScope is {Type: ScopeType.Array})
            {
                currentScope.IsInArray = true;

                if (previousScope.ObjectCount != 1)
                {
                    Writer.Write(WriterConstants.ArrayElementSeparator);
                }

                WriteLine();
                WriteIndentation();
            }

            Writer.Write(WriterConstants.StartObjectScope);

            IncreaseIndentation();
        }

        /// <summary>
        /// Write JSON end object.
        /// </summary>
        public override void WriteEndObject()
        {
            var currentScope = EndScope(ScopeType.Object);
            if (currentScope.ObjectCount != 0)
            {
                WriteLine();
                DecreaseIndentation();
                WriteIndentation();
            }
            else
            {
                if (!_produceTerseOutput)
                {
                    Writer.Write(WriterConstants.WhiteSpaceForEmptyObject);
                }
                DecreaseIndentation();
            }

            Writer.Write(WriterConstants.EndObjectScope);
        }

        /// <summary>
        /// Write JSON start array.
        /// </summary>
        public override void WriteStartArray()
        {
            var previousScope = CurrentScope();

            var currentScope = StartScope(ScopeType.Array);

            if (previousScope is {Type: ScopeType.Array})
            {
                currentScope.IsInArray = true;

                if (previousScope.ObjectCount != 1)
                {
                    Writer.Write(WriterConstants.ArrayElementSeparator);
                }

                WriteLine();
                WriteIndentation();
            }

            Writer.Write(WriterConstants.StartArrayScope);
            IncreaseIndentation();
        }

        /// <summary>
        /// Write JSON end array.
        /// </summary>
        public override void WriteEndArray()
        {
            var current = EndScope(ScopeType.Array);
            if (current.ObjectCount != 0)
            {
                WriteLine();
                DecreaseIndentation();
                WriteIndentation();
            }
            else
            {
                Writer.Write(WriterConstants.WhiteSpaceForEmptyArray);
                DecreaseIndentation();
            }

            Writer.Write(WriterConstants.EndArrayScope);
        }

        /// <summary>
        /// Write property name.
        /// </summary>
        /// <param name="name">The property name.</param>
        /// public override void WritePropertyName(string name)
        public override void WritePropertyName(string name)
        {
            VerifyCanWritePropertyName(name);

            var currentScope = CurrentScope();
            if (currentScope.ObjectCount != 0)
            {
                Writer.Write(WriterConstants.ObjectMemberSeparator);
            }

            WriteLine();

            currentScope.ObjectCount++;

            WriteIndentation();

            name = name.GetJsonCompatibleString();

            Writer.Write(name);

            Writer.Write(WriterConstants.NameValueSeparator);

            if (!_produceTerseOutput)
            {
                Writer.Write(WriterConstants.NameValueSeparatorWhiteSpaceSuffix);
            }
        }

        /// <summary>
        /// Write string value.
        /// </summary>
        /// <param name="value">The string value.</param>
        public override void WriteValue(string value)
        {
            WriteValueSeparator();

            value = value.GetJsonCompatibleString();

            Writer.Write(value);
        }

        /// <summary>
        /// Write null value.
        /// </summary>
        public override void WriteNull()
        {
            WriteValueSeparator();

            Writer.Write("null");
        }

        /// <summary>
        /// Writes a separator of a value if it's needed for the next value to be written.
        /// </summary>
        protected override void WriteValueSeparator()
        {
            if (Scopes.Count == 0)
            {
                return;
            }

            var currentScope = Scopes.Peek();

            if (currentScope.Type == ScopeType.Array)
            {
                if (currentScope.ObjectCount != 0)
                {
                    Writer.Write(WriterConstants.ArrayElementSeparator);
                }

                WriteLine();
                WriteIndentation();
                currentScope.ObjectCount++;
            }
        }

        /// <summary>
        /// Writes the content raw value.
        /// </summary>
        public override void WriteRaw(string value)
        {
            WriteValueSeparator();
            Writer.Write(value);
        }

        /// <summary>
        /// Write the indentation.
        /// </summary>
        public override void WriteIndentation()
        {
            if (_produceTerseOutput)
            {
                return;
            }

            base.WriteIndentation();
        }


        /// <summary>
        /// Writes a line terminator to the text string or stream.
        /// </summary>
        private void WriteLine()
        {
            if (_produceTerseOutput)
            {
                return;
            }

            Writer.WriteLine();
        }
    }
}<|MERGE_RESOLUTION|>--- conflicted
+++ resolved
@@ -1,4 +1,4 @@
-﻿// Copyright (c) Microsoft Corporation. All rights reserved.
+// Copyright (c) Microsoft Corporation. All rights reserved.
 // Licensed under the MIT license.
 
 using System.IO;
@@ -42,11 +42,7 @@
         /// <summary>
         /// Indicates whether or not the produced document will be written in a compact or pretty fashion.
         /// </summary>
-<<<<<<< HEAD
         private readonly bool _produceTerseOutput = false;
-=======
-        private readonly bool _produceTerseOutput;
->>>>>>> 47ed9333
 
         /// <summary>
         /// Base Indentation Level.
