--- conflicted
+++ resolved
@@ -1,4 +1,4 @@
-﻿// Copyright (c) Microsoft Corporation. All rights reserved.
+// Copyright (c) Microsoft Corporation. All rights reserved.
 // Licensed under the MIT license.
 
 using System;
@@ -98,19 +98,7 @@
         /// </summary>
         /// <param name="writer"></param>
         /// <param name="reference"></param>
-<<<<<<< HEAD
-        void WriteJsonSchemaReference(IOpenApiWriter writer, Uri reference);
-
-        /// <summary>
-        /// Writes out existing examples in a mediatype object
-        /// </summary>
-        /// <param name="writer"></param>
-        /// <param name="example"></param>
-        /// <param name="version"></param>
-        void WriteV2Examples(IOpenApiWriter writer, OpenApiExample example, OpenApiSpecVersion version);
-=======
         /// <param name="version"></param>
         void WriteJsonSchemaReference(IOpenApiWriter writer, Uri reference, OpenApiSpecVersion version);
->>>>>>> 73aead3c
     }
 }