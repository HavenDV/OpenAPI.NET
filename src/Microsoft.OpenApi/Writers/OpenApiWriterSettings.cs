--- conflicted
+++ resolved
@@ -1,4 +1,4 @@
-﻿
+
 using System;
 using Microsoft.OpenApi.Models;
 using Microsoft.OpenApi.Services;
@@ -38,17 +38,11 @@
         /// Indicates how references in the source document should be handled.
         /// </summary>
         [Obsolete("Use InlineLocalReference and InlineExternalReference settings instead")]
-<<<<<<< HEAD
         public ReferenceInlineSetting ReferenceInline
         {
             get { return referenceInline; }
             set
             {
-=======
-        public ReferenceInlineSetting ReferenceInline {
-            get { return referenceInline; }
-            set {
->>>>>>> 47ed9333
                 referenceInline = value;
                 switch (referenceInline)
                 {
@@ -82,13 +76,10 @@
             return (reference.IsLocal && InlineLocalReferences)
                              || (reference.IsExternal && InlineExternalReferences);
         }
-<<<<<<< HEAD
 
         internal bool ShouldInlineReference()
         {
             return InlineLocalReferences || InlineExternalReferences;
         }
-=======
->>>>>>> 47ed9333
     }
 }