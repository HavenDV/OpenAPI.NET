﻿// Copyright (c) Microsoft Corporation. All rights reserved.
// Licensed under the MIT license.

using System;
using System.Collections.Generic;
using System.Linq;
<<<<<<< HEAD
using System.Text.Json;
using System.Text.Json.Nodes;
using System.Xml.Linq;
using Json.More;
using Microsoft.OpenApi.Any;
using Microsoft.OpenApi.Helpers;
=======
>>>>>>> 73aead3c
using Microsoft.OpenApi.Interfaces;
using Microsoft.OpenApi.Writers;

namespace Microsoft.OpenApi.Models
{
    /// <summary>
    /// Response object.
    /// </summary>
    public class OpenApiResponse : IOpenApiReferenceable, IOpenApiExtensible, IEffective<OpenApiResponse>
    {
        /// <summary>
        /// REQUIRED. A short description of the response.
        /// </summary>
        public virtual string Description { get; set; }

        /// <summary>
        /// Maps a header name to its definition.
        /// </summary>
        public virtual IDictionary<string, OpenApiHeader> Headers { get; set; } = new Dictionary<string, OpenApiHeader>();

        /// <summary>
        /// A map containing descriptions of potential response payloads.
        /// The key is a media type or media type range and the value describes it.
        /// </summary>
        public virtual IDictionary<string, OpenApiMediaType> Content { get; set; } = new Dictionary<string, OpenApiMediaType>();

        /// <summary>
        /// A map of operations links that can be followed from the response.
        /// The key of the map is a short name for the link,
        /// following the naming constraints of the names for Component Objects.
        /// </summary>
        public virtual IDictionary<string, OpenApiLink> Links { get; set; } = new Dictionary<string, OpenApiLink>();

        /// <summary>
        /// This object MAY be extended with Specification Extensions.
        /// </summary>
        public virtual IDictionary<string, IOpenApiExtension> Extensions { get; set; } = new Dictionary<string, IOpenApiExtension>();

        /// <summary>
        /// Indicates if object is populated with data or is just a reference to the data
        /// </summary>
        public bool UnresolvedReference { get; set; }

        /// <summary>
        /// Reference pointer.
        /// </summary>
        public OpenApiReference Reference { get; set; }

        /// <summary>
        /// Parameterless constructor
        /// </summary>
        public OpenApiResponse() { }

        /// <summary>
        /// Initializes a copy of <see cref="OpenApiResponse"/> object
        /// </summary>
        public OpenApiResponse(OpenApiResponse response)
        {
            Description = response?.Description ?? Description;
            Headers = response?.Headers != null ? new Dictionary<string, OpenApiHeader>(response.Headers) : null;
            Content = response?.Content != null ? new Dictionary<string, OpenApiMediaType>(response.Content) : null;
            Links = response?.Links != null ? new Dictionary<string, OpenApiLink>(response.Links) : null;
            Extensions = response?.Extensions != null ? new Dictionary<string, IOpenApiExtension>(response.Extensions) : null;
            UnresolvedReference = response?.UnresolvedReference ?? UnresolvedReference;
            Reference = response?.Reference != null ? new(response?.Reference) : null;
        }

        /// <summary>
        /// Serialize <see cref="OpenApiResponse"/> to Open Api v3.1
        /// </summary>
        public virtual void SerializeAsV31(IOpenApiWriter writer)
        {
            SerializeInternal(writer, (writer, element) => element.SerializeAsV31(writer),
                (writer, element) => element.SerializeAsV31WithoutReference(writer));
        }

        /// <summary>
        /// Serialize <see cref="OpenApiResponse"/> to Open Api v3.0.
        /// </summary>
        public virtual void SerializeAsV3(IOpenApiWriter writer)
        {
            SerializeInternal(writer, (writer, element) => element.SerializeAsV3(writer),
                (writer, element) => element.SerializeAsV3WithoutReference(writer));
        }

        private void SerializeInternal(IOpenApiWriter writer, Action<IOpenApiWriter, IOpenApiSerializable> callback,
            Action<IOpenApiWriter, IOpenApiReferenceable> action)
        {
            Utils.CheckArgumentNull(writer);;

            var target = this;

            if (Reference != null)
            {
                if (!writer.GetSettings().ShouldInlineReference(Reference))
                {
                    callback(writer, Reference);
                    return;
                }
                else
                {
                    target = GetEffective(Reference.HostDocument);
                }
            }
            action(writer, target);
        }

        /// <summary>
        /// Returns an effective OpenApiRequestBody object based on the presence of a $ref
        /// </summary>
        /// <param name="doc">The host OpenApiDocument that contains the reference.</param>
        /// <returns>OpenApiResponse</returns>
        public OpenApiResponse GetEffective(OpenApiDocument doc)
        {
            if (Reference != null)
            {
                return doc.ResolveReferenceTo<OpenApiResponse>(Reference);
            }
            else
            {
                return this;
            }
        }

        /// <summary>
        /// Serialize to OpenAPI V3 document without using reference.
        /// </summary>
        public virtual void SerializeAsV31WithoutReference(IOpenApiWriter writer) 
        {
            SerializeInternalWithoutReference(writer, OpenApiSpecVersion.OpenApi3_1,
                (writer, element) => element.SerializeAsV31(writer));
        }

        /// <summary>
        /// Serialize to OpenAPI V3 document without using reference.
        /// </summary>
        public virtual void SerializeAsV3WithoutReference(IOpenApiWriter writer) 
        {
            SerializeInternalWithoutReference(writer, OpenApiSpecVersion.OpenApi3_0,
                (writer, element) => element.SerializeAsV3(writer));
        }

        internal virtual void SerializeInternalWithoutReference(IOpenApiWriter writer, OpenApiSpecVersion version, 
            Action<IOpenApiWriter, IOpenApiSerializable> callback)
        {
            writer.WriteStartObject();

            // description
            writer.WriteRequiredProperty(OpenApiConstants.Description, Description);

            // headers
            writer.WriteOptionalMap(OpenApiConstants.Headers, Headers, callback);

            // content
            writer.WriteOptionalMap(OpenApiConstants.Content, Content, callback);

            // links
            writer.WriteOptionalMap(OpenApiConstants.Links, Links, callback);

            // extension
            writer.WriteExtensions(Extensions, version);

            writer.WriteEndObject();
        }

        /// <summary>
        /// Serialize <see cref="OpenApiResponse"/> to Open Api v2.0.
        /// </summary>
        public void SerializeAsV2(IOpenApiWriter writer)
        {
            Utils.CheckArgumentNull(writer);;

            var target = this;

            if (Reference != null)
            {
                if (!writer.GetSettings().ShouldInlineReference(Reference))
                {
                    Reference.SerializeAsV2(writer);
                    return;
                }
                else
                {
                    target = GetEffective(Reference.HostDocument);
                }
            }
            target.SerializeAsV2WithoutReference(writer);
        }

        /// <summary>
        /// Serialize to OpenAPI V2 document without using reference.
        /// </summary>
        public void SerializeAsV2WithoutReference(IOpenApiWriter writer)
        {
            writer.WriteStartObject();

            // description
            writer.WriteRequiredProperty(OpenApiConstants.Description, Description);

            var extensionsClone = new Dictionary<string, IOpenApiExtension>(Extensions);

            if (Content != null)
            {
                var mediatype = Content.FirstOrDefault();
                if (mediatype.Value != null)
                {
                    // schema
                    writer.WriteOptionalObject(OpenApiConstants.Schema, mediatype.Value.Schema, (w, s) => writer.WriteJsonSchema(s, OpenApiSpecVersion.OpenApi2_0));

                    // examples
                    if (Content.Values.Any(m => m.Example != null))
                    {
                        writer.WritePropertyName(OpenApiConstants.Examples);
                        writer.WriteStartObject();

                        foreach (var mediaTypePair in Content)
                        {
                            if (mediaTypePair.Value.Example != null)
                            {
                                writer.WritePropertyName(mediaTypePair.Key);
                                writer.WriteAny(mediaTypePair.Value.Example);
                            }
                        }

                        writer.WriteEndObject();
                    }

                    if (Content.Values.Any(m => m.Examples != null && m.Examples.Any()))
                    {
                        writer.WritePropertyName("x-examples");
                        writer.WriteStartObject();

                        foreach (var mediaTypePair in Content)
                        {
                            var examples = mediaTypePair.Value.Examples;
                            if (examples != null && examples.Any())
                            {
                                foreach (var example in examples)
                                {
                                    writer.WritePropertyName(example.Key);
                                    writer.WriteV2Examples(writer, example.Value, OpenApiSpecVersion.OpenApi2_0);
                                }
                            }
                        }

                        writer.WriteEndObject();
                    }

                    writer.WriteExtensions(mediatype.Value.Extensions, OpenApiSpecVersion.OpenApi2_0);

                    foreach (var key in mediatype.Value.Extensions.Keys)
                    {
                        // The extension will already have been serialized as part of the call above,
                        // so remove it from the cloned collection so we don't write it again.
                        extensionsClone.Remove(key);
                    }
                }
            }

            // headers
            writer.WriteOptionalMap(OpenApiConstants.Headers, Headers, (w, h) => h.SerializeAsV2(w));

            // extension
            writer.WriteExtensions(extensionsClone, OpenApiSpecVersion.OpenApi2_0);

            writer.WriteEndObject();
        }
    }
}<|MERGE_RESOLUTION|>--- conflicted
+++ resolved
@@ -1,18 +1,9 @@
-﻿// Copyright (c) Microsoft Corporation. All rights reserved.
+// Copyright (c) Microsoft Corporation. All rights reserved.
 // Licensed under the MIT license.
 
 using System;
 using System.Collections.Generic;
 using System.Linq;
-<<<<<<< HEAD
-using System.Text.Json;
-using System.Text.Json.Nodes;
-using System.Xml.Linq;
-using Json.More;
-using Microsoft.OpenApi.Any;
-using Microsoft.OpenApi.Helpers;
-=======
->>>>>>> 73aead3c
 using Microsoft.OpenApi.Interfaces;
 using Microsoft.OpenApi.Writers;
 
