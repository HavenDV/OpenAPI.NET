<<<<<<< HEAD
// Copyright (c) Microsoft Corporation. All rights reserved.
// Licensed under the MIT license. 
=======
﻿// Copyright (c) Microsoft Corporation. All rights reserved.
// Licensed under the MIT license.
>>>>>>> 47ed9333

using System;
using System.Collections.Generic;
using System.Linq;
using System.Text.Json;
using System.Text.Json.Nodes;
using Json.More;
using Microsoft.OpenApi.Helpers;
using Microsoft.OpenApi.Interfaces;
using Microsoft.OpenApi.Writers;

namespace Microsoft.OpenApi.Models
{
    /// <summary>
    /// Response object.
    /// </summary>
    public class OpenApiResponse : IOpenApiReferenceable, IOpenApiExtensible, IEffective<OpenApiResponse>
    {
        /// <summary>
        /// REQUIRED. A short description of the response.
        /// </summary>
        public virtual string Description { get; set; }

        /// <summary>
        /// Maps a header name to its definition.
        /// </summary>
        public virtual IDictionary<string, OpenApiHeader> Headers { get; set; } = new Dictionary<string, OpenApiHeader>();

        /// <summary>
        /// A map containing descriptions of potential response payloads.
        /// The key is a media type or media type range and the value describes it.
        /// </summary>
        public virtual IDictionary<string, OpenApiMediaType> Content { get; set; } = new Dictionary<string, OpenApiMediaType>();

        /// <summary>
        /// A map of operations links that can be followed from the response.
        /// The key of the map is a short name for the link,
        /// following the naming constraints of the names for Component Objects.
        /// </summary>
        public virtual IDictionary<string, OpenApiLink> Links { get; set; } = new Dictionary<string, OpenApiLink>();

        /// <summary>
        /// This object MAY be extended with Specification Extensions.
        /// </summary>
        public virtual IDictionary<string, IOpenApiExtension> Extensions { get; set; } = new Dictionary<string, IOpenApiExtension>();

        /// <summary>
        /// Indicates if object is populated with data or is just a reference to the data
        /// </summary>
        public bool UnresolvedReference { get; set; }

        /// <summary>
        /// Reference pointer.
        /// </summary>
        public OpenApiReference Reference { get; set; }

        /// <summary>
        /// Parameterless constructor
        /// </summary>
        public OpenApiResponse() { }

        /// <summary>
        /// Initializes a copy of <see cref="OpenApiResponse"/> object
        /// </summary>
        public OpenApiResponse(OpenApiResponse response)
        {
            Description = response?.Description ?? Description;
            Headers = response?.Headers != null ? new Dictionary<string, OpenApiHeader>(response.Headers) : null;
            Content = response?.Content != null ? new Dictionary<string, OpenApiMediaType>(response.Content) : null;
            Links = response?.Links != null ? new Dictionary<string, OpenApiLink>(response.Links) : null;
            Extensions = response?.Extensions != null ? new Dictionary<string, IOpenApiExtension>(response.Extensions) : null;
            UnresolvedReference = response?.UnresolvedReference ?? UnresolvedReference;
            Reference = response?.Reference != null ? new(response?.Reference) : null;
        }

        /// <summary>
        /// Serialize <see cref="OpenApiResponse"/> to Open Api v3.1
        /// </summary>
        public virtual void SerializeAsV31(IOpenApiWriter writer)
        {
            SerializeInternal(writer, (writer, element) => element.SerializeAsV31(writer),
                (writer, element) => element.SerializeAsV31WithoutReference(writer));
        }

        /// <summary>
        /// Serialize <see cref="OpenApiResponse"/> to Open Api v3.0.
        /// </summary>
        public virtual void SerializeAsV3(IOpenApiWriter writer)
        {
<<<<<<< HEAD
            SerializeInternal(writer, (writer, element) => element.SerializeAsV3(writer),
                (writer, element) => element.SerializeAsV3WithoutReference(writer));
        }

        private void SerializeInternal(IOpenApiWriter writer, Action<IOpenApiWriter, IOpenApiSerializable> callback,
            Action<IOpenApiWriter, IOpenApiReferenceable> action)
        {
            writer = writer ?? throw Error.ArgumentNull(nameof(writer));
=======
            Utils.CheckArgumentNull(writer);
>>>>>>> 47ed9333

            var target = this;

            if (Reference != null)
            {
                if (!writer.GetSettings().ShouldInlineReference(Reference))
                {
                    callback(writer, Reference);
                    return;
                }
                else
                {
                    target = GetEffective(Reference.HostDocument);
                }
            }
            action(writer, target);
        }

        /// <summary>
        /// Returns an effective OpenApiRequestBody object based on the presence of a $ref
        /// </summary>
        /// <param name="doc">The host OpenApiDocument that contains the reference.</param>
        /// <returns>OpenApiResponse</returns>
        public OpenApiResponse GetEffective(OpenApiDocument doc)
        {
            if (Reference != null)
            {
                return doc.ResolveReferenceTo<OpenApiResponse>(Reference);
            }
            else
            {
                return this;
            }
        }

        /// <summary>
        /// Serialize to OpenAPI V3 document without using reference.
        /// </summary>
        public virtual void SerializeAsV31WithoutReference(IOpenApiWriter writer) 
        {
            SerializeInternalWithoutReference(writer, OpenApiSpecVersion.OpenApi3_1,
                (writer, element) => element.SerializeAsV31(writer));
        }

        /// <summary>
        /// Serialize to OpenAPI V3 document without using reference.
        /// </summary>
        public virtual void SerializeAsV3WithoutReference(IOpenApiWriter writer) 
        {
            SerializeInternalWithoutReference(writer, OpenApiSpecVersion.OpenApi3_0,
                (writer, element) => element.SerializeAsV3(writer));
        }

        internal virtual void SerializeInternalWithoutReference(IOpenApiWriter writer, OpenApiSpecVersion version, 
            Action<IOpenApiWriter, IOpenApiSerializable> callback)
        {
            writer.WriteStartObject();

            // description
            writer.WriteRequiredProperty(OpenApiConstants.Description, Description);

            // headers
            writer.WriteOptionalMap(OpenApiConstants.Headers, Headers, callback);

            // content
            writer.WriteOptionalMap(OpenApiConstants.Content, Content, callback);

            // links
            writer.WriteOptionalMap(OpenApiConstants.Links, Links, callback);

            // extension
            writer.WriteExtensions(Extensions, version);

            writer.WriteEndObject();
        }

        /// <summary>
        /// Serialize <see cref="OpenApiResponse"/> to Open Api v2.0.
        /// </summary>
        public void SerializeAsV2(IOpenApiWriter writer)
        {
<<<<<<< HEAD
            writer = writer ?? throw Error.ArgumentNull(nameof(writer));
=======
            Utils.CheckArgumentNull(writer);
>>>>>>> 47ed9333

            var target = this;

            if (Reference != null)
            {
                if (!writer.GetSettings().ShouldInlineReference(Reference))
                {
                    Reference.SerializeAsV2(writer);
                    return;
                }
                else
                {
                    target = GetEffective(Reference.HostDocument);
                }
            }
            target.SerializeAsV2WithoutReference(writer);
        }

        /// <summary>
        /// Serialize to OpenAPI V2 document without using reference.
        /// </summary>
        public void SerializeAsV2WithoutReference(IOpenApiWriter writer)
        {
            writer.WriteStartObject();

            // description
            writer.WriteRequiredProperty(OpenApiConstants.Description, Description);

            var extensionsClone = new Dictionary<string, IOpenApiExtension>(Extensions);

            if (Content != null)
            {
                var mediatype = Content.FirstOrDefault();
                if (mediatype.Value != null)
                {
                    // schema
                    writer.WriteOptionalObject(OpenApiConstants.Schema, mediatype.Value.Schema, (w, s) => writer.WriteJsonSchema(s));

                    // examples
                    if (Content.Values.Any(m => m.Example != null))
                    {
                        writer.WritePropertyName(OpenApiConstants.Examples);
                        writer.WriteStartObject();

                        foreach (var mediaTypePair in Content)
                        {
                            if (mediaTypePair.Value.Example != null)
                            {
                                writer.WritePropertyName(mediaTypePair.Key);
                                writer.WriteAny(mediaTypePair.Value.Example);
                            }
                        }

                        writer.WriteEndObject();
                    }

                    writer.WriteExtensions(mediatype.Value.Extensions, OpenApiSpecVersion.OpenApi2_0);

                    foreach (var key in mediatype.Value.Extensions.Keys)
                    {
                        // The extension will already have been serialized as part of the call above,
                        // so remove it from the cloned collection so we don't write it again.
                        extensionsClone.Remove(key);
                    }
                }
            }

            // headers
            writer.WriteOptionalMap(OpenApiConstants.Headers, Headers, (w, h) => h.SerializeAsV2(w));

            // extension
            writer.WriteExtensions(extensionsClone, OpenApiSpecVersion.OpenApi2_0);

            writer.WriteEndObject();
        }
    }
}<|MERGE_RESOLUTION|>--- conflicted
+++ resolved
@@ -1,10 +1,5 @@
-<<<<<<< HEAD
 // Copyright (c) Microsoft Corporation. All rights reserved.
-// Licensed under the MIT license. 
-=======
-﻿// Copyright (c) Microsoft Corporation. All rights reserved.
 // Licensed under the MIT license.
->>>>>>> 47ed9333
 
 using System;
 using System.Collections.Generic;
@@ -94,7 +89,6 @@
         /// </summary>
         public virtual void SerializeAsV3(IOpenApiWriter writer)
         {
-<<<<<<< HEAD
             SerializeInternal(writer, (writer, element) => element.SerializeAsV3(writer),
                 (writer, element) => element.SerializeAsV3WithoutReference(writer));
         }
@@ -103,9 +97,6 @@
             Action<IOpenApiWriter, IOpenApiReferenceable> action)
         {
             writer = writer ?? throw Error.ArgumentNull(nameof(writer));
-=======
-            Utils.CheckArgumentNull(writer);
->>>>>>> 47ed9333
 
             var target = this;
 
@@ -187,11 +178,7 @@
         /// </summary>
         public void SerializeAsV2(IOpenApiWriter writer)
         {
-<<<<<<< HEAD
             writer = writer ?? throw Error.ArgumentNull(nameof(writer));
-=======
-            Utils.CheckArgumentNull(writer);
->>>>>>> 47ed9333
 
             var target = this;
 
