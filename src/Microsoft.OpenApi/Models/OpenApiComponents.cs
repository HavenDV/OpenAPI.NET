﻿// Copyright (c) Microsoft Corporation. All rights reserved.
// Licensed under the MIT license.

using System;
using System.Collections.Generic;
using System.Linq;
using Microsoft.OpenApi.Interfaces;
using Microsoft.OpenApi.Models.References;
using Microsoft.OpenApi.Writers;

#nullable enable

namespace Microsoft.OpenApi.Models
{
    /// <summary>
    /// Components Object.
    /// </summary>
    public class OpenApiComponents : IOpenApiSerializable, IOpenApiExtensible
    {
        /// <summary>
        /// An object to hold reusable <see cref="OpenApiSchema"/> Objects.
        /// </summary>
<<<<<<< HEAD
        public IDictionary<string, JsonSchema>? Schemas { get; set; } = new Dictionary<string, JsonSchema>();
=======
        public IDictionary<string, OpenApiSchema> Schemas { get; set; } = new Dictionary<string, OpenApiSchema>();
>>>>>>> 4fdd0e87

        /// <summary>
        /// An object to hold reusable <see cref="OpenApiResponse"/> Objects.
        /// </summary>
        public virtual IDictionary<string, OpenApiResponse>? Responses { get; set; } = new Dictionary<string, OpenApiResponse>();

        /// <summary>
        /// An object to hold reusable <see cref="OpenApiParameter"/> Objects.
        /// </summary>
        public virtual IDictionary<string, OpenApiParameter>? Parameters { get; set; } =
            new Dictionary<string, OpenApiParameter>();

        /// <summary>
        /// An object to hold reusable <see cref="OpenApiExample"/> Objects.
        /// </summary>
        public virtual IDictionary<string, OpenApiExample>? Examples { get; set; } = new Dictionary<string, OpenApiExample>();

        /// <summary>
        /// An object to hold reusable <see cref="OpenApiRequestBody"/> Objects.
        /// </summary>
        public virtual IDictionary<string, OpenApiRequestBody>? RequestBodies { get; set; } =
            new Dictionary<string, OpenApiRequestBody>();

        /// <summary>
        /// An object to hold reusable <see cref="OpenApiHeader"/> Objects.
        /// </summary>
        public virtual IDictionary<string, OpenApiHeader>? Headers { get; set; } = new Dictionary<string, OpenApiHeader>();

        /// <summary>
        /// An object to hold reusable <see cref="OpenApiSecurityScheme"/> Objects.
        /// </summary>
        public virtual IDictionary<string, OpenApiSecurityScheme>? SecuritySchemes { get; set; } =
            new Dictionary<string, OpenApiSecurityScheme>();

        /// <summary>
        /// An object to hold reusable <see cref="OpenApiLink"/> Objects.
        /// </summary>
        public virtual IDictionary<string, OpenApiLink>? Links { get; set; } = new Dictionary<string, OpenApiLink>();

        /// <summary>
        /// An object to hold reusable <see cref="OpenApiCallback"/> Objects.
        /// </summary>
        public virtual IDictionary<string, OpenApiCallback>? Callbacks { get; set; } = new Dictionary<string, OpenApiCallback>();

        /// <summary>
        /// An object to hold reusable <see cref="OpenApiPathItem"/> Object.
        /// </summary>
        public virtual IDictionary<string, OpenApiPathItem>? PathItems { get; set; } = new Dictionary<string, OpenApiPathItem>();

        /// <summary>
        /// This object MAY be extended with Specification Extensions.
        /// </summary>
        public virtual IDictionary<string, IOpenApiExtension>? Extensions { get; set; } = new Dictionary<string, IOpenApiExtension>();

        /// <summary>
        /// Parameter-less constructor
        /// </summary>
        public OpenApiComponents() { }

        /// <summary>
        /// Initializes a copy of an <see cref="OpenApiComponents"/> object
        /// </summary>
        public OpenApiComponents(OpenApiComponents? components)
        {
            Schemas = components?.Schemas != null ? new Dictionary<string, OpenApiSchema>(components.Schemas) : null;
            Responses = components?.Responses != null ? new Dictionary<string, OpenApiResponse>(components.Responses) : null;
            Parameters = components?.Parameters != null ? new Dictionary<string, OpenApiParameter>(components.Parameters) : null;
            Examples = components?.Examples != null ? new Dictionary<string, OpenApiExample>(components.Examples) : null;
            RequestBodies = components?.RequestBodies != null ? new Dictionary<string, OpenApiRequestBody>(components.RequestBodies) : null;
            Headers = components?.Headers != null ? new Dictionary<string, OpenApiHeader>(components.Headers) : null;
            SecuritySchemes = components?.SecuritySchemes != null ? new Dictionary<string, OpenApiSecurityScheme>(components.SecuritySchemes) : null;
            Links = components?.Links != null ? new Dictionary<string, OpenApiLink>(components.Links) : null;
            Callbacks = components?.Callbacks != null ? new Dictionary<string, OpenApiCallback>(components.Callbacks) : null;
            PathItems = components?.PathItems != null ? new Dictionary<string, OpenApiPathItem>(components.PathItems) : null;
            Extensions = components?.Extensions != null ? new Dictionary<string, IOpenApiExtension>(components.Extensions) : null;
        }

        /// <summary>
        /// Serialize <see cref="OpenApiComponents"/> to Open API v3.1.
        /// </summary>
        /// <param name="writer"></param>
        public void SerializeAsV31(IOpenApiWriter writer)
        {
            Utils.CheckArgumentNull(writer);

            // If references have been inlined we don't need the to render the components section
            // however if they have cycles, then we will need a component rendered
            if (writer.GetSettings().InlineLocalReferences)
            {
                RenderComponents(writer, (writer, element) => element.SerializeAsV31(writer));
                return;
            }

            writer.WriteStartObject();

            // pathItems - only present in v3.1
            writer.WriteOptionalMap(
            OpenApiConstants.PathItems,
            PathItems,
            (w, key, component) =>
            {
                if (component is OpenApiPathItemReference reference)
                {
                    reference.SerializeAsV31(w);
                }
                else
                {
                    component.SerializeAsV31(w);
                }
            });

            SerializeInternal(writer, OpenApiSpecVersion.OpenApi3_1, (writer, element) => element.SerializeAsV31(writer),
               (writer, referenceElement) => referenceElement.SerializeAsV31(writer));
        }

        /// <summary>
        /// Serialize <see cref="OpenApiComponents"/> to v3.0
        /// </summary>
        /// <param name="writer"></param>
        public void SerializeAsV3(IOpenApiWriter writer)
        {
            Utils.CheckArgumentNull(writer);

            // If references have been inlined we don't need the to render the components section
            // however if they have cycles, then we will need a component rendered
            if (writer.GetSettings().InlineLocalReferences)
            {
                RenderComponents(writer, (writer, element) => element.SerializeAsV3(writer));
                return;
            }

            writer.WriteStartObject();
            SerializeInternal(writer, OpenApiSpecVersion.OpenApi3_0, (writer, element) => element.SerializeAsV3(writer),
                (writer, referenceElement) => referenceElement.SerializeAsV3(writer));
        }

        /// <summary>
        /// Serialize <see cref="OpenApiComponents"/>.
        /// </summary>
        private void SerializeInternal(IOpenApiWriter writer, OpenApiSpecVersion version,
            Action<IOpenApiWriter, IOpenApiSerializable> callback, Action<IOpenApiWriter, IOpenApiReferenceable> action)
        {
            // Serialize each referenceable object as full object without reference if the reference in the object points to itself.
            // If the reference exists but points to other objects, the object is serialized to just that reference.

            // schemas
            writer.WriteOptionalMap(
                OpenApiConstants.Schemas,
                Schemas,
                (w, key, component) =>
                {
                    if (component is OpenApiSchemaReference reference)
                    {
                        action(w, reference);
                    }
                    else
                    {
                        callback(w, component);
                    }
                });

            // responses
            writer.WriteOptionalMap(
                OpenApiConstants.Responses,
                Responses,
                (w, key, component) =>
                {
                    if (component is OpenApiResponseReference reference)
                    {
                        action(w, reference);
                    }
                    else
                    {
                        callback(w, component);
                    }
                });

            // parameters
            writer.WriteOptionalMap(
                OpenApiConstants.Parameters,
                Parameters,
                (w, key, component) =>
                {
                    if (component is OpenApiParameterReference reference)
                    {
                        action(w, reference);
                    }
                    else
                    {
                        callback(w, component);
                    }
                });

            // examples
            writer.WriteOptionalMap(
                OpenApiConstants.Examples,
                Examples,
                (w, key, component) =>
                {
                    if (component is OpenApiExampleReference reference)
                    {
                        action(w, reference);
                    }
                    else
                    {
                        callback(w, component);
                    }
                });

            // requestBodies
            writer.WriteOptionalMap(
                OpenApiConstants.RequestBodies,
                RequestBodies,
                (w, key, component) =>
                {
                    if (component is OpenApiRequestBodyReference reference)
                    {
                        action(w, reference);
                    }
                    else
                    {
                        callback(w, component);
                    }
                });

            // headers
            writer.WriteOptionalMap(
                OpenApiConstants.Headers,
                Headers,
                (w, key, component) =>
                {
                    if (component is OpenApiHeaderReference reference)
                    {
                        action(w, reference);
                    }
                    else
                    {
                        callback(w, component);
                    }
                });

            // securitySchemes
            writer.WriteOptionalMap(
                OpenApiConstants.SecuritySchemes,
                SecuritySchemes,
                (w, key, component) =>
                {
                    if (component is OpenApiSecuritySchemeReference reference)
                    {
                        action(w, reference);
                    }
                    else
                    {
                        callback(w, component);
                    }
                });

            // links
            writer.WriteOptionalMap(
                OpenApiConstants.Links,
                Links,
                (w, key, component) =>
                {
                    if (component is OpenApiLinkReference reference)
                    {
                        action(w, reference);
                    }
                    else
                    {
                        callback(w, component);
                    }
                });

            // callbacks
            writer.WriteOptionalMap(
                OpenApiConstants.Callbacks,
                Callbacks,
                (w, key, component) =>
                {
                    if (component is OpenApiCallbackReference reference)
                    {
                        action(w, reference);
                    }
                    else
                    {
                        callback(w, component);
                    }
                });

            // extensions
            writer.WriteExtensions(Extensions, version);
            writer.WriteEndObject();
        }

        private void RenderComponents(IOpenApiWriter writer, Action<IOpenApiWriter, IOpenApiSerializable> callback)
        {
            var loops = writer.GetSettings().LoopDetector.Loops;
            writer.WriteStartObject();
            if (loops.TryGetValue(typeof(OpenApiSchema), out List<object> schemas))
            {
                writer.WriteOptionalMap(OpenApiConstants.Schemas, Schemas, callback);
            }
            writer.WriteEndObject();
        }

        /// <summary>
        /// Serialize <see cref="OpenApiComponents"/> to Open Api v2.0.
        /// </summary>
        public void SerializeAsV2(IOpenApiWriter writer)
        {
            // Components object does not exist in V2.
        }
    }
}<|MERGE_RESOLUTION|>--- conflicted
+++ resolved
@@ -20,11 +20,7 @@
         /// <summary>
         /// An object to hold reusable <see cref="OpenApiSchema"/> Objects.
         /// </summary>
-<<<<<<< HEAD
-        public IDictionary<string, JsonSchema>? Schemas { get; set; } = new Dictionary<string, JsonSchema>();
-=======
-        public IDictionary<string, OpenApiSchema> Schemas { get; set; } = new Dictionary<string, OpenApiSchema>();
->>>>>>> 4fdd0e87
+        public IDictionary<string, OpenApiSchema>? Schemas { get; set; } = new Dictionary<string, OpenApiSchema>();
 
         /// <summary>
         /// An object to hold reusable <see cref="OpenApiResponse"/> Objects.
