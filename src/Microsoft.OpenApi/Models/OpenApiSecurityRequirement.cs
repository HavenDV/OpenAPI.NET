--- conflicted
+++ resolved
@@ -67,11 +67,7 @@
                     continue;
                 }
 
-<<<<<<< HEAD
-                callback(writer, securityScheme);
-=======
                 writer.WritePropertyName(securityScheme.Reference.ReferenceV3);
->>>>>>> 9754cd18
 
                 writer.WriteStartArray();
 
