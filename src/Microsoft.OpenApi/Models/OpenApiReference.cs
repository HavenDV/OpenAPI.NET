--- conflicted
+++ resolved
@@ -1,4 +1,4 @@
-﻿// Copyright (c) Microsoft Corporation. All rights reserved.
+// Copyright (c) Microsoft Corporation. All rights reserved.
 // Licensed under the MIT license.
 
 using System;
@@ -228,16 +228,11 @@
                 {
                     return ExternalResource + "#" + Id;
                 }
-<<<<<<< HEAD
-
-                return ExternalResource + "#/components/" + Type.GetDisplayName() + "/" + Id;
-=======
                 
                 if (Type.HasValue)
                 {
                     return ExternalResource + "#/components/" + Type.Value.GetDisplayName() + "/"+ Id; 
                 }
->>>>>>> 9754cd18
             }
 
             return ExternalResource;
