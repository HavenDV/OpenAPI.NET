﻿// Copyright (c) Microsoft Corporation. All rights reserved.
// Licensed under the MIT license.

using System;
using System.Collections.Generic;
using System.IO;
using System.Linq;
using System.Security.Cryptography;
using System.Text;
using System.Threading;
using System.Threading.Tasks;
using Microsoft.OpenApi.Extensions;
using Microsoft.OpenApi.Interfaces;
using Microsoft.OpenApi.Models.References;
using Microsoft.OpenApi.Reader;
using Microsoft.OpenApi.Services;
using Microsoft.OpenApi.Writers;

#nullable enable

namespace Microsoft.OpenApi.Models
{
    /// <summary>
    /// Describes an OpenAPI object (OpenAPI document). See: https://swagger.io/specification
    /// </summary>
    public class OpenApiDocument : IOpenApiSerializable, IOpenApiExtensible, IOpenApiAnnotatable
    {
        /// <summary>
        /// Related workspace containing components that are referenced in a document
        /// </summary>
        public OpenApiWorkspace? Workspace { get; set; }

        /// <summary>
        /// REQUIRED. Provides metadata about the API. The metadata MAY be used by tooling as required.
        /// </summary>
        public OpenApiInfo Info { get; set; }

        /// <summary>
        /// The default value for the $schema keyword within Schema Objects contained within this OAS document. This MUST be in the form of a URI.
        /// </summary>
        public string? JsonSchemaDialect { get; set; }

        /// <summary>
        /// An array of Server Objects, which provide connectivity information to a target server.
        /// </summary>
        public IList<OpenApiServer>? Servers { get; set; } = new List<OpenApiServer>();

        /// <summary>
        /// REQUIRED. The available paths and operations for the API.
        /// </summary>
        public OpenApiPaths Paths { get; set; }

        /// <summary>
        /// The incoming webhooks that MAY be received as part of this API and that the API consumer MAY choose to implement.
        /// A map of requests initiated other than by an API call, for example by an out of band registration. 
        /// The key name is a unique string to refer to each webhook, while the (optionally referenced) Path Item Object describes a request that may be initiated by the API provider and the expected responses
        /// </summary>
        public IDictionary<string, OpenApiPathItem>? Webhooks { get; set; } = new Dictionary<string, OpenApiPathItem>();

        /// <summary>
        /// An element to hold various schemas for the specification.
        /// </summary>
        public OpenApiComponents? Components { get; set; }

        /// <summary>
        /// A declaration of which security mechanisms can be used across the API.
        /// </summary>
<<<<<<< HEAD
        public IList<OpenApiSecurityRequirement> SecurityRequirements { get; set; } = new List<OpenApiSecurityRequirement>();
=======
        public IList<OpenApiSecurityRequirement>? SecurityRequirements { get; set; } =
            new List<OpenApiSecurityRequirement>();
>>>>>>> d302b5d6

        /// <summary>
        /// A list of tags used by the specification with additional metadata.
        /// </summary>
        public IList<OpenApiTag>? Tags { get; set; } = new List<OpenApiTag>();

        /// <summary>
        /// Additional external documentation.
        /// </summary>
        public OpenApiExternalDocs? ExternalDocs { get; set; }

        /// <summary>
        /// This object MAY be extended with Specification Extensions.
        /// </summary>
        public IDictionary<string, IOpenApiExtension>? Extensions { get; set; } = new Dictionary<string, IOpenApiExtension>();

        /// <summary>
        /// The unique hash code of the generated OpenAPI document
        /// </summary>
        public string HashCode => GenerateHashValue(this);

        /// <inheritdoc />
        public IDictionary<string, object> Annotations { get; set; }

        /// <summary>
        /// Implements IBaseDocument
        /// </summary>
        public Uri BaseUri { get; }

        /// <summary>
        /// Parameter-less constructor
        /// </summary>
        public OpenApiDocument() 
        {
            Workspace = new OpenApiWorkspace();
            BaseUri = new(OpenApiConstants.BaseRegistryUri + Guid.NewGuid());
            Info = new OpenApiInfo();
            Paths = new OpenApiPaths();
        }
                
        /// <summary>
        /// Initializes a copy of an an <see cref="OpenApiDocument"/> object
        /// </summary>
        public OpenApiDocument(OpenApiDocument? document)
        {
            Workspace = document?.Workspace != null ? new(document?.Workspace) : null;
            Info = document?.Info != null ? new(document?.Info) : new OpenApiInfo();
            JsonSchemaDialect = document?.JsonSchemaDialect ?? JsonSchemaDialect;
            Servers = document?.Servers != null ? new List<OpenApiServer>(document.Servers) : null;
            Paths = document?.Paths != null ? new(document?.Paths) : new OpenApiPaths();
            Webhooks = document?.Webhooks != null ? new Dictionary<string, OpenApiPathItem>(document.Webhooks) : null;
            Components = document?.Components != null ? new(document?.Components) : null;
            SecurityRequirements = document?.SecurityRequirements != null ? new List<OpenApiSecurityRequirement>(document.SecurityRequirements) : null;
            Tags = document?.Tags != null ? new List<OpenApiTag>(document.Tags) : null;
            ExternalDocs = document?.ExternalDocs != null ? new(document?.ExternalDocs) : null;
            Extensions = document?.Extensions != null ? new Dictionary<string, IOpenApiExtension>(document.Extensions) : null;
<<<<<<< HEAD
            Annotations = document?.Annotations != null ? new Dictionary<string, object>(document.Annotations) : null;
=======
            BaseUri = document?.BaseUri != null ? document.BaseUri : new(OpenApiConstants.BaseRegistryUri + Guid.NewGuid());
>>>>>>> d302b5d6
        }

        /// <summary>
        /// Serialize <see cref="OpenApiDocument"/> to Open API v3.1 document.
        /// </summary>
        /// <param name="writer"></param>
        public void SerializeAsV31(IOpenApiWriter writer)
        {
            Utils.CheckArgumentNull(writer);

            writer.WriteStartObject();

            // openApi;
            writer.WriteProperty(OpenApiConstants.OpenApi, "3.1.0");

            // jsonSchemaDialect
            writer.WriteProperty(OpenApiConstants.JsonSchemaDialect, JsonSchemaDialect);

            SerializeInternal(writer, OpenApiSpecVersion.OpenApi3_1, (w, element) => element.SerializeAsV31(w));

            // webhooks
            writer.WriteOptionalMap(
            OpenApiConstants.Webhooks,
            Webhooks,
            (w, key, component) =>
            {
                if (component is OpenApiPathItemReference reference)
                {
                    reference.SerializeAsV31(w);
                }
                else
                {
                    component.SerializeAsV31(w);
                }
            });

            writer.WriteEndObject();
        }

        /// <summary>
        /// Serialize <see cref="OpenApiDocument"/> to the latest patch of OpenAPI object V3.0.
        /// </summary>
        public void SerializeAsV3(IOpenApiWriter writer)
        {
            Utils.CheckArgumentNull(writer);

            writer.WriteStartObject();

            // openapi
            writer.WriteProperty(OpenApiConstants.OpenApi, "3.0.1");
            SerializeInternal(writer, OpenApiSpecVersion.OpenApi3_0, (w, element) => element.SerializeAsV3(w));
            writer.WriteEndObject();
        }

        /// <summary>
        /// Serialize <see cref="OpenApiDocument"/>
        /// </summary>
        /// <param name="writer"></param>
        /// <param name="version"></param>
        /// <param name="callback"></param>
        private void SerializeInternal(IOpenApiWriter writer, OpenApiSpecVersion version,
            Action<IOpenApiWriter, IOpenApiSerializable> callback)
        {
            // info
            writer.WriteRequiredObject(OpenApiConstants.Info, Info, callback);

            // servers
            writer.WriteOptionalCollection(OpenApiConstants.Servers, Servers, callback);

            // paths            
            writer.WriteRequiredObject(OpenApiConstants.Paths, Paths, callback);

            // components
            writer.WriteOptionalObject(OpenApiConstants.Components, Components, callback);

            // security
            writer.WriteOptionalCollection(
                OpenApiConstants.Security,
                SecurityRequirements,
                callback);

            // tags
            writer.WriteOptionalCollection(OpenApiConstants.Tags, Tags, (w, t) => callback(w, t));

            // external docs
            writer.WriteOptionalObject(OpenApiConstants.ExternalDocs, ExternalDocs, callback);

            // extensions
            writer.WriteExtensions(Extensions, version);
        }

        /// <summary>
        /// Serialize <see cref="OpenApiDocument"/> to OpenAPI object V2.0.
        /// </summary>
        public void SerializeAsV2(IOpenApiWriter writer)
        {
            Utils.CheckArgumentNull(writer);

            writer.WriteStartObject();

            // swagger
            writer.WriteProperty(OpenApiConstants.Swagger, "2.0");

            // info
            writer.WriteRequiredObject(OpenApiConstants.Info, Info, (w, i) => i.SerializeAsV2(w));

            // host, basePath, schemes, consumes, produces
            WriteHostInfoV2(writer, Servers);

            // paths
            writer.WriteRequiredObject(OpenApiConstants.Paths, Paths, (w, p) => p.SerializeAsV2(w));

            // If references have been inlined we don't need to render the components section
            // however if they have cycles, then we will need a component rendered
            if (writer.GetSettings().InlineLocalReferences)
            {
                var loops = writer.GetSettings().LoopDetector.Loops;

                if (loops.TryGetValue(typeof(OpenApiSchema), out List<object> schemas))
                {
                    var openApiSchemas = schemas.Cast<OpenApiSchema>().Distinct().ToList()
                         .ToDictionary<OpenApiSchema, string>(k => k.Reference.Id);

                    foreach (var schema in openApiSchemas.Values.ToList())
                    {
                        FindSchemaReferences.ResolveSchemas(Components, openApiSchemas);
                    }

                    writer.WriteOptionalMap(
                       OpenApiConstants.Definitions,
                       openApiSchemas,
                       (w, _, component) => component.SerializeAsV2(w));
                }
            }
            else
            {
                // Serialize each referenceable object as full object without reference if the reference in the object points to itself.
                // If the reference exists but points to other objects, the object is serialized to just that reference.
                // definitions
                writer.WriteOptionalMap(
                    OpenApiConstants.Definitions,
                    Components?.Schemas,
                    (w, key, component) =>
                    {
                        if (component is OpenApiSchemaReference reference)
                        {
                            reference.SerializeAsV2(w);
                        }
                        else
                        {
                            component.SerializeAsV2(w);
                        }
                    });

                // parameters
                var parameters = Components?.Parameters != null
                    ? new Dictionary<string, OpenApiParameter>(Components.Parameters)
                    : new Dictionary<string, OpenApiParameter>();

                if (Components?.RequestBodies != null)
                {
                    foreach (var requestBody in Components.RequestBodies.Where(b => !parameters.ContainsKey(b.Key)))
                    {
                        parameters.Add(requestBody.Key, requestBody.Value.ConvertToBodyParameter());
                    }
                }
                writer.WriteOptionalMap(
                    OpenApiConstants.Parameters,
                    parameters,
                    (w, key, component) =>
                    {
                        if (component is OpenApiParameterReference reference)
                        {
                            reference.SerializeAsV2(w);
                        }
                        else
                        {
                            component.SerializeAsV2(w);
                        }
                    });

                // responses
                writer.WriteOptionalMap(
                    OpenApiConstants.Responses,
                    Components?.Responses,
                    (w, key, component) =>
                    {
                        if (component is OpenApiResponseReference reference)
                        {
                            reference.SerializeAsV2(w);
                        }
                        else
                        {
                            component.SerializeAsV2(w);
                        }
                    });

                // securityDefinitions
                writer.WriteOptionalMap(
                    OpenApiConstants.SecurityDefinitions,
                    Components?.SecuritySchemes,
                    (w, key, component) =>
                    {
                        if (component is OpenApiSecuritySchemeReference reference)
                        {
                            reference.SerializeAsV2(w);
                        }
                        else
                        {
                            component.SerializeAsV2(w);
                        }
                    });

                // security
                writer.WriteOptionalCollection(
                    OpenApiConstants.Security,
                    SecurityRequirements,
                    (w, s) => s.SerializeAsV2(w));

                // tags
                writer.WriteOptionalCollection(OpenApiConstants.Tags, Tags, (w, t) => t.SerializeAsV2(w));

                // externalDocs
                writer.WriteOptionalObject(OpenApiConstants.ExternalDocs, ExternalDocs, (w, e) => e.SerializeAsV2(w));

                // extensions
                writer.WriteExtensions(Extensions, OpenApiSpecVersion.OpenApi2_0);

                writer.WriteEndObject();
            }
        }

        private static string ParseServerUrl(OpenApiServer server)
        {
            return server.ReplaceServerUrlVariables(new Dictionary<string, string>(0));
        }

        private static void WriteHostInfoV2(IOpenApiWriter writer, IList<OpenApiServer>? servers)
        {
            if (servers == null || !servers.Any())
            {
                return;
            }

            // Arbitrarily choose the first server given that V2 only allows
            // one host, port, and base path.
            var serverUrl = ParseServerUrl(servers.First());

            // Divide the URL in the Url property into host and basePath required in OpenAPI V2
            // The Url property cannot contain path templating to be valid for V2 serialization.
            var firstServerUrl = new Uri(serverUrl, UriKind.RelativeOrAbsolute);

            // host
            if (firstServerUrl.IsAbsoluteUri)
            {
                writer.WriteProperty(
                    OpenApiConstants.Host,
                    firstServerUrl.GetComponents(UriComponents.Host | UriComponents.Port, UriFormat.SafeUnescaped));

                // basePath
                if (firstServerUrl.AbsolutePath != "/")
                {
                    writer.WriteProperty(OpenApiConstants.BasePath, firstServerUrl.AbsolutePath);
                }
            }
            else
            {
                var relativeUrl = firstServerUrl.OriginalString;
                if (relativeUrl.StartsWith("//"))
                {
                    var pathPosition = relativeUrl.IndexOf('/', 3);
                    writer.WriteProperty(OpenApiConstants.Host, relativeUrl.Substring(0, pathPosition));
                    relativeUrl = relativeUrl.Substring(pathPosition);
                }
                if (!String.IsNullOrEmpty(relativeUrl) && relativeUrl != "/")
                {
                    writer.WriteProperty(OpenApiConstants.BasePath, relativeUrl);
                }
            }

            // Consider all schemes of the URLs in the server list that have the same
            // host, port, and base path as the first server.
            var schemes = servers.Select(
                    s =>
                    {
                        Uri.TryCreate(ParseServerUrl(s), UriKind.RelativeOrAbsolute, out var url);
                        return url;
                    })
                .Where(
                    u => Uri.Compare(
                            u,
                            firstServerUrl,
                            UriComponents.Host | UriComponents.Port | UriComponents.Path,
                            UriFormat.SafeUnescaped,
                            StringComparison.OrdinalIgnoreCase) ==
                        0 && u.IsAbsoluteUri)
                .Select(u => u.Scheme)
                .Distinct()
                .ToList();

            // schemes
            writer.WriteOptionalCollection(OpenApiConstants.Schemes, schemes, (w, s) => w.WriteValue(s));
        }

        /// <summary>
        /// Walks the OpenApiDocument and sets the host document for all IOpenApiReferenceable objects
        /// </summary>
        public void SetReferenceHostDocument()
        {
            var resolver = new ReferenceHostDocumentSetter(this);
            var walker = new OpenApiWalker(resolver);
            walker.Walk(this);
        }

        /// <summary>
        /// Load the referenced <see cref="IOpenApiReferenceable"/> object from a <see cref="OpenApiReference"/> object
        /// </summary>
        internal T? ResolveReferenceTo<T>(OpenApiReference reference) where T : class, IOpenApiReferenceable
        {
            if (reference.IsExternal)
            {
                return ResolveReference(reference, true) as T;
            }
            else
            {
                return ResolveReference(reference, false) as T;
            }
        }

        /// <summary>
        /// Takes in an OpenApi document instance and generates its hash value
        /// </summary>
        /// <param name="doc">The OpenAPI description to hash.</param>
        /// <returns>The hash value.</returns>
        public static string GenerateHashValue(OpenApiDocument doc)
        {
            using HashAlgorithm sha = SHA512.Create();
            using var cryptoStream = new CryptoStream(Stream.Null, sha, CryptoStreamMode.Write);
            using var streamWriter = new StreamWriter(cryptoStream);

            var openApiJsonWriter = new OpenApiJsonWriter(streamWriter, new() { Terse = true });
            doc.SerializeAsV3(openApiJsonWriter);
            openApiJsonWriter.Flush();

            cryptoStream.FlushFinalBlock();
            var hash = sha.Hash;

            return ConvertByteArrayToString(hash);
        }

        private static string ConvertByteArrayToString(byte[] hash)
        {
            // Build the final string by converting each byte
            // into hex and appending it to a StringBuilder
            var sb = new StringBuilder();
            for (var i = 0; i < hash.Length; i++)
            {
                sb.Append(hash[i].ToString("X2"));
            }

            return sb.ToString();
        }

        /// <summary>
        /// Load the referenced <see cref="IOpenApiReferenceable"/> object from a <see cref="OpenApiReference"/> object
        /// </summary>
        internal IOpenApiReferenceable? ResolveReference(OpenApiReference? reference, bool useExternal)
        {
            if (reference == null)
            {
                return null;
            }

            if (!reference.Type.HasValue)
            {
                throw new ArgumentException(Properties.SRResource.LocalReferenceRequiresType);
            }

            // Special case for Tag
            if (reference.Type == ReferenceType.Tag)
            {
                foreach (var tag in this.Tags ?? Enumerable.Empty<OpenApiTag>())
                {
                    if (tag.Name == reference.Id)
                    {
                        tag.Reference = reference;
                        return tag;
                    }
                }

                return null;
            }

            string uriLocation;
            if (reference.Id.Contains("/")) // this means its a URL reference
            {
                uriLocation = reference.Id;
            }
            else
            {
                string relativePath = OpenApiConstants.ComponentsSegment + reference.Type.GetDisplayName() + "/" + reference.Id;

                uriLocation = useExternal
                    ? Workspace?.GetDocumentId(reference.ExternalResource)?.OriginalString + relativePath
                    : BaseUri + relativePath;
            }

            return Workspace?.ResolveReference<IOpenApiReferenceable>(uriLocation);
        }

        /// <summary>
        /// Parses a local file path or Url into an Open API document.
        /// </summary>
        /// <param name="url"> The path to the OpenAPI file.</param>
        /// <param name="settings"></param>
        /// <returns></returns>
        public static ReadResult Load(string url, OpenApiReaderSettings? settings = null)
        {
            return OpenApiModelFactory.Load(url, settings);
        }

        /// <summary>
        /// Reads the stream input and parses it into an Open API document.
        /// </summary>
        /// <param name="stream">Stream containing OpenAPI description to parse.</param>
        /// <param name="format">The OpenAPI format to use during parsing.</param>
        /// <param name="settings">The OpenApi reader settings.</param>
        /// <returns></returns>
        public static ReadResult Load(Stream stream,
                                      string format,
                                      OpenApiReaderSettings? settings = null)
        {
            return OpenApiModelFactory.Load(stream, format, settings);
        }

        /// <summary>
        /// Reads the text reader content and parses it into an Open API document.
        /// </summary>
        /// <param name="input">TextReader containing OpenAPI description to parse.</param>
        /// <param name="format"> The OpenAPI format to use during parsing.</param>
        /// <param name="settings">The OpenApi reader settings.</param>
        /// <returns></returns>
        public static ReadResult Load(TextReader input,
                                           string format,
                                           OpenApiReaderSettings? settings = null)
        {
            return OpenApiModelFactory.Load(input, format, settings);
        }

        /// <summary>
        /// Parses a local file path or Url into an Open API document.
        /// </summary>
        /// <param name="url"> The path to the OpenAPI file.</param>
        /// <param name="settings">The OpenApi reader settings.</param>
        /// <returns></returns>
        public static async Task<ReadResult> LoadAsync(string url, OpenApiReaderSettings? settings = null)
        {
            return await OpenApiModelFactory.LoadAsync(url, settings);
        }

        /// <summary>
        /// Reads the stream input and parses it into an Open API document.
        /// </summary>
        /// <param name="stream">Stream containing OpenAPI description to parse.</param>
        /// <param name="format">The OpenAPI format to use during parsing.</param>
        /// <param name="settings">The OpenApi reader settings.</param>
        /// <param name="cancellationToken">Propagates information about operation cancelling.</param>
        /// <returns></returns>
        public static async Task<ReadResult> LoadAsync(Stream stream, string format, OpenApiReaderSettings? settings = null, CancellationToken cancellationToken = default)
        {
            return await OpenApiModelFactory.LoadAsync(stream, format, settings, cancellationToken);
        }

        /// <summary>
        /// Reads the text reader content and parses it into an Open API document.
        /// </summary>
        /// <param name="input">TextReader containing OpenAPI description to parse.</param>
        /// <param name="format"> The OpenAPI format to use during parsing.</param>
        /// <param name="settings">The OpenApi reader settings.</param>
        /// <returns></returns>
        public static async Task<ReadResult> LoadAsync(TextReader input, string format, OpenApiReaderSettings? settings = null)
        {
            return await OpenApiModelFactory.LoadAsync(input, format, settings);
        }

        /// <summary>
        /// Parses a string into a <see cref="OpenApiDocument"/> object.
        /// </summary>
        /// <param name="input"> The string input.</param>
        /// <param name="format"></param>
        /// <param name="settings"></param>
        /// <returns></returns>
        public static ReadResult Parse(string input,
                                       string? format = null,
                                       OpenApiReaderSettings? settings = null)
        {
            return OpenApiModelFactory.Parse(input, format, settings);
        }
    }

    internal class FindSchemaReferences : OpenApiVisitorBase
    {
        private Dictionary<string, OpenApiSchema> Schemas = new();

        public static void ResolveSchemas(OpenApiComponents? components, Dictionary<string, OpenApiSchema> schemas)
        {
            var visitor = new FindSchemaReferences();
            visitor.Schemas = schemas;
            var walker = new OpenApiWalker(visitor);
            walker.Walk(components);
        }

        public override void Visit(IOpenApiReferenceable referenceable)
        {
            switch (referenceable)
            {
                case OpenApiSchema schema:
                    if (!Schemas.ContainsKey(schema.Reference.Id))
                    {
                        Schemas.Add(schema.Reference.Id, schema);
                    }
                    break;

                default:
                    break;
            }
            base.Visit(referenceable);
        }

        public override void Visit(OpenApiSchema schema)
        {
            // This is needed to handle schemas used in Responses in components
            if (schema.Reference != null && !Schemas.ContainsKey(schema.Reference.Id))
            {
                Schemas.Add(schema.Reference.Id, schema);
            }
            base.Visit(schema);
        }
    }
}<|MERGE_RESOLUTION|>--- conflicted
+++ resolved
@@ -1,4 +1,4 @@
-﻿// Copyright (c) Microsoft Corporation. All rights reserved.
+// Copyright (c) Microsoft Corporation. All rights reserved.
 // Licensed under the MIT license.
 
 using System;
@@ -65,12 +65,8 @@
         /// <summary>
         /// A declaration of which security mechanisms can be used across the API.
         /// </summary>
-<<<<<<< HEAD
-        public IList<OpenApiSecurityRequirement> SecurityRequirements { get; set; } = new List<OpenApiSecurityRequirement>();
-=======
         public IList<OpenApiSecurityRequirement>? SecurityRequirements { get; set; } =
             new List<OpenApiSecurityRequirement>();
->>>>>>> d302b5d6
 
         /// <summary>
         /// A list of tags used by the specification with additional metadata.
@@ -127,11 +123,8 @@
             Tags = document?.Tags != null ? new List<OpenApiTag>(document.Tags) : null;
             ExternalDocs = document?.ExternalDocs != null ? new(document?.ExternalDocs) : null;
             Extensions = document?.Extensions != null ? new Dictionary<string, IOpenApiExtension>(document.Extensions) : null;
-<<<<<<< HEAD
             Annotations = document?.Annotations != null ? new Dictionary<string, object>(document.Annotations) : null;
-=======
             BaseUri = document?.BaseUri != null ? document.BaseUri : new(OpenApiConstants.BaseRegistryUri + Guid.NewGuid());
->>>>>>> d302b5d6
         }
 
         /// <summary>
