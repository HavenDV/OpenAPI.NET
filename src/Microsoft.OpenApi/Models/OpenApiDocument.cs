﻿// Copyright (c) Microsoft Corporation. All rights reserved.
// Licensed under the MIT license.

using System;
using System.Collections.Generic;
using System.IO;
using System.Linq;
using System.Security.Cryptography;
using System.Text;
using System.Text.Json;
using Json.Schema;
using Microsoft.OpenApi.Exceptions;
using Microsoft.OpenApi.Interfaces;
using Microsoft.OpenApi.Services;
using Microsoft.OpenApi.Writers;

namespace Microsoft.OpenApi.Models
{
    /// <summary>
    /// Describes an OpenAPI object (OpenAPI document). See: https://swagger.io/specification
    /// </summary>
    public class OpenApiDocument : IOpenApiSerializable, IOpenApiExtensible, IBaseDocument
    {
        /// <summary>
        /// Related workspace containing OpenApiDocuments that are referenced in this document
        /// </summary>
        public OpenApiWorkspace Workspace { get; set; }

        /// <summary>
        /// REQUIRED. Provides metadata about the API. The metadata MAY be used by tooling as required.
        /// </summary>
        public OpenApiInfo Info { get; set; }

        /// <summary>
        /// The default value for the $schema keyword within Schema Objects contained within this OAS document. This MUST be in the form of a URI.
        /// </summary>
        public string JsonSchemaDialect { get; set; }

        /// <summary>
        /// An array of Server Objects, which provide connectivity information to a target server.
        /// </summary>
        public IList<OpenApiServer> Servers { get; set; } = new List<OpenApiServer>();

        /// <summary>
        /// REQUIRED. The available paths and operations for the API.
        /// </summary>
        public OpenApiPaths Paths { get; set; }

        /// <summary>
        /// The incoming webhooks that MAY be received as part of this API and that the API consumer MAY choose to implement.
        /// A map of requests initiated other than by an API call, for example by an out of band registration. 
        /// The key name is a unique string to refer to each webhook, while the (optionally referenced) Path Item Object describes a request that may be initiated by the API provider and the expected responses
        /// </summary>
        public IDictionary<string, OpenApiPathItem> Webhooks { get; set; } = new Dictionary<string, OpenApiPathItem>();

        /// <summary>
        /// An element to hold various schemas for the specification.
        /// </summary>
        public OpenApiComponents Components { get; set; }

        /// <summary>
        /// A declaration of which security mechanisms can be used across the API.
        /// </summary>
        public IList<OpenApiSecurityRequirement> SecurityRequirements { get; set; } =
            new List<OpenApiSecurityRequirement>();

        /// <summary>
        /// A list of tags used by the specification with additional metadata.
        /// </summary>
        public IList<OpenApiTag> Tags { get; set; } = new List<OpenApiTag>();

        /// <summary>
        /// Additional external documentation.
        /// </summary>
        public OpenApiExternalDocs ExternalDocs { get; set; }

        /// <summary>
        /// This object MAY be extended with Specification Extensions.
        /// </summary>
        public IDictionary<string, IOpenApiExtension> Extensions { get; set; } = new Dictionary<string, IOpenApiExtension>();

        /// <summary>
        /// The unique hash code of the generated OpenAPI document
        /// </summary>
        public string HashCode => GenerateHashValue(this);

        /// <summary>
        /// Implements IBaseDocument
        /// </summary>
        public Uri BaseUri { get; }

        /// <summary>
        /// Parameter-less constructor
        /// </summary>
        public OpenApiDocument() { }

        /// <summary>
        /// Initializes a copy of an an <see cref="OpenApiDocument"/> object
        /// </summary>
        public OpenApiDocument(OpenApiDocument document)
        {
            Workspace = document?.Workspace != null ? new(document?.Workspace) : null;
            Info = document?.Info != null ? new(document?.Info) : null;
            JsonSchemaDialect = document?.JsonSchemaDialect ?? JsonSchemaDialect;
            Servers = document?.Servers != null ? new List<OpenApiServer>(document.Servers) : null;
            Paths = document?.Paths != null ? new(document?.Paths) : null;
            Webhooks = document?.Webhooks != null ? new Dictionary<string, OpenApiPathItem>(document.Webhooks) : null;
            Components = document?.Components != null ? new(document?.Components) : null;
            SecurityRequirements = document?.SecurityRequirements != null ? new List<OpenApiSecurityRequirement>(document.SecurityRequirements) : null;
            Tags = document?.Tags != null ? new List<OpenApiTag>(document.Tags) : null;
            ExternalDocs = document?.ExternalDocs != null ? new(document?.ExternalDocs) : null;
            Extensions = document?.Extensions != null ? new Dictionary<string, IOpenApiExtension>(document.Extensions) : null;
        }

        /// <summary>
        /// Serialize <see cref="OpenApiDocument"/> to Open API v3.1 document.
        /// </summary>
        /// <param name="writer"></param>
        public void SerializeAsV31(IOpenApiWriter writer)
        {
            writer = writer ?? throw Error.ArgumentNull(nameof(writer));

            writer.WriteStartObject();

            // openApi;
            writer.WriteProperty(OpenApiConstants.OpenApi, "3.1.0");

            // jsonSchemaDialect
            writer.WriteProperty(OpenApiConstants.JsonSchemaDialect, JsonSchemaDialect);

            SerializeInternal(writer, OpenApiSpecVersion.OpenApi3_1, (w, element) => element.SerializeAsV31(w),
                (w, element) => element.SerializeAsV31WithoutReference(w));

            // webhooks
            writer.WriteOptionalMap(
            OpenApiConstants.Webhooks,
            Webhooks,
            (w, key, component) =>
            {
                if (component.Reference != null &&
                    component.Reference.Type == ReferenceType.PathItem &&
                    component.Reference.Id == key)
                {
                    component.SerializeAsV31WithoutReference(w);
                }
                else
                {
                    component.SerializeAsV31(w);
                }
            });

            writer.WriteEndObject();
        }

        /// <summary>
        /// Serialize <see cref="OpenApiDocument"/> to the latest patch of OpenAPI object V3.0.
        /// </summary>
        public void SerializeAsV3(IOpenApiWriter writer)
        {
<<<<<<< HEAD

            writer = writer ?? throw Error.ArgumentNull(nameof(writer));
=======
            Utils.CheckArgumentNull(writer);
>>>>>>> 47ed9333

            writer.WriteStartObject();

            // openapi
            writer.WriteProperty(OpenApiConstants.OpenApi, "3.0.1");
            SerializeInternal(writer, OpenApiSpecVersion.OpenApi3_0, (w, element) => element.SerializeAsV3(w),
                (w, element) => element.SerializeAsV3WithoutReference(w));
            writer.WriteEndObject();
        }

        /// <summary>
        /// Serialize <see cref="OpenApiDocument"/>
        /// </summary>
        /// <param name="writer"></param>
        /// <param name="version"></param>
        /// <param name="callback"></param>
        /// <param name="action"></param>
        private void SerializeInternal(IOpenApiWriter writer, OpenApiSpecVersion version,
            Action<IOpenApiWriter, IOpenApiSerializable> callback,
            Action<IOpenApiWriter, IOpenApiReferenceable> action)
        {
            // info
            writer.WriteRequiredObject(OpenApiConstants.Info, Info, callback);

            // servers
            writer.WriteOptionalCollection(OpenApiConstants.Servers, Servers, callback);

            // paths
            writer.WriteRequiredObject(OpenApiConstants.Paths, Paths, callback);

            // components
            writer.WriteOptionalObject(OpenApiConstants.Components, Components, callback);

            // security
            writer.WriteOptionalCollection(
                OpenApiConstants.Security,
                SecurityRequirements,
                callback);

            // tags
            writer.WriteOptionalCollection(OpenApiConstants.Tags, Tags, (w, t) => action(w, t));

            // external docs
            writer.WriteOptionalObject(OpenApiConstants.ExternalDocs, ExternalDocs, callback);

            // extensions
            writer.WriteExtensions(Extensions, version);
        }

        /// <summary>
        /// Serialize <see cref="OpenApiDocument"/> to OpenAPI object V2.0.
        /// </summary>
        public void SerializeAsV2(IOpenApiWriter writer)
        {
<<<<<<< HEAD
            writer = writer ?? throw Error.ArgumentNull(nameof(writer));
=======
            Utils.CheckArgumentNull(writer);
>>>>>>> 47ed9333

            writer.WriteStartObject();

            // swagger
            writer.WriteProperty(OpenApiConstants.Swagger, "2.0");

            // info
            writer.WriteRequiredObject(OpenApiConstants.Info, Info, (w, i) => i.SerializeAsV2(w));

            // host, basePath, schemes, consumes, produces
            WriteHostInfoV2(writer, Servers);

            // paths
            writer.WriteRequiredObject(OpenApiConstants.Paths, Paths, (w, p) => p.SerializeAsV2(w));

            // If references have been inlined we don't need to render the components section
            // however if they have cycles, then we will need a component rendered
            if (writer.GetSettings().InlineLocalReferences)
            {
                var loops = writer.GetSettings().LoopDetector.Loops;

<<<<<<< HEAD
                if (loops.TryGetValue(typeof(JsonSchema), out List<object> schemas))
=======
                if (loops.TryGetValue(typeof(OpenApiSchema), out var schemas))
>>>>>>> 47ed9333
                {
                    var openApiSchemas = schemas.Cast<JsonSchema>().Distinct()
                        .ToDictionary(k => k.GetRef().ToString());

                    foreach (var schema in openApiSchemas.Values.ToList())
                    {
                        FindSchemaReferences.ResolveSchemas(Components, openApiSchemas);
                    }

                    writer.WriteOptionalMap(
                       OpenApiConstants.Definitions,
                       openApiSchemas,
<<<<<<< HEAD
                       (w, key, s) => w.WriteJsonSchema(s));
=======
                       (w, _, component) => component.SerializeAsV2WithoutReference(w));
>>>>>>> 47ed9333
                }
            }
            else
            {
                // Serialize each referenceable object as full object without reference if the reference in the object points to itself.
                // If the reference exists but points to other objects, the object is serialized to just that reference.
                // definitions
                if (Components?.Schemas != null)
                {
                    writer.WriteOptionalMap(
                        OpenApiConstants.Definitions,
                        Components?.Schemas,
                        (w, key, s) =>
                        {
                            var reference = s.GetRef();
                            if (reference != null &&
                                reference.OriginalString.Split('/').Last().Equals(key))
                            {
                                w.WriteJsonSchemaWithoutReference(w, s);
                            }
                            else
                            {
                                w.WriteJsonSchema(s);
                            }
                        });
                }

                // parameters
                var parameters = Components?.Parameters != null
                    ? new Dictionary<string, OpenApiParameter>(Components.Parameters)
                    : new Dictionary<string, OpenApiParameter>();

                if (Components?.RequestBodies != null)
                {
                    foreach (var requestBody in Components.RequestBodies.Where(b => !parameters.ContainsKey(b.Key)))
                    {
                        parameters.Add(requestBody.Key, requestBody.Value.ConvertToBodyParameter());
                    }
                }
                writer.WriteOptionalMap(
                    OpenApiConstants.Parameters,
                    parameters,
                    (w, key, component) =>
                    {
<<<<<<< HEAD
                        if (component.Reference != null &&
                            component.Reference.Type == ReferenceType.Parameter &&
=======
                        if (component.Reference is {Type: ReferenceType.Schema} &&
>>>>>>> 47ed9333
                            component.Reference.Id == key)
                        {
                            component.SerializeAsV2WithoutReference(w);
                        }
                        else
                        {
                            component.SerializeAsV2(w);
                        }
                    });
<<<<<<< HEAD

                // responses
                writer.WriteOptionalMap(
                    OpenApiConstants.Responses,
                    Components?.Responses,
                    (w, key, component) =>
=======
            }
            // parameters
            var parameters = Components?.Parameters != null
                ? new(Components.Parameters)
                : new Dictionary<string, OpenApiParameter>();

            if (Components?.RequestBodies != null)
            {
                foreach (var requestBody in Components.RequestBodies.Where(b => !parameters.ContainsKey(b.Key)))
                {
                    parameters.Add(requestBody.Key, requestBody.Value.ConvertToBodyParameter());
                }
            }
            writer.WriteOptionalMap(
                OpenApiConstants.Parameters,
                parameters,
                (w, key, component) =>
                {
                    if (component.Reference is {Type: ReferenceType.Parameter} &&
                        component.Reference.Id == key)
                    {
                        component.SerializeAsV2WithoutReference(w);
                    }
                    else
                    {
                        component.SerializeAsV2(w);
                    }
                });

            // responses
            writer.WriteOptionalMap(
                OpenApiConstants.Responses,
                Components?.Responses,
                (w, key, component) =>
                {
                    if (component.Reference is {Type: ReferenceType.Response} &&
                        component.Reference.Id == key)
                    {
                        component.SerializeAsV2WithoutReference(w);
                    }
                    else
>>>>>>> 47ed9333
                    {
                        if (component.Reference != null &&
                            component.Reference.Type == ReferenceType.Response &&
                            component.Reference.Id == key)
                        {
                            component.SerializeAsV2WithoutReference(w);
                        }
                        else
                        {
                            component.SerializeAsV2(w);
                        }
                    });

<<<<<<< HEAD
                // securityDefinitions
                writer.WriteOptionalMap(
                    OpenApiConstants.SecurityDefinitions,
                    Components?.SecuritySchemes,
                    (w, key, component) =>
=======
            // securityDefinitions
            writer.WriteOptionalMap(
                OpenApiConstants.SecurityDefinitions,
                Components?.SecuritySchemes,
                (w, key, component) =>
                {
                    if (component.Reference is {Type: ReferenceType.SecurityScheme} &&
                        component.Reference.Id == key)
                    {
                        component.SerializeAsV2WithoutReference(w);
                    }
                    else
>>>>>>> 47ed9333
                    {
                        if (component.Reference != null &&
                            component.Reference.Type == ReferenceType.SecurityScheme &&
                            component.Reference.Id == key)
                        {
                            component.SerializeAsV2WithoutReference(w);
                        }
                        else
                        {
                            component.SerializeAsV2(w);
                        }
                    });

                // security
                writer.WriteOptionalCollection(
                    OpenApiConstants.Security,
                    SecurityRequirements,
                    (w, s) => s.SerializeAsV2(w));

                // tags
                writer.WriteOptionalCollection(OpenApiConstants.Tags, Tags, (w, t) => t.SerializeAsV2WithoutReference(w));

                // externalDocs
                writer.WriteOptionalObject(OpenApiConstants.ExternalDocs, ExternalDocs, (w, e) => e.SerializeAsV2(w));

                // extensions
                writer.WriteExtensions(Extensions, OpenApiSpecVersion.OpenApi2_0);

                writer.WriteEndObject();
            }
        }

        private static string ParseServerUrl(OpenApiServer server)
        {
            var parsedUrl = server.Url;

            var variables = server.Variables;
            foreach (var variable in variables.Where(static x => !string.IsNullOrEmpty(x.Value.Default)))
            {
                parsedUrl = parsedUrl.Replace($"{{{variable.Key}}}", variable.Value.Default);
            }
            return parsedUrl;
        }

        private static void WriteHostInfoV2(IOpenApiWriter writer, IList<OpenApiServer> servers)
        {
            if (servers == null || !servers.Any())
            {
                return;
            }

            // Arbitrarily choose the first server given that V2 only allows
            // one host, port, and base path.
            var serverUrl = ParseServerUrl(servers.First());

            // Divide the URL in the Url property into host and basePath required in OpenAPI V2
            // The Url property cannot contain path templating to be valid for V2 serialization.
            var firstServerUrl = new Uri(serverUrl, UriKind.RelativeOrAbsolute);

            // host
            if (firstServerUrl.IsAbsoluteUri)
            {
                writer.WriteProperty(
                    OpenApiConstants.Host,
                    firstServerUrl.GetComponents(UriComponents.Host | UriComponents.Port, UriFormat.SafeUnescaped));

                // basePath
                if (firstServerUrl.AbsolutePath != "/")
                {
                    writer.WriteProperty(OpenApiConstants.BasePath, firstServerUrl.AbsolutePath);
                }
            }
            else
            {
                var relativeUrl = firstServerUrl.OriginalString;
                if (relativeUrl.StartsWith("//"))
                {
                    var pathPosition = relativeUrl.IndexOf('/', 3);
                    writer.WriteProperty(OpenApiConstants.Host, relativeUrl.Substring(0, pathPosition));
                    relativeUrl = relativeUrl.Substring(pathPosition);
                }
                if (!String.IsNullOrEmpty(relativeUrl) && relativeUrl != "/")
                {
                    writer.WriteProperty(OpenApiConstants.BasePath, relativeUrl);
                }
            }

            // Consider all schemes of the URLs in the server list that have the same
            // host, port, and base path as the first server.
            var schemes = servers.Select(
                    s =>
                    {
                        Uri.TryCreate(ParseServerUrl(s), UriKind.RelativeOrAbsolute, out var url);
                        return url;
                    })
                .Where(
                    u => Uri.Compare(
                            u,
                            firstServerUrl,
                            UriComponents.Host | UriComponents.Port | UriComponents.Path,
                            UriFormat.SafeUnescaped,
                            StringComparison.OrdinalIgnoreCase) ==
                        0 && u.IsAbsoluteUri)
                .Select(u => u.Scheme)
                .Distinct()
                .ToList();

            // schemes
            writer.WriteOptionalCollection(OpenApiConstants.Schemes, schemes, (w, s) => w.WriteValue(s));
        }

        /// <summary>
        /// Walk the OpenApiDocument and resolve unresolved references
        /// </summary>
        /// <remarks>
        /// This method will be replaced by a LoadExternalReferences in the next major update to this library.
        /// Resolving references at load time is going to go away.
        /// </remarks>
        public IEnumerable<OpenApiError> ResolveReferences()
        {
            var resolver = new OpenApiReferenceResolver(this, false);
            var walker = new OpenApiWalker(resolver);
            walker.Walk(this);
            return resolver.Errors;
        }

        /// <summary>
        /// Load the referenced <see cref="IOpenApiReferenceable"/> object from a <see cref="OpenApiReference"/> object
        /// </summary>
        internal T ResolveReferenceTo<T>(OpenApiReference reference) where T : class, IOpenApiReferenceable
        {
            if (reference.IsExternal)
            {
                return ResolveReference(reference, true) as T;
            }
            else
            {
                return ResolveReference(reference, false) as T;
            }
        }

        /// <summary>
        /// Load the referenced <see cref="IOpenApiReferenceable"/> object from a <see cref="OpenApiReference"/> object
        /// </summary>
        public IOpenApiReferenceable ResolveReference(OpenApiReference reference)
        {
            return ResolveReference(reference, false);
        }

        /// <summary>
        /// Takes in an OpenApi document instance and generates its hash value
        /// </summary>
        /// <param name="doc">The OpenAPI description to hash.</param>
        /// <returns>The hash value.</returns>
        public static string GenerateHashValue(OpenApiDocument doc)
        {
            using HashAlgorithm sha = SHA512.Create();
            using var cryptoStream = new CryptoStream(Stream.Null, sha, CryptoStreamMode.Write);
            using var streamWriter = new StreamWriter(cryptoStream);

            var openApiJsonWriter = new OpenApiJsonWriter(streamWriter, new() { Terse = true });
            doc.SerializeAsV3(openApiJsonWriter);
            openApiJsonWriter.Flush();

            cryptoStream.FlushFinalBlock();
            var hash = sha.Hash;

            return ConvertByteArrayToString(hash);
        }

        private static string ConvertByteArrayToString(byte[] hash)
        {
            // Build the final string by converting each byte
            // into hex and appending it to a StringBuilder
            var sb = new StringBuilder();
            for (var i = 0; i < hash.Length; i++)
            {
                sb.Append(hash[i].ToString("X2"));
            }

            return sb.ToString();
        }

        /// <summary>
        /// Load the referenced <see cref="IOpenApiReferenceable"/> object from a <see cref="OpenApiReference"/> object
        /// </summary>
        internal IOpenApiReferenceable ResolveReference(OpenApiReference reference, bool useExternal)
        {
            if (reference == null)
            {
                return null;
            }

            // Todo: Verify if we need to check to see if this external reference is actually targeted at this document.
            if (useExternal)
            {
                if (this.Workspace == null)
                {
                    throw new ArgumentException(Properties.SRResource.WorkspaceRequredForExternalReferenceResolution);
                }
                return this.Workspace.ResolveReference(reference);
            }

            if (!reference.Type.HasValue)
            {
                throw new ArgumentException(Properties.SRResource.LocalReferenceRequiresType);
            }

            // Special case for Tag
            if (reference.Type == ReferenceType.Tag)
            {
                foreach (var tag in this.Tags)
                {
                    if (tag.Name == reference.Id)
                    {
                        tag.Reference = reference;
                        return tag;
                    }
                }

                return null;
            }

            if (this.Components == null)
            {
                throw new OpenApiException(string.Format(Properties.SRResource.InvalidReferenceId, reference.Id));
            }

            try
            {
                switch (reference.Type)
                {
                    case ReferenceType.PathItem:
                        var resolvedPathItem = this.Components.PathItems[reference.Id];
                        resolvedPathItem.Description = reference.Description ?? resolvedPathItem.Description;
                        resolvedPathItem.Summary = reference.Summary ?? resolvedPathItem.Summary;
                        return resolvedPathItem;

                    case ReferenceType.Response:
                        var resolvedResponse = this.Components.Responses[reference.Id];
                        resolvedResponse.Description = reference.Description ?? resolvedResponse.Description;
                        return resolvedResponse;

                    case ReferenceType.Parameter:
                        var resolvedParameter = this.Components.Parameters[reference.Id];
                        resolvedParameter.Description = reference.Description ?? resolvedParameter.Description;
                        return resolvedParameter;

                    case ReferenceType.Example:
                        var resolvedExample = this.Components.Examples[reference.Id];
                        resolvedExample.Summary = reference.Summary ?? resolvedExample.Summary;
                        resolvedExample.Description = reference.Description ?? resolvedExample.Description;
                        return resolvedExample;

                    case ReferenceType.RequestBody:
                        var resolvedRequestBody = this.Components.RequestBodies[reference.Id];
                        resolvedRequestBody.Description = reference.Description ?? resolvedRequestBody.Description;
                        return resolvedRequestBody;

                    case ReferenceType.Header:
                        var resolvedHeader = this.Components.Headers[reference.Id];
                        resolvedHeader.Description = reference.Description ?? resolvedHeader.Description;
                        return resolvedHeader;

                    case ReferenceType.SecurityScheme:
                        var resolvedSecurityScheme = this.Components.SecuritySchemes[reference.Id];
                        resolvedSecurityScheme.Description = reference.Description ?? resolvedSecurityScheme.Description;
                        return resolvedSecurityScheme;

                    case ReferenceType.Link:
                        var resolvedLink = this.Components.Links[reference.Id];
                        resolvedLink.Description = reference.Description ?? resolvedLink.Description;
                        return resolvedLink;

                    case ReferenceType.Callback:
                        return this.Components.Callbacks[reference.Id];

                    case ReferenceType.Path:
                        return this.Paths[reference.Id];

                    default:
                        throw new OpenApiException(Properties.SRResource.InvalidReferenceType);
                }
            }
            catch (KeyNotFoundException)
            {
                throw new OpenApiException(string.Format(Properties.SRResource.InvalidReferenceId, reference.Id));
            }
        }

        public JsonSchema FindSubschema(Json.Pointer.JsonPointer pointer, EvaluationOptions options)
        {
            throw new NotImplementedException();
        }
    }

    internal class FindSchemaReferences : OpenApiVisitorBase
    {
        private Dictionary<string, JsonSchema> Schemas;

        public static void ResolveSchemas(OpenApiComponents components, Dictionary<string, JsonSchema> schemas)
        {
            var visitor = new FindSchemaReferences();
            visitor.Schemas = schemas;
            var walker = new OpenApiWalker(visitor);
            walker.Walk(components);
        }
    }
}<|MERGE_RESOLUTION|>--- conflicted
+++ resolved
@@ -1,4 +1,4 @@
-﻿// Copyright (c) Microsoft Corporation. All rights reserved.
+// Copyright (c) Microsoft Corporation. All rights reserved.
 // Licensed under the MIT license.
 
 using System;
@@ -157,12 +157,12 @@
         /// </summary>
         public void SerializeAsV3(IOpenApiWriter writer)
         {
-<<<<<<< HEAD
+            if (writer == null)
+            {
+                throw Error.ArgumentNull(nameof(writer));
+            }
 
             writer = writer ?? throw Error.ArgumentNull(nameof(writer));
-=======
-            Utils.CheckArgumentNull(writer);
->>>>>>> 47ed9333
 
             writer.WriteStartObject();
 
@@ -217,11 +217,7 @@
         /// </summary>
         public void SerializeAsV2(IOpenApiWriter writer)
         {
-<<<<<<< HEAD
-            writer = writer ?? throw Error.ArgumentNull(nameof(writer));
-=======
             Utils.CheckArgumentNull(writer);
->>>>>>> 47ed9333
 
             writer.WriteStartObject();
 
@@ -243,11 +239,7 @@
             {
                 var loops = writer.GetSettings().LoopDetector.Loops;
 
-<<<<<<< HEAD
                 if (loops.TryGetValue(typeof(JsonSchema), out List<object> schemas))
-=======
-                if (loops.TryGetValue(typeof(OpenApiSchema), out var schemas))
->>>>>>> 47ed9333
                 {
                     var openApiSchemas = schemas.Cast<JsonSchema>().Distinct()
                         .ToDictionary(k => k.GetRef().ToString());
@@ -260,11 +252,7 @@
                     writer.WriteOptionalMap(
                        OpenApiConstants.Definitions,
                        openApiSchemas,
-<<<<<<< HEAD
                        (w, key, s) => w.WriteJsonSchema(s));
-=======
-                       (w, _, component) => component.SerializeAsV2WithoutReference(w));
->>>>>>> 47ed9333
                 }
             }
             else
@@ -309,12 +297,8 @@
                     parameters,
                     (w, key, component) =>
                     {
-<<<<<<< HEAD
                         if (component.Reference != null &&
                             component.Reference.Type == ReferenceType.Parameter &&
-=======
-                        if (component.Reference is {Type: ReferenceType.Schema} &&
->>>>>>> 47ed9333
                             component.Reference.Id == key)
                         {
                             component.SerializeAsV2WithoutReference(w);
@@ -324,56 +308,12 @@
                             component.SerializeAsV2(w);
                         }
                     });
-<<<<<<< HEAD
 
                 // responses
                 writer.WriteOptionalMap(
                     OpenApiConstants.Responses,
                     Components?.Responses,
                     (w, key, component) =>
-=======
-            }
-            // parameters
-            var parameters = Components?.Parameters != null
-                ? new(Components.Parameters)
-                : new Dictionary<string, OpenApiParameter>();
-
-            if (Components?.RequestBodies != null)
-            {
-                foreach (var requestBody in Components.RequestBodies.Where(b => !parameters.ContainsKey(b.Key)))
-                {
-                    parameters.Add(requestBody.Key, requestBody.Value.ConvertToBodyParameter());
-                }
-            }
-            writer.WriteOptionalMap(
-                OpenApiConstants.Parameters,
-                parameters,
-                (w, key, component) =>
-                {
-                    if (component.Reference is {Type: ReferenceType.Parameter} &&
-                        component.Reference.Id == key)
-                    {
-                        component.SerializeAsV2WithoutReference(w);
-                    }
-                    else
-                    {
-                        component.SerializeAsV2(w);
-                    }
-                });
-
-            // responses
-            writer.WriteOptionalMap(
-                OpenApiConstants.Responses,
-                Components?.Responses,
-                (w, key, component) =>
-                {
-                    if (component.Reference is {Type: ReferenceType.Response} &&
-                        component.Reference.Id == key)
-                    {
-                        component.SerializeAsV2WithoutReference(w);
-                    }
-                    else
->>>>>>> 47ed9333
                     {
                         if (component.Reference != null &&
                             component.Reference.Type == ReferenceType.Response &&
@@ -387,26 +327,11 @@
                         }
                     });
 
-<<<<<<< HEAD
                 // securityDefinitions
                 writer.WriteOptionalMap(
                     OpenApiConstants.SecurityDefinitions,
                     Components?.SecuritySchemes,
                     (w, key, component) =>
-=======
-            // securityDefinitions
-            writer.WriteOptionalMap(
-                OpenApiConstants.SecurityDefinitions,
-                Components?.SecuritySchemes,
-                (w, key, component) =>
-                {
-                    if (component.Reference is {Type: ReferenceType.SecurityScheme} &&
-                        component.Reference.Id == key)
-                    {
-                        component.SerializeAsV2WithoutReference(w);
-                    }
-                    else
->>>>>>> 47ed9333
                     {
                         if (component.Reference != null &&
                             component.Reference.Type == ReferenceType.SecurityScheme &&
