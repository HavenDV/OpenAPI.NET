﻿// Copyright (c) Microsoft Corporation. All rights reserved.
// Licensed under the MIT license.

using System;
using System.Collections.Generic;
using Microsoft.OpenApi.Interfaces;
using Microsoft.OpenApi.Writers;

namespace Microsoft.OpenApi.Models
{
    /// <summary>
    /// Generic dictionary type for Open API dictionary element.
    /// </summary>
    /// <typeparam name="T">The Open API element, <see cref="IOpenApiElement"/></typeparam>
    public abstract class OpenApiExtensibleDictionary<T> : Dictionary<string, T>,
        IOpenApiSerializable,
        IOpenApiExtensible
        where T : IOpenApiSerializable
    {
        /// <summary>
        /// Parameterless constructor
        /// </summary>
        protected OpenApiExtensibleDictionary() { }

        /// <summary>
        /// Initializes a copy of <see cref="OpenApiExtensibleDictionary{T}"/> class.
        /// </summary>
        /// <param name="dictionary">The generic dictionary.</param>
        /// <param name="extensions">The dictionary of <see cref="IOpenApiExtension"/>.</param>
        protected OpenApiExtensibleDictionary(
            Dictionary<string, T> dictionary = null,
            IDictionary<string, IOpenApiExtension> extensions = null) : base(dictionary)
        {
            Extensions = extensions != null ? new Dictionary<string, IOpenApiExtension>(extensions) : null;
        }

        /// <summary>
        /// This object MAY be extended with Specification Extensions.
        /// </summary>
        public IDictionary<string, IOpenApiExtension> Extensions { get; set; } = new Dictionary<string, IOpenApiExtension>();


        /// <summary>
        /// Serialize to Open Api v3.1
        /// </summary>
        /// <param name="writer"></param>
        public void SerializeAsV31(IOpenApiWriter writer)
        {
            SerializeInternal(writer, OpenApiSpecVersion.OpenApi3_1, (writer, element) => element.SerializeAsV31(writer));
        }

        /// <summary>
        /// Serialize to Open Api v3.0
        /// </summary>
        /// <param name="writer"></param>
        public void SerializeAsV3(IOpenApiWriter writer)
        {
<<<<<<< HEAD
            SerializeInternal(writer, OpenApiSpecVersion.OpenApi3_0, (writer, element) => element.SerializeAsV3(writer));
        }

        /// <summary>
        /// Serialize to Open Api v3.0
        /// </summary>
        private void SerializeInternal(IOpenApiWriter writer, OpenApiSpecVersion version,
            Action<IOpenApiWriter, IOpenApiSerializable> callback)
        {
            writer = writer ?? throw Error.ArgumentNull(nameof(writer));
=======
            Utils.CheckArgumentNull(writer);
>>>>>>> 47ed9333

            writer.WriteStartObject();

            foreach (var item in this)
            {
                writer.WriteRequiredObject(item.Key, item.Value, callback);
            }

            writer.WriteExtensions(Extensions, version);

            writer.WriteEndObject();
        }

        /// <summary>
        /// Serialize to Open Api v2.0
        /// </summary>
        public void SerializeAsV2(IOpenApiWriter writer)
        {
<<<<<<< HEAD
            writer = writer ?? throw Error.ArgumentNull(nameof(writer));
=======
            Utils.CheckArgumentNull(writer);
>>>>>>> 47ed9333

            writer.WriteStartObject();

            foreach (var item in this)
            {
                writer.WriteRequiredObject(item.Key, item.Value, (w, p) => p.SerializeAsV2(w));
            }

            writer.WriteExtensions(Extensions, OpenApiSpecVersion.OpenApi2_0);

            writer.WriteEndObject();
        }
    }
}<|MERGE_RESOLUTION|>--- conflicted
+++ resolved
@@ -1,4 +1,4 @@
-﻿// Copyright (c) Microsoft Corporation. All rights reserved.
+// Copyright (c) Microsoft Corporation. All rights reserved.
 // Licensed under the MIT license.
 
 using System;
@@ -55,7 +55,6 @@
         /// <param name="writer"></param>
         public void SerializeAsV3(IOpenApiWriter writer)
         {
-<<<<<<< HEAD
             SerializeInternal(writer, OpenApiSpecVersion.OpenApi3_0, (writer, element) => element.SerializeAsV3(writer));
         }
 
@@ -66,9 +65,6 @@
             Action<IOpenApiWriter, IOpenApiSerializable> callback)
         {
             writer = writer ?? throw Error.ArgumentNull(nameof(writer));
-=======
-            Utils.CheckArgumentNull(writer);
->>>>>>> 47ed9333
 
             writer.WriteStartObject();
 
@@ -87,11 +83,7 @@
         /// </summary>
         public void SerializeAsV2(IOpenApiWriter writer)
         {
-<<<<<<< HEAD
             writer = writer ?? throw Error.ArgumentNull(nameof(writer));
-=======
-            Utils.CheckArgumentNull(writer);
->>>>>>> 47ed9333
 
             writer.WriteStartObject();
 
