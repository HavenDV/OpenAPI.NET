﻿// Copyright (c) Microsoft Corporation. All rights reserved.
// Licensed under the MIT license. 

using System;
using System.Collections.Generic;
using System.Linq;
<<<<<<< HEAD
using System.Text.Json.Nodes;
=======
>>>>>>> df5fc1e5
using Microsoft.OpenApi.Interfaces;
using Microsoft.OpenApi.Writers;

namespace Microsoft.OpenApi.Models
{
    /// <summary>
    /// Operation Object.
    /// </summary>
    public class OpenApiOperation : IOpenApiSerializable, IOpenApiExtensible
    {
        /// <summary>
        /// Default value for <see cref="Deprecated"/>.
        /// </summary>
        public const bool DeprecatedDefault = false;

        /// <summary>
        /// A list of tags for API documentation control.
        /// Tags can be used for logical grouping of operations by resources or any other qualifier.
        /// </summary>
        public IList<OpenApiTag> Tags { get; set; } = new List<OpenApiTag>();

        /// <summary>
        /// A short summary of what the operation does.
        /// </summary>
        public string Summary { get; set; }

        /// <summary>
        /// A verbose explanation of the operation behavior.
        /// CommonMark syntax MAY be used for rich text representation.
        /// </summary>
        public string Description { get; set; }

        /// <summary>
        /// Additional external documentation for this operation.
        /// </summary>
        public OpenApiExternalDocs ExternalDocs { get; set; }

        /// <summary>
        /// Unique string used to identify the operation. The id MUST be unique among all operations described in the API.
        /// Tools and libraries MAY use the operationId to uniquely identify an operation, therefore,
        /// it is RECOMMENDED to follow common programming naming conventions.
        /// </summary>
        public string OperationId { get; set; }

        /// <summary>
        /// A list of parameters that are applicable for this operation.
        /// If a parameter is already defined at the Path Item, the new definition will override it but can never remove it.
        /// The list MUST NOT include duplicated parameters. A unique parameter is defined by a combination of a name and location.
        /// The list can use the Reference Object to link to parameters that are defined at the OpenAPI Object's components/parameters.
        /// </summary>
        public IList<OpenApiParameter> Parameters { get; set; } = new List<OpenApiParameter>();

        /// <summary>
        /// The request body applicable for this operation.
        /// The requestBody is only supported in HTTP methods where the HTTP 1.1 specification RFC7231
        /// has explicitly defined semantics for request bodies.
        /// In other cases where the HTTP spec is vague, requestBody SHALL be ignored by consumers.
        /// </summary>
        public OpenApiRequestBody RequestBody { get; set; }

        /// <summary>
        /// REQUIRED. The list of possible responses as they are returned from executing this operation.
        /// </summary>
        public OpenApiResponses Responses { get; set; } = new OpenApiResponses();

        /// <summary>
        /// A map of possible out-of band callbacks related to the parent operation.
        /// The key is a unique identifier for the Callback Object.
        /// Each value in the map is a Callback Object that describes a request
        /// that may be initiated by the API provider and the expected responses.
        /// The key value used to identify the callback object is an expression, evaluated at runtime,
        /// that identifies a URL to use for the callback operation.
        /// </summary>
        public IDictionary<string, OpenApiCallback> Callbacks { get; set; } = new Dictionary<string, OpenApiCallback>();

        /// <summary>
        /// Declares this operation to be deprecated. Consumers SHOULD refrain from usage of the declared operation.
        /// </summary>
        public bool Deprecated { get; set; } = DeprecatedDefault;

        /// <summary>
        /// A declaration of which security mechanisms can be used for this operation.
        /// The list of values includes alternative security requirement objects that can be used.
        /// Only one of the security requirement objects need to be satisfied to authorize a request.
        /// This definition overrides any declared top-level security.
        /// To remove a top-level security declaration, an empty array can be used.
        /// </summary>
        public IList<OpenApiSecurityRequirement> Security { get; set; } = new List<OpenApiSecurityRequirement>();

        /// <summary>
        /// An alternative server array to service this operation.
        /// If an alternative server object is specified at the Path Item Object or Root level,
        /// it will be overridden by this value.
        /// </summary>
        public IList<OpenApiServer> Servers { get; set; } = new List<OpenApiServer>();

        /// <summary>
        /// This object MAY be extended with Specification Extensions.
        /// </summary>
        public IDictionary<string, IOpenApiExtension> Extensions { get; set; } = new Dictionary<string, IOpenApiExtension>();

        /// <summary>
        /// Parameterless constructor
        /// </summary>
        public OpenApiOperation() {}

        /// <summary>
        /// Initializes a copy of an <see cref="OpenApiOperation"/> object
        /// </summary>
        public OpenApiOperation(OpenApiOperation operation)
        {
            Tags = operation?.Tags != null ? new List<OpenApiTag>(operation?.Tags) : null;
            Summary = operation?.Summary ?? Summary;
            Description = operation?.Description ?? Description;
            ExternalDocs = operation?.ExternalDocs != null ? new(operation?.ExternalDocs) : null;
            OperationId = operation?.OperationId ?? OperationId;
            Parameters = operation?.Parameters != null ? new List<OpenApiParameter>(operation.Parameters) : null;
            RequestBody = operation?.RequestBody != null ? new(operation?.RequestBody) : null;
            Responses = operation?.Responses != null ? new(operation?.Responses) : null;
            Callbacks = operation?.Callbacks != null ? new Dictionary<string, OpenApiCallback>(operation.Callbacks) : null;
            Deprecated = operation?.Deprecated ?? Deprecated;
            Security = operation?.Security != null ? new List<OpenApiSecurityRequirement>(operation.Security) : null;
            Servers = operation?.Servers != null ? new List<OpenApiServer>(operation.Servers) : null;
            Extensions = operation?.Extensions != null ? new Dictionary<string, IOpenApiExtension>(operation.Extensions) : null;
        }

        /// <summary>
        /// Serialize <see cref="OpenApiOperation"/> to Open Api v3.1.
        /// </summary>
        public void SerializeAsV31(IOpenApiWriter writer)
        {
            SerializeInternal(writer, OpenApiSpecVersion.OpenApi3_1, (writer, element) => element.SerializeAsV31(writer));
        }
        
        /// <summary>
        /// Serialize <see cref="OpenApiOperation"/> to Open Api v3.0.
        /// </summary>
        public void SerializeAsV3(IOpenApiWriter writer)
        {
            SerializeInternal(writer, OpenApiSpecVersion.OpenApi3_0, (writer, element) => element.SerializeAsV3(writer));
        }

        /// <summary>
        /// Serialize <see cref="OpenApiOperation"/> to Open Api v3.0.
        /// </summary>
        private void SerializeInternal(IOpenApiWriter writer, OpenApiSpecVersion version, Action<IOpenApiWriter, IOpenApiSerializable> callback)
        {
            writer = writer ?? throw Error.ArgumentNull(nameof(writer));

            writer.WriteStartObject();

            // tags
            writer.WriteOptionalCollection(
                OpenApiConstants.Tags,
                Tags,
                callback);

            // summary
            writer.WriteProperty(OpenApiConstants.Summary, Summary);

            // description
            writer.WriteProperty(OpenApiConstants.Description, Description);

            // externalDocs
            writer.WriteOptionalObject(OpenApiConstants.ExternalDocs, ExternalDocs, callback);

            // operationId
            writer.WriteProperty(OpenApiConstants.OperationId, OperationId);

            // parameters
            writer.WriteOptionalCollection(OpenApiConstants.Parameters, Parameters, callback);

            // requestBody
            writer.WriteOptionalObject(OpenApiConstants.RequestBody, RequestBody, callback);

            // responses
            writer.WriteRequiredObject(OpenApiConstants.Responses, Responses, callback);

            // callbacks
            writer.WriteOptionalMap(OpenApiConstants.Callbacks, Callbacks, callback);

            // deprecated
            writer.WriteProperty(OpenApiConstants.Deprecated, Deprecated, false);

            // security
            writer.WriteOptionalCollection(OpenApiConstants.Security, Security, callback);

            // servers
            writer.WriteOptionalCollection(OpenApiConstants.Servers, Servers, callback);

            // specification extensions
            writer.WriteExtensions(Extensions,version);
            
            writer.WriteEndObject();
        }

        /// <summary>
        /// Serialize <see cref="OpenApiOperation"/> to Open Api v2.0.
        /// </summary>
        public void SerializeAsV2(IOpenApiWriter writer)
        {
            writer = writer ?? throw Error.ArgumentNull(nameof(writer));

            writer.WriteStartObject();

            // tags
            writer.WriteOptionalCollection(
                OpenApiConstants.Tags,
                Tags,
                (w, t) =>
                {
                    t.SerializeAsV2(w);
                });

            // summary
            writer.WriteProperty(OpenApiConstants.Summary, Summary);

            // description
            writer.WriteProperty(OpenApiConstants.Description, Description);

            // externalDocs
            writer.WriteOptionalObject(OpenApiConstants.ExternalDocs, ExternalDocs, (w, e) => e.SerializeAsV2(w));

            // operationId
            writer.WriteProperty(OpenApiConstants.OperationId, OperationId);

            List<OpenApiParameter> parameters;
            if (Parameters == null)
            {
                parameters = new List<OpenApiParameter>();
            }
            else
            {
                parameters = new List<OpenApiParameter>(Parameters);
            }

            if (RequestBody != null)
            {
                // consumes
                var consumes = RequestBody.Content.Keys.Distinct().ToList();
                if (consumes.Any())
                {
                    // This is form data. We need to split the request body into multiple parameters.
                    if (consumes.Contains("application/x-www-form-urlencoded") ||
                        consumes.Contains("multipart/form-data"))
                    {
                        parameters.AddRange(RequestBody.ConvertToFormDataParameters());
                    }
                    else
                    {
                        parameters.Add(RequestBody.ConvertToBodyParameter());
                    }
                }
                else if (RequestBody.Reference != null)
                {
                    parameters.Add(
                        new OpenApiParameter
                        {
                            UnresolvedReference = true,
                            Reference = RequestBody.Reference
                        });

                    if (RequestBody.Reference.HostDocument != null)
                    {
                        var effectiveRequestBody = RequestBody.GetEffective(RequestBody.Reference.HostDocument);
                        if (effectiveRequestBody != null)
                            consumes = effectiveRequestBody.Content.Keys.Distinct().ToList();
                    }
                }

                if (consumes.Any())
                {
                    writer.WritePropertyName(OpenApiConstants.Consumes);
                    writer.WriteStartArray();
                    foreach (var mediaType in consumes)
                    {
                        writer.WriteValue(mediaType);
                    }
                    writer.WriteEndArray();
                }
            }

            if (Responses != null)
            {
                var produces = Responses
                    .Where(static r => r.Value.Content != null)
                    .SelectMany(static r => r.Value.Content?.Keys)
                    .Concat(
                        Responses
                        .Where(static r => r.Value.Reference != null && r.Value.Reference.HostDocument != null)
                        .SelectMany(static r => r.Value.GetEffective(r.Value.Reference.HostDocument)?.Content?.Keys))
                    .Distinct()
                    .ToList();

                if (produces.Any())
                {
                    // produces
                    writer.WritePropertyName(OpenApiConstants.Produces);
                    writer.WriteStartArray();
                    foreach (var mediaType in produces)
                    {
                        writer.WriteValue(mediaType);
                    }

                    writer.WriteEndArray();
                }
            }

            // parameters
            // Use the parameters created locally to include request body if exists.
            writer.WriteOptionalCollection(OpenApiConstants.Parameters, parameters, (w, p) => p.SerializeAsV2(w));

            // responses
            writer.WriteRequiredObject(OpenApiConstants.Responses, Responses, (w, r) => r.SerializeAsV2(w));

            // schemes
            // All schemes in the Servers are extracted, regardless of whether the host matches
            // the host defined in the outermost Swagger object. This is due to the 
            // inaccessibility of information for that host in the context of an inner object like this Operation.
            if (Servers != null)
            {
                var schemes = Servers.Select(
                        s =>
                        {
                            Uri.TryCreate(s.Url, UriKind.RelativeOrAbsolute, out var url);
                            return url?.Scheme;
                        })
                    .Where(s => s != null)
                    .Distinct()
                    .ToList();

                writer.WriteOptionalCollection(OpenApiConstants.Schemes, schemes, (w, s) => w.WriteValue(s));
            }

            // deprecated
            writer.WriteProperty(OpenApiConstants.Deprecated, Deprecated, false);

            // security
            writer.WriteOptionalCollection(OpenApiConstants.Security, Security, (w, s) => s.SerializeAsV2(w));

            // specification extensions
            writer.WriteExtensions(Extensions, OpenApiSpecVersion.OpenApi2_0);

            writer.WriteEndObject();
        }
    }
}<|MERGE_RESOLUTION|>--- conflicted
+++ resolved
@@ -1,13 +1,9 @@
-﻿// Copyright (c) Microsoft Corporation. All rights reserved.
+// Copyright (c) Microsoft Corporation. All rights reserved.
 // Licensed under the MIT license. 
 
 using System;
 using System.Collections.Generic;
 using System.Linq;
-<<<<<<< HEAD
-using System.Text.Json.Nodes;
-=======
->>>>>>> df5fc1e5
 using Microsoft.OpenApi.Interfaces;
 using Microsoft.OpenApi.Writers;
 
