// Copyright (c) Microsoft Corporation. All rights reserved.
// Licensed under the MIT license. 

using System;
using System.Collections.Generic;
using System.Linq;
using System.Text.Json.Nodes;
using Microsoft.OpenApi.Any;
using Microsoft.OpenApi.Interfaces;
using Microsoft.OpenApi.Writers;

namespace Microsoft.OpenApi.Models
{
    /// <summary>
    /// The Schema Object allows the definition of input and output data types.
    /// </summary>
    public class OpenApiSchema : IOpenApiExtensible, IOpenApiReferenceable, IOpenApiSerializable
    {
        /// <summary>
        /// Follow JSON Schema definition. Short text providing information about the data.
        /// </summary>
        public string Title { get; set; }

        /// <summary>
        /// $schema, a JSON Schema dialect identifier. Value must be a URI
        /// </summary>
        public string Schema { get; set; }

        /// <summary>
        /// $id - Identifies a schema resource with its canonical URI.
        /// </summary>
        public string Id { get; set; }

        /// <summary>
        /// $comment - reserves a location for comments from schema authors to readers or maintainers of the schema.
        /// </summary>
        public string Comment { get; set; }

        /// <summary>
        /// $vocabulary- used in meta-schemas to identify the vocabularies available for use in schemas described by that meta-schema.
        /// </summary>
        public string Vocabulary { get; set; }

        /// <summary>
        /// $dynamicRef - an applicator that allows for deferring the full resolution until runtime, at which point it is resolved each time it is encountered while evaluating an instance
        /// </summary>
        public string DynamicRef { get; set; }

        /// <summary>
        /// $dynamicAnchor - used to create plain name fragments that are not tied to any particular structural location for referencing purposes, which are taken into consideration for dynamic referencing.
        /// </summary>
        public string DynamicAnchor { get; set; }

        /// <summary>
        /// $recursiveAnchor - used to construct recursive schemas i.e one that has a reference to its own root, identified by the empty fragment URI reference ("#")
        /// </summary>
        public string RecursiveAnchor { get; set; }

        /// <summary>
        /// $recursiveRef - used to construct recursive schemas i.e one that has a reference to its own root, identified by the empty fragment URI reference ("#")
        /// </summary>
        public string RecursiveRef { get; set; }

        /// <summary>
        /// $defs - reserves a location for schema authors to inline re-usable JSON Schemas into a more general schema. 
        /// The keyword does not directly affect the validation result
        /// </summary>
        public IDictionary<string, OpenApiSchema> Definitions { get; set; }

        /// <summary>
        /// Follow JSON Schema definition: https://tools.ietf.org/html/draft-fge-json-schema-validation-00
        /// </summary>
        public decimal? V31ExclusiveMaximum { get; set; }

        /// <summary>
        /// Follow JSON Schema definition: https://tools.ietf.org/html/draft-fge-json-schema-validation-00
        /// </summary>
        public decimal? V31ExclusiveMinimum { get; set; }

        /// <summary>
        /// Follow JSON Schema definition: https://tools.ietf.org/html/draft-fge-json-schema-validation-00
        /// </summary>
        public bool UnEvaluatedProperties { get; set; }     

        /// <summary>
        /// Follow JSON Schema definition: https://tools.ietf.org/html/draft-fge-json-schema-validation-00
        /// Value MUST be a string in V2 and V3.
        /// </summary>
        public object Type { get; set; }

        /// <summary>
        /// Follow JSON Schema definition: https://tools.ietf.org/html/draft-fge-json-schema-validation-00
        /// While relying on JSON Schema's defined formats,
        /// the OAS offers a few additional predefined formats.
        /// </summary>
        public string Format { get; set; }

        /// <summary>
        /// Follow JSON Schema definition: https://tools.ietf.org/html/draft-fge-json-schema-validation-00
        /// CommonMark syntax MAY be used for rich text representation.
        /// </summary>
        public string Description { get; set; }

        /// <summary>
        /// Follow JSON Schema definition: https://tools.ietf.org/html/draft-fge-json-schema-validation-00
        /// </summary>
        public decimal? Maximum { get; set; }

        /// <summary>
        /// Follow JSON Schema definition: https://tools.ietf.org/html/draft-fge-json-schema-validation-00
        /// </summary>
        public bool? ExclusiveMaximum { get; set; }

        /// <summary>
        /// Follow JSON Schema definition: https://tools.ietf.org/html/draft-fge-json-schema-validation-00
        /// </summary>
        public decimal? Minimum { get; set; }

        /// <summary>
        /// Follow JSON Schema definition: https://tools.ietf.org/html/draft-fge-json-schema-validation-00
        /// </summary>
        public bool? ExclusiveMinimum { get; set; }

        /// <summary>
        /// Follow JSON Schema definition: https://tools.ietf.org/html/draft-fge-json-schema-validation-00
        /// </summary>
        public int? MaxLength { get; set; }

        /// <summary>
        /// Follow JSON Schema definition: https://tools.ietf.org/html/draft-fge-json-schema-validation-00
        /// </summary>
        public int? MinLength { get; set; }

        /// <summary>
        /// Follow JSON Schema definition: https://tools.ietf.org/html/draft-fge-json-schema-validation-00
        /// This string SHOULD be a valid regular expression, according to the ECMA 262 regular expression dialect
        /// </summary>
        public string Pattern { get; set; }

        /// <summary>
        /// Follow JSON Schema definition: https://tools.ietf.org/html/draft-fge-json-schema-validation-00
        /// </summary>
        public decimal? MultipleOf { get; set; }

        /// <summary>
        /// Follow JSON Schema definition: https://tools.ietf.org/html/draft-fge-json-schema-validation-00
        /// The default value represents what would be assumed by the consumer of the input as the value of the schema if one is not provided.
        /// Unlike JSON Schema, the value MUST conform to the defined type for the Schema Object defined at the same level.
        /// For example, if type is string, then default can be "foo" but cannot be 1.
        /// </summary>
        public OpenApiAny Default { get; set; }

        /// <summary>
        /// Relevant only for Schema "properties" definitions. Declares the property as "read only".
        /// This means that it MAY be sent as part of a response but SHOULD NOT be sent as part of the request.
        /// If the property is marked as readOnly being true and is in the required list,
        /// the required will take effect on the response only.
        /// A property MUST NOT be marked as both readOnly and writeOnly being true.
        /// Default value is false.
        /// </summary>
        public bool ReadOnly { get; set; }

        /// <summary>
        /// Relevant only for Schema "properties" definitions. Declares the property as "write only".
        /// Therefore, it MAY be sent as part of a request but SHOULD NOT be sent as part of the response.
        /// If the property is marked as writeOnly being true and is in the required list,
        /// the required will take effect on the request only.
        /// A property MUST NOT be marked as both readOnly and writeOnly being true.
        /// Default value is false.
        /// </summary>
        public bool WriteOnly { get; set; }

        /// <summary>
        /// Follow JSON Schema definition: https://tools.ietf.org/html/draft-fge-json-schema-validation-00
        /// Inline or referenced schema MUST be of a Schema Object and not a standard JSON Schema.
        /// </summary>
        public IList<OpenApiSchema> AllOf { get; set; } = new List<OpenApiSchema>();

        /// <summary>
        /// Follow JSON Schema definition: https://tools.ietf.org/html/draft-fge-json-schema-validation-00
        /// Inline or referenced schema MUST be of a Schema Object and not a standard JSON Schema.
        /// </summary>
        public IList<OpenApiSchema> OneOf { get; set; } = new List<OpenApiSchema>();

        /// <summary>
        /// Follow JSON Schema definition: https://tools.ietf.org/html/draft-fge-json-schema-validation-00
        /// Inline or referenced schema MUST be of a Schema Object and not a standard JSON Schema.
        /// </summary>
        public IList<OpenApiSchema> AnyOf { get; set; } = new List<OpenApiSchema>();

        /// <summary>
        /// Follow JSON Schema definition: https://tools.ietf.org/html/draft-fge-json-schema-validation-00
        /// Inline or referenced schema MUST be of a Schema Object and not a standard JSON Schema.
        /// </summary>
        public OpenApiSchema Not { get; set; }

        /// <summary>
        /// Follow JSON Schema definition: https://tools.ietf.org/html/draft-fge-json-schema-validation-00
        /// </summary>
        public ISet<string> Required { get; set; } = new HashSet<string>();

        /// <summary>
        /// Follow JSON Schema definition: https://tools.ietf.org/html/draft-fge-json-schema-validation-00
        /// Value MUST be an object and not an array. Inline or referenced schema MUST be of a Schema Object
        /// and not a standard JSON Schema. items MUST be present if the type is array.
        /// </summary>
        public OpenApiSchema Items { get; set; }

        /// <summary>
        /// Follow JSON Schema definition: https://tools.ietf.org/html/draft-fge-json-schema-validation-00
        /// </summary>
        public int? MaxItems { get; set; }

        /// <summary>
        /// Follow JSON Schema definition: https://tools.ietf.org/html/draft-fge-json-schema-validation-00
        /// </summary>
        public int? MinItems { get; set; }

        /// <summary>
        /// Follow JSON Schema definition: https://tools.ietf.org/html/draft-fge-json-schema-validation-00
        /// </summary>
        public bool? UniqueItems { get; set; }

        /// <summary>
        /// Follow JSON Schema definition: https://tools.ietf.org/html/draft-fge-json-schema-validation-00
        /// Property definitions MUST be a Schema Object and not a standard JSON Schema (inline or referenced).
        /// </summary>
        public IDictionary<string, OpenApiSchema> Properties { get; set; } = new Dictionary<string, OpenApiSchema>();

        /// <summary>
        /// Follow JSON Schema definition: https://tools.ietf.org/html/draft-fge-json-schema-validation-00
        /// PatternProperty definitions MUST be a Schema Object and not a standard JSON Schema (inline or referenced)
        /// Each property name of this object SHOULD be a valid regular expression according to the ECMA 262 r
        /// egular expression dialect. Each property value of this object MUST be an object, and each object MUST 
        /// be a valid Schema Object not a standard JSON Schema.
        /// </summary>
        public IDictionary<string, OpenApiSchema> PatternProperties { get; set; } = new Dictionary<string, OpenApiSchema>();

        /// <summary>
        /// Follow JSON Schema definition: https://tools.ietf.org/html/draft-fge-json-schema-validation-00
        /// </summary>
        public int? MaxProperties { get; set; }

        /// <summary>
        /// Follow JSON Schema definition: https://tools.ietf.org/html/draft-fge-json-schema-validation-00
        /// </summary>
        public int? MinProperties { get; set; }

        /// <summary>
        /// Indicates if the schema can contain properties other than those defined by the properties map.
        /// </summary>
        public bool AdditionalPropertiesAllowed { get; set; } = true;

        /// <summary>
        /// Follow JSON Schema definition: https://tools.ietf.org/html/draft-fge-json-schema-validation-00
        /// Value can be boolean or object. Inline or referenced schema
        /// MUST be of a Schema Object and not a standard JSON Schema.
        /// </summary>
        public OpenApiSchema AdditionalProperties { get; set; }

        /// <summary>
        /// Adds support for polymorphism. The discriminator is an object name that is used to differentiate
        /// between other schemas which may satisfy the payload description.
        /// </summary>
        public OpenApiDiscriminator Discriminator { get; set; }

        /// <summary>
        /// A free-form property to include an example of an instance for this schema.
        /// To represent examples that cannot be naturally represented in JSON or YAML,
        /// a string value can be used to contain the example with escaping where necessary.
        /// </summary>
        public OpenApiAny Example { get; set; }

        /// <summary>
        /// A free-form property to include examples of an instance for this schema. 
        /// To represent examples that cannot be naturally represented in JSON or YAML, 
        /// a list of values can be used to contain the examples with escaping where necessary.
        /// </summary>
        public IList<JsonNode> Examples { get; set; }

        /// <summary>
        /// Follow JSON Schema definition: https://tools.ietf.org/html/draft-fge-json-schema-validation-00
        /// </summary>
        public IList<JsonNode> Enum { get; set; } = new List<JsonNode>();

        /// <summary>
        /// Allows sending a null value for the defined schema. Default value is false.
        /// </summary>
        public bool Nullable { get; set; }

        /// <summary>
        /// Follow JSON Schema definition: https://tools.ietf.org/html/draft-fge-json-schema-validation-00
        /// </summary>
        public bool UnevaluatedProperties { get; set;}

        /// <summary>
        /// Additional external documentation for this schema.
        /// </summary>
        public OpenApiExternalDocs ExternalDocs { get; set; }

        /// <summary>
        /// Specifies that a schema is deprecated and SHOULD be transitioned out of usage.
        /// Default value is false.
        /// </summary>
        public bool Deprecated { get; set; }

        /// <summary>
        /// This MAY be used only on properties schemas. It has no effect on root schemas.
        /// Adds additional metadata to describe the XML representation of this property.
        /// </summary>
        public OpenApiXml Xml { get; set; }

        /// <summary>
        /// This object MAY be extended with Specification Extensions.
        /// </summary>
        public IDictionary<string, IOpenApiExtension> Extensions { get; set; } = new Dictionary<string, IOpenApiExtension>();

        /// <summary>
        /// Indicates object is a placeholder reference to an actual object and does not contain valid data.
        /// </summary>
        public bool UnresolvedReference { get; set; }

        /// <summary>
        /// Reference object.
        /// </summary>
        public OpenApiReference Reference { get; set; }

        /// <summary>
        /// Parameterless constructor
        /// </summary>
        public OpenApiSchema() { }

        /// <summary>
        /// Initializes a copy of <see cref="OpenApiSchema"/> object
        /// </summary>
        public OpenApiSchema(OpenApiSchema schema)
        {
            Title = schema?.Title ?? Title;
            Id = schema?.Id ?? Id;
            Schema = schema?.Schema ?? Schema;
            Comment = schema?.Comment ?? Comment;
            Vocabulary = schema?.Vocabulary ?? Vocabulary;
            DynamicAnchor = schema?.DynamicAnchor ?? DynamicAnchor;
            DynamicRef = schema?.DynamicRef ?? DynamicRef;
            RecursiveAnchor = schema?.RecursiveAnchor ?? RecursiveAnchor;
            RecursiveRef = schema?.RecursiveRef ?? RecursiveRef;
            Definitions = schema?.Definitions != null ? new Dictionary<string, OpenApiSchema>(schema.Definitions) : null;
            UnevaluatedProperties = schema?.UnevaluatedProperties ?? UnevaluatedProperties;
            V31ExclusiveMaximum = schema?.V31ExclusiveMaximum ?? V31ExclusiveMaximum;
            V31ExclusiveMinimum = schema?.V31ExclusiveMinimum ?? V31ExclusiveMinimum;
            Type = DeepCloneType(schema?.Type);
            Format = schema?.Format ?? Format;
            Description = schema?.Description ?? Description;
            Maximum = schema?.Maximum ?? Maximum;
            ExclusiveMaximum = schema?.ExclusiveMaximum ?? ExclusiveMaximum;
            Minimum = schema?.Minimum ?? Minimum;
            ExclusiveMinimum = schema?.ExclusiveMinimum ?? ExclusiveMinimum;
            MaxLength = schema?.MaxLength ?? MaxLength;
            MinLength = schema?.MinLength ?? MinLength;
            Pattern = schema?.Pattern ?? Pattern;
            MultipleOf = schema?.MultipleOf ?? MultipleOf;
            Default = schema?.Default != null ? new(schema?.Default.Node) : null;
            ReadOnly = schema?.ReadOnly ?? ReadOnly;
            WriteOnly = schema?.WriteOnly ?? WriteOnly;
            AllOf = schema?.AllOf != null ? new List<OpenApiSchema>(schema.AllOf) : null;
            OneOf = schema?.OneOf != null ? new List<OpenApiSchema>(schema.OneOf) : null;
            AnyOf = schema?.AnyOf != null ? new List<OpenApiSchema>(schema.AnyOf) : null;
            Not = schema?.Not != null ? new(schema?.Not) : null;
            Required = schema?.Required != null ? new HashSet<string>(schema.Required) : null;
            Items = schema?.Items != null ? new(schema?.Items) : null;
            MaxItems = schema?.MaxItems ?? MaxItems;
            MinItems = schema?.MinItems ?? MinItems;
            UniqueItems = schema?.UniqueItems ?? UniqueItems;
            Properties = schema?.Properties != null ? new Dictionary<string, OpenApiSchema>(schema.Properties) : null;
            PatternProperties = schema?.PatternProperties != null ? new Dictionary<string, OpenApiSchema>(schema.PatternProperties) : null;
            MaxProperties = schema?.MaxProperties ?? MaxProperties;
            MinProperties = schema?.MinProperties ?? MinProperties;
            AdditionalPropertiesAllowed = schema?.AdditionalPropertiesAllowed ?? AdditionalPropertiesAllowed;
            AdditionalProperties = schema?.AdditionalProperties != null ? new(schema?.AdditionalProperties) : null;
            Discriminator = schema?.Discriminator != null ? new(schema?.Discriminator) : null; 
            Example = schema?.Example != null ? new(schema?.Example.Node) : null;
            Examples = schema?.Examples != null ? new List<JsonNode>(schema.Examples) : null;
            Enum = schema?.Enum != null ? new List<JsonNode>(schema.Enum) : null;
            Nullable = schema?.Nullable ?? Nullable;
            ExternalDocs = schema?.ExternalDocs != null ? new(schema?.ExternalDocs) : null;
            Deprecated = schema?.Deprecated ?? Deprecated;
            Xml = schema?.Xml != null ? new(schema?.Xml) : null;
            Extensions = schema?.Extensions != null ? new Dictionary<string, IOpenApiExtension>(schema.Extensions) : null;
            UnresolvedReference = schema?.UnresolvedReference ?? UnresolvedReference;
            Reference = schema?.Reference != null ? new(schema?.Reference) : null;
        }

        /// <summary>
        /// Serialize <see cref="OpenApiParameter"/> to Open Api v3.1
        /// </summary>
        public virtual void SerializeAsV31(IOpenApiWriter writer)
        {
            SerializeInternal(writer, (writer, element) => element.SerializeAsV31(writer),
                (writer, element) => element.SerializeAsV31WithoutReference(writer));
        }

        /// <summary>
        /// Serialize <see cref="OpenApiParameter"/> to Open Api v3.0
        /// </summary>
        public virtual void SerializeAsV3(IOpenApiWriter writer)
        {
            SerializeInternal(writer, (writer, element) => element.SerializeAsV3(writer),
                (writer, element) => element.SerializeAsV3WithoutReference(writer));
        }

        private void SerializeInternal(IOpenApiWriter writer, Action<IOpenApiWriter, IOpenApiSerializable> callback,
            Action<IOpenApiWriter, IOpenApiReferenceable> action)
        {
            Utils.CheckArgumentNull(writer);
            var target = this;
            action(writer, target);
        }

        /// <summary>
        /// Serialize to OpenAPI V3 document without using reference.
        /// </summary>
        public virtual void SerializeAsV31WithoutReference(IOpenApiWriter writer)
        {
            SerializeInternalWithoutReference(writer, OpenApiSpecVersion.OpenApi3_1,
                (writer, element) => element.SerializeAsV31(writer));
        }

        /// <summary>
        /// Serialize to OpenAPI V3 document without using reference.
        /// </summary>
        public virtual void SerializeAsV3WithoutReference(IOpenApiWriter writer)
        {
            SerializeInternalWithoutReference(writer, OpenApiSpecVersion.OpenApi3_0,
                (writer, element) => element.SerializeAsV3(writer));
        }

/// <inheritdoc/>

        public void SerializeInternalWithoutReference(IOpenApiWriter writer, OpenApiSpecVersion version,
            Action<IOpenApiWriter, IOpenApiSerializable> callback)
        {
            writer.WriteStartObject();

            if (version == OpenApiSpecVersion.OpenApi3_1)
            {
                WriteV31Properties(writer);
            }

            // title
            writer.WriteProperty(OpenApiConstants.Title, Title);

            // multipleOf
            writer.WriteProperty(OpenApiConstants.MultipleOf, MultipleOf);

            // maximum
            writer.WriteProperty(OpenApiConstants.Maximum, Maximum);

            // exclusiveMaximum
            writer.WriteProperty(OpenApiConstants.ExclusiveMaximum, ExclusiveMaximum);

            // minimum
            writer.WriteProperty(OpenApiConstants.Minimum, Minimum);

            // exclusiveMinimum
            writer.WriteProperty(OpenApiConstants.ExclusiveMinimum, ExclusiveMinimum);

            // maxLength
            writer.WriteProperty(OpenApiConstants.MaxLength, MaxLength);

            // minLength
            writer.WriteProperty(OpenApiConstants.MinLength, MinLength);

            // pattern
            writer.WriteProperty(OpenApiConstants.Pattern, Pattern);

            // maxItems
            writer.WriteProperty(OpenApiConstants.MaxItems, MaxItems);

            // minItems
            writer.WriteProperty(OpenApiConstants.MinItems, MinItems);

            // uniqueItems
            writer.WriteProperty(OpenApiConstants.UniqueItems, UniqueItems);

            // maxProperties
            writer.WriteProperty(OpenApiConstants.MaxProperties, MaxProperties);

            // minProperties
            writer.WriteProperty(OpenApiConstants.MinProperties, MinProperties);

            // required
            writer.WriteOptionalCollection(OpenApiConstants.Required, Required, (w, s) => w.WriteValue(s));

            // enum
            writer.WriteOptionalCollection(OpenApiConstants.Enum, Enum, (nodeWriter, s) => nodeWriter.WriteAny(new OpenApiAny(s)));

            // type
            if (Type.GetType() == typeof(string))
            {
                writer.WriteProperty(OpenApiConstants.Type, (string)Type);
            }
            else
            {
                writer.WriteOptionalCollection(OpenApiConstants.Type, (string[])Type, (w, s) => w.WriteRaw(s));
            }

            // allOf
            writer.WriteOptionalCollection(OpenApiConstants.AllOf, AllOf, (w, s) => s.SerializeAsV3(w));

            // anyOf
            writer.WriteOptionalCollection(OpenApiConstants.AnyOf, AnyOf, (w, s) => s.SerializeAsV3(w));

            // oneOf
            writer.WriteOptionalCollection(OpenApiConstants.OneOf, OneOf, (w, s) => s.SerializeAsV3(w));

            // not
            writer.WriteOptionalObject(OpenApiConstants.Not, Not, (w, s) => s.SerializeAsV3(w));

            // items
            writer.WriteOptionalObject(OpenApiConstants.Items, Items, (w, s) => s.SerializeAsV3(w));

            // properties
            writer.WriteOptionalMap(OpenApiConstants.Properties, Properties, (w, s) => s.SerializeAsV3(w));

            // additionalProperties
            if (AdditionalPropertiesAllowed)
            {
                writer.WriteOptionalObject(
                    OpenApiConstants.AdditionalProperties,
                    AdditionalProperties,
                    (w, s) => s.SerializeAsV3(w));
            }
            else
            {
                writer.WriteProperty(OpenApiConstants.AdditionalProperties, AdditionalPropertiesAllowed);
            }

            // description
            writer.WriteProperty(OpenApiConstants.Description, Description);

            // format
            writer.WriteProperty(OpenApiConstants.Format, Format);

            // default
            writer.WriteOptionalObject(OpenApiConstants.Default, Default, (w, d) => w.WriteAny(d));

            // nullable
            writer.WriteProperty(OpenApiConstants.Nullable, Nullable, false);

            // discriminator
            writer.WriteOptionalObject(OpenApiConstants.Discriminator, Discriminator, (w, s) => s.SerializeAsV3(w));

            // readOnly
            writer.WriteProperty(OpenApiConstants.ReadOnly, ReadOnly, false);

            // writeOnly
            writer.WriteProperty(OpenApiConstants.WriteOnly, WriteOnly, false);

            // xml
            writer.WriteOptionalObject(OpenApiConstants.Xml, Xml, (w, s) => s.SerializeAsV2(w));

            // externalDocs
            writer.WriteOptionalObject(OpenApiConstants.ExternalDocs, ExternalDocs, (w, s) => s.SerializeAsV3(w));

            // example
            writer.WriteOptionalObject(OpenApiConstants.Example, Example, (w, e) => w.WriteAny(e));

            // deprecated
            writer.WriteProperty(OpenApiConstants.Deprecated, Deprecated, false);

            // extensions
            writer.WriteExtensions(Extensions, OpenApiSpecVersion.OpenApi3_0);

            writer.WriteEndObject();
        }

/// <inheritdoc/>

        public void SerializeAsV2WithoutReference(IOpenApiWriter writer)
        {
            SerializeAsV2WithoutReference(
                            writer: writer,
                            parentRequiredProperties: new HashSet<string>(),
                            propertyName: null);
        }

/// <inheritdoc/>

        public void SerializeAsV2(IOpenApiWriter writer)
        {
            SerializeAsV2(writer: writer, parentRequiredProperties: new HashSet<string>(), propertyName: null);
        }

        internal void WriteV31Properties(IOpenApiWriter writer)
        {
            writer.WriteProperty(OpenApiConstants.Id, Id);
            writer.WriteProperty(OpenApiConstants.DollarSchema, Schema);
            writer.WriteProperty(OpenApiConstants.Comment, Comment);
            writer.WriteProperty(OpenApiConstants.Vocabulary, Vocabulary);
            writer.WriteOptionalMap(OpenApiConstants.Defs, Definitions, (w, s) => s.SerializeAsV3(w));
            writer.WriteProperty(OpenApiConstants.DynamicRef, DynamicRef);
            writer.WriteProperty(OpenApiConstants.DynamicAnchor, DynamicAnchor);
            writer.WriteProperty(OpenApiConstants.RecursiveAnchor, RecursiveAnchor);
            writer.WriteProperty(OpenApiConstants.RecursiveRef, RecursiveRef);
            writer.WriteProperty(OpenApiConstants.V31ExclusiveMaximum, V31ExclusiveMaximum);
            writer.WriteProperty(OpenApiConstants.V31ExclusiveMinimum, V31ExclusiveMinimum);            
            writer.WriteProperty(OpenApiConstants.UnevaluatedProperties, UnevaluatedProperties, false);
<<<<<<< HEAD
            writer.WriteOptionalCollection(OpenApiConstants.Examples, Examples, (nodeWriter, s) => nodeWriter.WriteAny(new OpenApiAny(s)));
=======
            writer.WriteOptionalMap(OpenApiConstants.PatternProperties, PatternProperties, (w, s) => s.SerializeAsV31(w));
>>>>>>> f5811e95
        }

        /// <summary>
        /// Serialize <see cref="OpenApiSchema"/> to Open Api v2.0 and handles not marking the provided property
        /// as readonly if its included in the provided list of required properties of parent schema.
        /// </summary>
        /// <param name="writer">The open api writer.</param>
        /// <param name="parentRequiredProperties">The list of required properties in parent schema.</param>
        /// <param name="propertyName">The property name that will be serialized.</param>
        internal void SerializeAsV2(
            IOpenApiWriter writer,
            ISet<string> parentRequiredProperties,
            string propertyName)
        {
            var target = this;
            parentRequiredProperties ??= new HashSet<string>();

            target.SerializeAsV2WithoutReference(writer, parentRequiredProperties, propertyName);
        }

        /// <summary>
        /// Serialize to OpenAPI V2 document without using reference and handles not marking the provided property
        /// as readonly if its included in the provided list of required properties of parent schema.
        /// </summary>
        /// <param name="writer">The open api writer.</param>
        /// <param name="parentRequiredProperties">The list of required properties in parent schema.</param>
        /// <param name="propertyName">The property name that will be serialized.</param>
        internal void SerializeAsV2WithoutReference(
            IOpenApiWriter writer,
            ISet<string> parentRequiredProperties,
            string propertyName)
        {
            writer.WriteStartObject();
            WriteAsSchemaProperties(writer, parentRequiredProperties, propertyName);
            writer.WriteEndObject();
        }

        internal void WriteAsItemsProperties(IOpenApiWriter writer)
        {
            // type
            writer.WriteProperty(OpenApiConstants.Type, (string)Type);

            // format
            if (string.IsNullOrEmpty(Format))
            {
                Format = AllOf?.FirstOrDefault(static x => !string.IsNullOrEmpty(x.Format))?.Format ??
                    AnyOf?.FirstOrDefault(static x => !string.IsNullOrEmpty(x.Format))?.Format ??
                    OneOf?.FirstOrDefault(static x => !string.IsNullOrEmpty(x.Format))?.Format;
            }

            writer.WriteProperty(OpenApiConstants.Format, Format);

            // items
            writer.WriteOptionalObject(OpenApiConstants.Items, Items, (w, s) => s.SerializeAsV2(w));

            // collectionFormat
            // We need information from style in parameter to populate this.
            // The best effort we can make is to pull this information from the first parameter
            // that leverages this schema. However, that in itself may not be as simple
            // as the schema directly under parameter might be referencing one in the Components,
            // so we will need to do a full scan of the object before we can write the value for
            // this property. This is not supported yet, so we will skip this property at the moment.

            // default
            writer.WriteOptionalObject(OpenApiConstants.Default, Default, (w, d) => w.WriteAny(d));

            // maximum
            writer.WriteProperty(OpenApiConstants.Maximum, Maximum);

            // exclusiveMaximum
            writer.WriteProperty(OpenApiConstants.ExclusiveMaximum, ExclusiveMaximum);

            // minimum
            writer.WriteProperty(OpenApiConstants.Minimum, Minimum);

            // exclusiveMinimum
            writer.WriteProperty(OpenApiConstants.ExclusiveMinimum, ExclusiveMinimum);

            // maxLength
            writer.WriteProperty(OpenApiConstants.MaxLength, MaxLength);

            // minLength
            writer.WriteProperty(OpenApiConstants.MinLength, MinLength);

            // pattern
            writer.WriteProperty(OpenApiConstants.Pattern, Pattern);

            // maxItems
            writer.WriteProperty(OpenApiConstants.MaxItems, MaxItems);

            // minItems
            writer.WriteProperty(OpenApiConstants.MinItems, MinItems);

            // enum
            writer.WriteOptionalCollection(OpenApiConstants.Enum, Enum, (w, s) => w.WriteAny(new OpenApiAny(s)));

            // multipleOf
            writer.WriteProperty(OpenApiConstants.MultipleOf, MultipleOf);

            // extensions
            writer.WriteExtensions(Extensions, OpenApiSpecVersion.OpenApi2_0);
        }

        internal void WriteAsSchemaProperties(
            IOpenApiWriter writer,
            ISet<string> parentRequiredProperties,
            string propertyName)
        {
            // format
            if (string.IsNullOrEmpty(Format))
            {
                Format = AllOf?.FirstOrDefault(static x => !string.IsNullOrEmpty(x.Format))?.Format ??
                    AnyOf?.FirstOrDefault(static x => !string.IsNullOrEmpty(x.Format))?.Format ??
                    OneOf?.FirstOrDefault(static x => !string.IsNullOrEmpty(x.Format))?.Format;
            }

            writer.WriteProperty(OpenApiConstants.Format, Format);

            // title
            writer.WriteProperty(OpenApiConstants.Title, Title);

            // description
            writer.WriteProperty(OpenApiConstants.Description, Description);

            // default
            writer.WriteOptionalObject(OpenApiConstants.Default, Default, (w, d) => w.WriteAny(d));

            // multipleOf
            writer.WriteProperty(OpenApiConstants.MultipleOf, MultipleOf);

            // maximum
            writer.WriteProperty(OpenApiConstants.Maximum, Maximum);

            // exclusiveMaximum
            writer.WriteProperty(OpenApiConstants.ExclusiveMaximum, ExclusiveMaximum);

            // minimum
            writer.WriteProperty(OpenApiConstants.Minimum, Minimum);

            // exclusiveMinimum
            writer.WriteProperty(OpenApiConstants.ExclusiveMinimum, ExclusiveMinimum);

            // maxLength
            writer.WriteProperty(OpenApiConstants.MaxLength, MaxLength);

            // minLength
            writer.WriteProperty(OpenApiConstants.MinLength, MinLength);

            // pattern
            writer.WriteProperty(OpenApiConstants.Pattern, Pattern);

            // maxItems
            writer.WriteProperty(OpenApiConstants.MaxItems, MaxItems);

            // minItems
            writer.WriteProperty(OpenApiConstants.MinItems, MinItems);

            // uniqueItems
            writer.WriteProperty(OpenApiConstants.UniqueItems, UniqueItems);

            // maxProperties
            writer.WriteProperty(OpenApiConstants.MaxProperties, MaxProperties);

            // minProperties
            writer.WriteProperty(OpenApiConstants.MinProperties, MinProperties);

            // required
            writer.WriteOptionalCollection(OpenApiConstants.Required, Required, (w, s) => w.WriteValue(s));

            // enum
            writer.WriteOptionalCollection(OpenApiConstants.Enum, Enum, (w, s) => w.WriteAny(new OpenApiAny(s)));

            // type
            writer.WriteProperty(OpenApiConstants.Type, (string)Type);

            // items
            writer.WriteOptionalObject(OpenApiConstants.Items, Items, (w, s) => s.SerializeAsV2(w));

            // allOf
            writer.WriteOptionalCollection(OpenApiConstants.AllOf, AllOf, (w, s) => s.SerializeAsV2(w));

            // If there isn't already an allOf, and the schema contains a oneOf or anyOf write an allOf with the first
            // schema in the list as an attempt to guess at a graceful downgrade situation.
            if (AllOf == null || AllOf.Count == 0)
            {
                // anyOf (Not Supported in V2)  - Write the first schema only as an allOf.
                writer.WriteOptionalCollection(OpenApiConstants.AllOf, AnyOf?.Take(1), (w, s) => s.SerializeAsV2(w));

                if (AnyOf == null || AnyOf.Count == 0)
                {
                    // oneOf (Not Supported in V2) - Write the first schema only as an allOf.
                    writer.WriteOptionalCollection(OpenApiConstants.AllOf, OneOf?.Take(1), (w, s) => s.SerializeAsV2(w));
                }
            }

            // properties
            writer.WriteOptionalMap(OpenApiConstants.Properties, Properties, (w, key, s) =>
                s.SerializeAsV2(w, Required, key));

            // additionalProperties
            if (AdditionalPropertiesAllowed)
            {
                writer.WriteOptionalObject(
                    OpenApiConstants.AdditionalProperties,
                    AdditionalProperties,
                    (w, s) => s.SerializeAsV2(w));
            }
            else
            {
                writer.WriteProperty(OpenApiConstants.AdditionalProperties, AdditionalPropertiesAllowed);
            }

            // discriminator
            writer.WriteProperty(OpenApiConstants.Discriminator, Discriminator?.PropertyName);

            // readOnly
            // In V2 schema if a property is part of required properties of parent schema,
            // it cannot be marked as readonly.
            if (!parentRequiredProperties.Contains(propertyName))
            {
                writer.WriteProperty(name: OpenApiConstants.ReadOnly, value: ReadOnly, defaultValue: false);
            }

            // xml
            writer.WriteOptionalObject(OpenApiConstants.Xml, Xml, (w, s) => s.SerializeAsV2(w));

            // externalDocs
            writer.WriteOptionalObject(OpenApiConstants.ExternalDocs, ExternalDocs, (w, s) => s.SerializeAsV2(w));

            // example
            writer.WriteOptionalObject(OpenApiConstants.Example, Example, (w, e) => w.WriteAny(e));

            // extensions
            writer.WriteExtensions(Extensions, OpenApiSpecVersion.OpenApi2_0);
        }

        private object DeepCloneType(object type)
        {
            if (type == null)
                return null;

            if (type is string)
            {
                return type; // Return the string as is
            }

            if (type is Array array)
            {
                Type elementType = type.GetType().GetElementType();
                Array copiedArray = Array.CreateInstance(elementType, array.Length);
                for (int i = 0; i < array?.Length; i++)
                {
                    copiedArray.SetValue(DeepCloneType(array?.GetValue(i)), i);
                }
                return copiedArray;
            }

            return null;
        }
    }
}<|MERGE_RESOLUTION|>--- conflicted
+++ resolved
@@ -605,11 +605,8 @@
             writer.WriteProperty(OpenApiConstants.V31ExclusiveMaximum, V31ExclusiveMaximum);
             writer.WriteProperty(OpenApiConstants.V31ExclusiveMinimum, V31ExclusiveMinimum);            
             writer.WriteProperty(OpenApiConstants.UnevaluatedProperties, UnevaluatedProperties, false);
-<<<<<<< HEAD
             writer.WriteOptionalCollection(OpenApiConstants.Examples, Examples, (nodeWriter, s) => nodeWriter.WriteAny(new OpenApiAny(s)));
-=======
             writer.WriteOptionalMap(OpenApiConstants.PatternProperties, PatternProperties, (w, s) => s.SerializeAsV31(w));
->>>>>>> f5811e95
         }
 
         /// <summary>
