<<<<<<< HEAD
// Copyright (c) Microsoft Corporation. All rights reserved.
// Licensed under the MIT license. 
=======
﻿// Copyright (c) Microsoft Corporation. All rights reserved.
// Licensed under the MIT license.
>>>>>>> 47ed9333

using System;
using System.Collections.Generic;
using System.Linq;
using Json.Schema;
using Microsoft.OpenApi.Any;
using Microsoft.OpenApi.Interfaces;
using Microsoft.OpenApi.Writers;

namespace Microsoft.OpenApi.Models
{
    /// <summary>
    /// Request Body Object
    /// </summary>
    public class OpenApiRequestBody : IOpenApiReferenceable, IOpenApiExtensible, IEffective<OpenApiRequestBody>
    {
        /// <summary>
        /// Indicates if object is populated with data or is just a reference to the data
        /// </summary>
        public bool UnresolvedReference { get; set; }

        /// <summary>
        /// Reference object.
        /// </summary>
        public OpenApiReference Reference { get; set; }

        /// <summary>
        /// A brief description of the request body. This could contain examples of use.
        /// CommonMark syntax MAY be used for rich text representation.
        /// </summary>
        public virtual string Description { get; set; }

        /// <summary>
        /// Determines if the request body is required in the request. Defaults to false.
        /// </summary>
        public virtual bool Required { get; set; }

        /// <summary>
        /// REQUIRED. The content of the request body. The key is a media type or media type range and the value describes it.
        /// For requests that match multiple keys, only the most specific key is applicable. e.g. text/plain overrides text/*
        /// </summary>
        public virtual IDictionary<string, OpenApiMediaType> Content { get; set; } = new Dictionary<string, OpenApiMediaType>();

        /// <summary>
        /// This object MAY be extended with Specification Extensions.
        /// </summary>
        public virtual IDictionary<string, IOpenApiExtension> Extensions { get; set; } = new Dictionary<string, IOpenApiExtension>();

        /// <summary>
        /// Parameter-less constructor
        /// </summary>
        public OpenApiRequestBody() { }

        /// <summary>
        /// Initializes a copy instance of an <see cref="OpenApiRequestBody"/> object
        /// </summary>
        public OpenApiRequestBody(OpenApiRequestBody requestBody)
        {
            UnresolvedReference = requestBody?.UnresolvedReference ?? UnresolvedReference;
            Reference = requestBody?.Reference != null ? new(requestBody?.Reference) : null;
            Description = requestBody?.Description ?? Description;
            Required = requestBody?.Required ?? Required;
            Content = requestBody?.Content != null ? new Dictionary<string, OpenApiMediaType>(requestBody.Content) : null;
            Extensions = requestBody?.Extensions != null ? new Dictionary<string, IOpenApiExtension>(requestBody.Extensions) : null;
        }

        /// <summary>
        /// Serialize <see cref="OpenApiRequestBody"/> to Open Api v3.1
        /// </summary>
        public virtual void SerializeAsV31(IOpenApiWriter writer)
        {
            SerializeInternal(writer, (writer, element) => element.SerializeAsV31(writer),
                (writer, element) => element.SerializeAsV31WithoutReference(writer));
        }

        /// <summary>
        /// Serialize <see cref="OpenApiRequestBody"/> to Open Api v3.0
        /// </summary>
        public virtual void SerializeAsV3(IOpenApiWriter writer)
        {
<<<<<<< HEAD
            SerializeInternal(writer, (writer, element) => element.SerializeAsV3(writer),
                (writer, element) => element.SerializeAsV3WithoutReference(writer));
        }

        private void SerializeInternal(IOpenApiWriter writer, Action<IOpenApiWriter, IOpenApiSerializable> callback,
            Action<IOpenApiWriter, IOpenApiReferenceable> action)
        {
            writer = writer ?? throw Error.ArgumentNull(nameof(writer));
=======
            Utils.CheckArgumentNull(writer);
>>>>>>> 47ed9333

            var target = this;

            if (Reference != null)
            {
                if (!writer.GetSettings().ShouldInlineReference(Reference))
                {
                    callback(writer, Reference);
                    return;
                }
                else
                {
                    target = GetEffective(Reference.HostDocument);
                }
            }
            action(writer, target);
        }

        /// <summary>
        /// Returns an effective OpenApiRequestBody object based on the presence of a $ref
        /// </summary>
        /// <param name="doc">The host OpenApiDocument that contains the reference.</param>
        /// <returns>OpenApiRequestBody</returns>
        public OpenApiRequestBody GetEffective(OpenApiDocument doc)
        {
            if (Reference != null)
            {
                return doc.ResolveReferenceTo<OpenApiRequestBody>(Reference);
            }
            else
            {
                return this;
            }
        }

        /// <summary>
        /// Serialize to OpenAPI V31 document without using reference.
        /// </summary>
        public virtual void SerializeAsV31WithoutReference(IOpenApiWriter writer) 
        {
            SerializeInternalWithoutReference(writer, OpenApiSpecVersion.OpenApi3_1,
                    (writer, element) => element.SerializeAsV31(writer));
        }

        /// <summary>
        /// Serialize to OpenAPI V3 document without using reference.
        /// </summary>
        public virtual void SerializeAsV3WithoutReference(IOpenApiWriter writer) 
        {
            SerializeInternalWithoutReference(writer, OpenApiSpecVersion.OpenApi3_0,
                (writer, element) => element.SerializeAsV3(writer));
        }
        
        internal virtual void SerializeInternalWithoutReference(IOpenApiWriter writer, OpenApiSpecVersion version,
            Action<IOpenApiWriter, IOpenApiSerializable> callback)
        {
            writer.WriteStartObject();

            // description
            writer.WriteProperty(OpenApiConstants.Description, Description);

            // content
            writer.WriteRequiredMap(OpenApiConstants.Content, Content, callback);

            // required
            writer.WriteProperty(OpenApiConstants.Required, Required, false);

            // extensions
            writer.WriteExtensions(Extensions, version);

            writer.WriteEndObject();
        }

        /// <summary>
        /// Serialize <see cref="OpenApiRequestBody"/> to Open Api v2.0
        /// </summary>
        public void SerializeAsV2(IOpenApiWriter writer)
        {
            // RequestBody object does not exist in V2.
        }

        /// <summary>
        /// Serialize to OpenAPI V2 document without using reference.
        /// </summary>
        public void SerializeAsV2WithoutReference(IOpenApiWriter writer)
        {
            // RequestBody object does not exist in V2.
        }

        internal OpenApiBodyParameter ConvertToBodyParameter()
        {
            var bodyParameter = new OpenApiBodyParameter
            {
                Description = Description,
                // V2 spec actually allows the body to have custom name.
                // To allow round-tripping we use an extension to hold the name
                Name = "body",
                Schema = Content.Values.FirstOrDefault()?.Schema ?? new JsonSchemaBuilder().Build(),
                Required = Required,
                Extensions = Extensions.ToDictionary(static k => k.Key, static v => v.Value)  // Clone extensions so we can remove the x-bodyName extensions from the output V2 model.
            };
            if (bodyParameter.Extensions.ContainsKey(OpenApiConstants.BodyName))
            {
                var bodyName = bodyParameter.Extensions[OpenApiConstants.BodyName] as OpenApiAny;
                bodyParameter.Name = string.IsNullOrEmpty(bodyName?.Node.ToString()) ? "body" : bodyName?.Node.ToString();
                bodyParameter.Extensions.Remove(OpenApiConstants.BodyName);
            }
            return bodyParameter;
        }

        internal IEnumerable<OpenApiFormDataParameter> ConvertToFormDataParameters()
        {
            if (Content == null || !Content.Any())
                yield break;

            foreach (var property in Content.First().Value.Schema.GetProperties())
            {
                var paramSchema = property.Value;
                if (paramSchema.GetType().Equals(SchemaValueType.String)
                    && ("binary".Equals(paramSchema.GetFormat().Key, StringComparison.OrdinalIgnoreCase)
                    || "base64".Equals(paramSchema.GetFormat().Key, StringComparison.OrdinalIgnoreCase)))
                {
                    // JsonSchema is immutable so these can't be set
                    //paramSchema.Type("file");
                    //paramSchema.Format(null);
                }
                yield return new()
                {
                    Description = property.Value.GetDescription(),
                    Name = property.Key,
                    Schema = property.Value,
<<<<<<< HEAD
                    Required = Content.First().Value.Schema.GetRequired()?.Contains(property.Key) ?? false
=======
                    Required = Content.First().Value.Schema.Required.Contains(property.Key)
>>>>>>> 47ed9333
                };
            }
        }
    }
}<|MERGE_RESOLUTION|>--- conflicted
+++ resolved
@@ -1,10 +1,5 @@
-<<<<<<< HEAD
 // Copyright (c) Microsoft Corporation. All rights reserved.
-// Licensed under the MIT license. 
-=======
-﻿// Copyright (c) Microsoft Corporation. All rights reserved.
 // Licensed under the MIT license.
->>>>>>> 47ed9333
 
 using System;
 using System.Collections.Generic;
@@ -85,7 +80,6 @@
         /// </summary>
         public virtual void SerializeAsV3(IOpenApiWriter writer)
         {
-<<<<<<< HEAD
             SerializeInternal(writer, (writer, element) => element.SerializeAsV3(writer),
                 (writer, element) => element.SerializeAsV3WithoutReference(writer));
         }
@@ -94,9 +88,6 @@
             Action<IOpenApiWriter, IOpenApiReferenceable> action)
         {
             writer = writer ?? throw Error.ArgumentNull(nameof(writer));
-=======
-            Utils.CheckArgumentNull(writer);
->>>>>>> 47ed9333
 
             var target = this;
 
@@ -228,11 +219,7 @@
                     Description = property.Value.GetDescription(),
                     Name = property.Key,
                     Schema = property.Value,
-<<<<<<< HEAD
                     Required = Content.First().Value.Schema.GetRequired()?.Contains(property.Key) ?? false
-=======
-                    Required = Content.First().Value.Schema.Required.Contains(property.Key)
->>>>>>> 47ed9333
                 };
             }
         }
