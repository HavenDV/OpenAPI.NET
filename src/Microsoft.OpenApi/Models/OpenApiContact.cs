--- conflicted
+++ resolved
@@ -1,10 +1,5 @@
-<<<<<<< HEAD
 // Copyright (c) Microsoft Corporation. All rights reserved.
-// Licensed under the MIT license. 
-=======
-﻿// Copyright (c) Microsoft Corporation. All rights reserved.
 // Licensed under the MIT license.
->>>>>>> 47ed9333
 
 using System;
 using System.Collections.Generic;
@@ -82,11 +77,8 @@
 
         private void WriteInternal(IOpenApiWriter writer, OpenApiSpecVersion specVersion)
         {
-<<<<<<< HEAD
             writer = writer ?? throw Error.ArgumentNull(nameof(writer));
 
-=======
->>>>>>> 47ed9333
             writer.WriteStartObject();
 
             // name
