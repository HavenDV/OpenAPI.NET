--- conflicted
+++ resolved
@@ -1,4 +1,4 @@
-﻿// Copyright (c) Microsoft Corporation. All rights reserved.
+// Copyright (c) Microsoft Corporation. All rights reserved.
 // Licensed under the MIT license.
 
 using System;
@@ -170,11 +170,7 @@
             AllowReserved = parameter?.AllowReserved ?? AllowReserved;
             _schema = parameter?.Schema != null ? new(parameter.Schema) : null;
             Examples = parameter?.Examples != null ? new Dictionary<string, OpenApiExample>(parameter.Examples) : null;
-<<<<<<< HEAD
             Example = parameter?.Example != null ? JsonNodeCloneHelper.Clone(parameter.Example) : null;
-=======
-            Example = OpenApiAnyCloneHelper.CloneFromCopyConstructor<IOpenApiAny>(parameter?.Example);
->>>>>>> 9754cd18
             Content = parameter?.Content != null ? new Dictionary<string, OpenApiMediaType>(parameter.Content) : null;
             Extensions = parameter?.Extensions != null ? new Dictionary<string, IOpenApiExtension>(parameter.Extensions) : null;
             AllowEmptyValue = parameter?.AllowEmptyValue ?? AllowEmptyValue;
