﻿// Copyright (c) Microsoft Corporation. All rights reserved.
// Licensed under the MIT license. 

using System;
using System.Collections.Generic;
using Microsoft.OpenApi.Any;
using Microsoft.OpenApi.Extensions;
using Microsoft.OpenApi.Interfaces;
using Microsoft.OpenApi.Writers;
using static Microsoft.OpenApi.Extensions.OpenApiSerializableExtensions;

namespace Microsoft.OpenApi.Models
{
    /// <summary>
    /// Parameter Object.
    /// </summary>
    public class OpenApiParameter : IOpenApiSerializable, IOpenApiReferenceable, IEffective<OpenApiParameter>, IOpenApiExtensible
    {
        private bool? _explode;
        private ParameterStyle? _style;

        /// <summary>
        /// Indicates if object is populated with data or is just a reference to the data
        /// </summary>
        public bool UnresolvedReference { get; set; }

        /// <summary>
        /// Reference object.
        /// </summary>
        public OpenApiReference Reference { get; set; }

        /// <summary>
        /// REQUIRED. The name of the parameter. Parameter names are case sensitive.
        /// If in is "path", the name field MUST correspond to the associated path segment from the path field in the Paths Object.
        /// If in is "header" and the name field is "Accept", "Content-Type" or "Authorization", the parameter definition SHALL be ignored.
        /// For all other cases, the name corresponds to the parameter name used by the in property.
        /// </summary>
        public string Name { get; set; }

        /// <summary>
        /// REQUIRED. The location of the parameter.
        /// Possible values are "query", "header", "path" or "cookie".
        /// </summary>
        public ParameterLocation? In { get; set; }

        /// <summary>
        /// A brief description of the parameter. This could contain examples of use.
        /// CommonMark syntax MAY be used for rich text representation.
        /// </summary>
        public string Description { get; set; }

        /// <summary>
        /// Determines whether this parameter is mandatory.
        /// If the parameter location is "path", this property is REQUIRED and its value MUST be true.
        /// Otherwise, the property MAY be included and its default value is false.
        /// </summary>
        public bool Required { get; set; }

        /// <summary>
        /// Specifies that a parameter is deprecated and SHOULD be transitioned out of usage.
        /// </summary>
        public bool Deprecated { get; set; } = false;

        /// <summary>
        /// Sets the ability to pass empty-valued parameters.
        /// This is valid only for query parameters and allows sending a parameter with an empty value.
        /// Default value is false.
        /// If style is used, and if behavior is n/a (cannot be serialized),
        /// the value of allowEmptyValue SHALL be ignored.
        /// </summary>
        public bool AllowEmptyValue { get; set; } = false;

        /// <summary>
        /// Describes how the parameter value will be serialized depending on the type of the parameter value.
        /// Default values (based on value of in): for query - form; for path - simple; for header - simple;
        /// for cookie - form.
        /// </summary>
        public ParameterStyle? Style
        {
            get => _style ?? GetDefaultStyleValue();
            set => _style = value;
        }

        /// <summary>
        /// When this is true, parameter values of type array or object generate separate parameters
        /// for each value of the array or key-value pair of the map.
        /// For other types of parameters this property has no effect.
        /// When style is form, the default value is true.
        /// For all other styles, the default value is false.
        /// </summary>
        public bool Explode
        {
            get => _explode ?? Style == ParameterStyle.Form;
            set => _explode = value;
        }

        /// <summary>
        /// Determines whether the parameter value SHOULD allow reserved characters,
        /// as defined by RFC3986 :/?#[]@!$&amp;'()*+,;= to be included without percent-encoding.
        /// This property only applies to parameters with an in value of query.
        /// The default value is false.
        /// </summary>
        public bool AllowReserved { get; set; }

        /// <summary>
        /// The schema defining the type used for the parameter.
        /// </summary>
        public OpenApiSchema Schema { get; set; }

        /// <summary>
        /// Examples of the media type. Each example SHOULD contain a value
        /// in the correct format as specified in the parameter encoding.
        /// The examples object is mutually exclusive of the example object.
        /// Furthermore, if referencing a schema which contains an example,
        /// the examples value SHALL override the example provided by the schema.
        /// </summary>
        public IDictionary<string, OpenApiExample> Examples { get; set; } = new Dictionary<string, OpenApiExample>();

        /// <summary>
        /// Example of the media type. The example SHOULD match the specified schema and encoding properties
        /// if present. The example object is mutually exclusive of the examples object.
        /// Furthermore, if referencing a schema which contains an example,
        /// the example value SHALL override the example provided by the schema.
        /// To represent examples of media types that cannot naturally be represented in JSON or YAML,
        /// a string value can contain the example with escaping where necessary.
        /// </summary>
        public IOpenApiAny Example { get; set; }

        /// <summary>
        /// A map containing the representations for the parameter.
        /// The key is the media type and the value describes it.
        /// The map MUST only contain one entry.
        /// For more complex scenarios, the content property can define the media type and schema of the parameter.
        /// A parameter MUST contain either a schema property, or a content property, but not both.
        /// When example or examples are provided in conjunction with the schema object,
        /// the example MUST follow the prescribed serialization strategy for the parameter.
        /// </summary>
        public IDictionary<string, OpenApiMediaType> Content { get; set; } = new Dictionary<string, OpenApiMediaType>();

        /// <summary>
        /// This object MAY be extended with Specification Extensions.
        /// </summary>
        public IDictionary<string, IOpenApiExtension> Extensions { get; set; } = new Dictionary<string, IOpenApiExtension>();

        /// <summary>
        /// A parameterless constructor
        /// </summary>
        public OpenApiParameter() {}

        /// <summary>
        /// Initializes a clone instance of <see cref="OpenApiParameter"/> object
        /// </summary>
        public OpenApiParameter(OpenApiParameter parameter)
        {
            UnresolvedReference = parameter?.UnresolvedReference ?? UnresolvedReference;
            Reference = parameter?.Reference != null ? new(parameter?.Reference) : null;
            Name = parameter?.Name ?? Name;
            In = parameter?.In ?? In;
            Description = parameter?.Description ?? Description;
            Required = parameter?.Required ?? Required;
            Style = parameter?.Style ?? Style;
            Explode = parameter?.Explode ?? Explode;
            AllowReserved = parameter?.AllowReserved ?? AllowReserved;
            Schema = parameter?.Schema != null ? new(parameter?.Schema) : null;
            Examples = parameter?.Examples != null ? new Dictionary<string, OpenApiExample>(parameter.Examples) : null;
            Example = OpenApiAnyCloneHelper.CloneFromCopyConstructor(parameter?.Example);
            Content = parameter?.Content != null ? new Dictionary<string, OpenApiMediaType>(parameter.Content) : null;
            Extensions = parameter?.Extensions != null ? new Dictionary<string, IOpenApiExtension>(parameter.Extensions) : null;
            AllowEmptyValue = parameter?.AllowEmptyValue ?? AllowEmptyValue;
            Deprecated = parameter?.Deprecated ?? Deprecated;
        }
        
        /// <summary>
        /// Serialize <see cref="OpenApiParameter"/> to Open Api v3.1
        /// </summary>
        public void SerializeAsV31(IOpenApiWriter writer)
        {
            SerializeInternal(writer, (writer, element) => element.SerializeAsV31(writer), 
                (writer, element) => element.SerializeAsV31WithoutReference(writer));
        }
        
        /// <summary>
        /// Serialize <see cref="OpenApiParameter"/> to Open Api v3.0
        /// </summary>
        public void SerializeAsV3(IOpenApiWriter writer)
        {
            SerializeInternal(writer, (writer, element) => element.SerializeAsV3(writer), 
                (writer, element) => element.SerializeAsV3WithoutReference(writer));
        }        

        private void SerializeInternal(IOpenApiWriter writer, Action<IOpenApiWriter, IOpenApiSerializable> callback, 
            Action<IOpenApiWriter, IOpenApiReferenceable> action)
        {
            writer = writer ?? throw Error.ArgumentNull(nameof(writer));

            var target = this;

            if (Reference != null)
            {
                if (!writer.GetSettings().ShouldInlineReference(Reference))
                {
                    callback(writer, Reference);
                    return;
                } 
                else
                {
                    target = GetEffective(Reference.HostDocument);
                }
            }
            action(writer, target);
        }

        /// <summary>
        /// Returns an effective OpenApiParameter object based on the presence of a $ref 
        /// </summary>
        /// <param name="doc">The host OpenApiDocument that contains the reference.</param>
        /// <returns>OpenApiParameter</returns>
        public OpenApiParameter GetEffective(OpenApiDocument doc)
        {
            if (this.Reference != null)
            {
                return doc.ResolveReferenceTo<OpenApiParameter>(this.Reference);
            }
            else
            {
                return this;
            }
        }
        
        /// <summary>
        /// Serialize to OpenAPI V3 document without using reference.
        /// </summary>
        public void SerializeAsV31WithoutReference(IOpenApiWriter writer)
        {
            SerializeInternalWithoutReference(writer, OpenApiSpecVersion.OpenApi3_1, 
                (writer, element) => element.SerializeAsV31(writer));
        }
        
        /// <summary>
        /// Serialize to OpenAPI V3 document without using reference.
        /// </summary>
        public void SerializeAsV3WithoutReference(IOpenApiWriter writer) 
        {
            SerializeInternalWithoutReference(writer, OpenApiSpecVersion.OpenApi3_0, 
                (writer, element) => element.SerializeAsV3(writer));
        }

        private void SerializeInternalWithoutReference(IOpenApiWriter writer, OpenApiSpecVersion version, 
            Action<IOpenApiWriter, IOpenApiSerializable> callback)
        {
            writer.WriteStartObject();

            // name
            writer.WriteProperty(OpenApiConstants.Name, Name);

            // in
            writer.WriteProperty(OpenApiConstants.In, In?.GetDisplayName());

            // description
            writer.WriteProperty(OpenApiConstants.Description, Description);

            // required
            writer.WriteProperty(OpenApiConstants.Required, Required, false);

            // deprecated
            writer.WriteProperty(OpenApiConstants.Deprecated, Deprecated, false);

            // allowEmptyValue
            writer.WriteProperty(OpenApiConstants.AllowEmptyValue, AllowEmptyValue, false);
            
            // style
            if (_style.HasValue)
            {
<<<<<<< HEAD
                writer.WriteProperty(OpenApiConstants.Style, Style.Value.GetDisplayName());
=======
                writer.WriteProperty(OpenApiConstants.Style, _style.Value.GetDisplayName());
>>>>>>> cec201b5
            }

            // explode
            writer.WriteProperty(OpenApiConstants.Explode, _explode, _style.HasValue && _style.Value == ParameterStyle.Form);

            // allowReserved
            writer.WriteProperty(OpenApiConstants.AllowReserved, AllowReserved, false);

            // schema
            writer.WriteOptionalObject(OpenApiConstants.Schema, Schema, callback);

            // example
            writer.WriteOptionalObject(OpenApiConstants.Example, Example, (w, s) => w.WriteAny(s));

            // examples
            writer.WriteOptionalMap(OpenApiConstants.Examples, Examples, callback);

            // content
            writer.WriteOptionalMap(OpenApiConstants.Content, Content, callback);

            // extensions
            writer.WriteExtensions(Extensions, version);

            writer.WriteEndObject();
        }

        /// <summary>
        /// Serialize <see cref="OpenApiParameter"/> to Open Api v2.0
        /// </summary>
        public void SerializeAsV2(IOpenApiWriter writer)
        {
            writer = writer ?? throw Error.ArgumentNull(nameof(writer));

            var target = this;
            if (Reference != null)
            {
                if (!writer.GetSettings().ShouldInlineReference(Reference))
                {
                    Reference.SerializeAsV2(writer);
                    return;
                } 
                else
                {
                    target = this.GetEffective(Reference.HostDocument);
                }
            }

            target.SerializeAsV2WithoutReference(writer);
        }

        /// <summary>
        /// Serialize to OpenAPI V2 document without using reference.
        /// </summary>
        public void SerializeAsV2WithoutReference(IOpenApiWriter writer)
        {
            writer.WriteStartObject();

            // in
            if (this is OpenApiFormDataParameter)
            {
                writer.WriteProperty(OpenApiConstants.In, "formData");
            }
            else if (this is OpenApiBodyParameter)
            {
                writer.WriteProperty(OpenApiConstants.In, "body");
            }
            else
            {
                writer.WriteProperty(OpenApiConstants.In, In?.GetDisplayName());
            }

            // name
            writer.WriteProperty(OpenApiConstants.Name, Name);

            // description
            writer.WriteProperty(OpenApiConstants.Description, Description);

            // required
            writer.WriteProperty(OpenApiConstants.Required, Required, false);

            // deprecated
            writer.WriteProperty(OpenApiConstants.Deprecated, Deprecated, false);

            var extensionsClone = new Dictionary<string, IOpenApiExtension>(Extensions);

            // schema
            if (this is OpenApiBodyParameter)
            {
                writer.WriteOptionalObject(OpenApiConstants.Schema, Schema, (w, s) => s.SerializeAsV2(w));
            }
            // In V2 parameter's type can't be a reference to a custom object schema or can't be of type object
            // So in that case map the type as string.
            else
            if (Schema?.UnresolvedReference == true || Schema?.Type == "object")
            {
                writer.WriteProperty(OpenApiConstants.Type, "string");
            }
            else
            {
                // type
                // format
                // items
                // collectionFormat
                // default
                // maximum
                // exclusiveMaximum
                // minimum
                // exclusiveMinimum
                // maxLength
                // minLength
                // pattern
                // maxItems
                // minItems
                // uniqueItems
                // enum
                // multipleOf
                if (Schema != null)
                {
                    Schema.WriteAsItemsProperties(writer);

                    if (Schema.Extensions != null)
                    {
                        foreach (var key in Schema.Extensions.Keys)
                        {
                            // The extension will already have been serialized as part of the call to WriteAsItemsProperties above,
                            // so remove it from the cloned collection so we don't write it again.
                            extensionsClone.Remove(key);
                        }
                    }
                }

                // allowEmptyValue
                writer.WriteProperty(OpenApiConstants.AllowEmptyValue, AllowEmptyValue, false);

                if (this.In == ParameterLocation.Query && "array".Equals(Schema?.Type, StringComparison.OrdinalIgnoreCase))
                {
                    if (this.Style == ParameterStyle.Form && this.Explode == true)
                    {
                        writer.WriteProperty("collectionFormat", "multi");
                    }
                    else if (this.Style == ParameterStyle.PipeDelimited)
                    {
                        writer.WriteProperty("collectionFormat", "pipes");
                    }
                    else if (this.Style == ParameterStyle.SpaceDelimited)
                    {
                        writer.WriteProperty("collectionFormat", "ssv");
                    }
                }
            }


            // extensions
            writer.WriteExtensions(extensionsClone, OpenApiSpecVersion.OpenApi2_0);

            writer.WriteEndObject();
        }

        private ParameterStyle? GetDefaultStyleValue()
        {
            Style = In switch
            {
                ParameterLocation.Query => (ParameterStyle?)ParameterStyle.Form,
                ParameterLocation.Header => (ParameterStyle?)ParameterStyle.Simple,
                ParameterLocation.Path => (ParameterStyle?)ParameterStyle.Simple,
                ParameterLocation.Cookie => (ParameterStyle?)ParameterStyle.Form,
                _ => (ParameterStyle?)ParameterStyle.Simple,
            };
            
            return Style;
        }

    }

    /// <summary>
    /// Body parameter class to propagate information needed for <see cref="OpenApiParameter.SerializeAsV2"/>
    /// </summary>
    internal class OpenApiBodyParameter : OpenApiParameter
    {
    }

    /// <summary>
    /// Form parameter class to propagate information needed for <see cref="OpenApiParameter.SerializeAsV2"/>
    /// </summary>
    internal class OpenApiFormDataParameter : OpenApiParameter
    {
    }
}<|MERGE_RESOLUTION|>--- conflicted
+++ resolved
@@ -1,4 +1,4 @@
-﻿// Copyright (c) Microsoft Corporation. All rights reserved.
+// Copyright (c) Microsoft Corporation. All rights reserved.
 // Licensed under the MIT license. 
 
 using System;
@@ -271,11 +271,7 @@
             // style
             if (_style.HasValue)
             {
-<<<<<<< HEAD
-                writer.WriteProperty(OpenApiConstants.Style, Style.Value.GetDisplayName());
-=======
                 writer.WriteProperty(OpenApiConstants.Style, _style.Value.GetDisplayName());
->>>>>>> cec201b5
             }
 
             // explode
