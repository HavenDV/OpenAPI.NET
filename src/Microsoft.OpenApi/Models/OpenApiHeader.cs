--- conflicted
+++ resolved
@@ -1,4 +1,4 @@
-﻿// Copyright (c) Microsoft Corporation. All rights reserved.
+// Copyright (c) Microsoft Corporation. All rights reserved.
 // Licensed under the MIT license.
 
 using System;
@@ -113,13 +113,8 @@
             Style = header?.Style ?? Style;
             Explode = header?.Explode ?? Explode;
             AllowReserved = header?.AllowReserved ?? AllowReserved;
-<<<<<<< HEAD
             _schema = header?.Schema != null ? new(header.Schema) : null;
             Example = header?.Example != null ? JsonNodeCloneHelper.Clone(header.Example) : null;
-=======
-            Schema = header?.Schema != null ? new(header?.Schema) : null;
-            Example = OpenApiAnyCloneHelper.CloneFromCopyConstructor<IOpenApiAny>(header?.Example);
->>>>>>> 9754cd18
             Examples = header?.Examples != null ? new Dictionary<string, OpenApiExample>(header.Examples) : null;
             Content = header?.Content != null ? new Dictionary<string, OpenApiMediaType>(header.Content) : null;
             Extensions = header?.Extensions != null ? new Dictionary<string, IOpenApiExtension>(header.Extensions) : null;
