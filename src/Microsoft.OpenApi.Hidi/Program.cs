﻿// Copyright (c) Microsoft Corporation. All rights reserved.
// Licensed under the MIT license.

using System.CommandLine;
using System.IO;
using System.Threading;
using System.Threading.Tasks;
using Microsoft.Extensions.Logging;

namespace Microsoft.OpenApi.Hidi
{
    static class Program
    {
        static async Task<int> Main(string[] args)
        {
            var rootCommand = new RootCommand() {
            };

            // command option parameters and aliases
            var descriptionOption = new Option<string>("--openapi", "Input OpenAPI description file path or URL");
            descriptionOption.AddAlias("-d");

            var csdlOption = new Option<string>("--csdl", "Input CSDL file path or URL");
            csdlOption.AddAlias("-cs");

            var outputOption = new Option<FileInfo>("--output", () => new FileInfo("./output"), "The output directory path for the generated file.") { Arity = ArgumentArity.ZeroOrOne };
            outputOption.AddAlias("-o");

            var versionOption = new Option<string?>("--version", "OpenAPI specification version");
            versionOption.AddAlias("-v");

            var formatOption = new Option<OpenApiFormat?>("--format", "File format");
            formatOption.AddAlias("-f");

            var logLevelOption = new Option<LogLevel>("--loglevel", () => LogLevel.Warning, "The log level to use when logging messages to the main output.");
            logLevelOption.AddAlias("-ll");

            var filterByOperationIdsOption = new Option<string>("--filter-by-operationids", "Filters OpenApiDocument by OperationId(s) provided");
            filterByOperationIdsOption.AddAlias("-op");

            var filterByTagsOption = new Option<string>("--filter-by-tags", "Filters OpenApiDocument by Tag(s) provided");
            filterByTagsOption.AddAlias("-t");

            var filterByCollectionOption = new Option<string>("--filter-by-collection", "Filters OpenApiDocument by Postman collection provided");
            filterByCollectionOption.AddAlias("-c");

            var inlineOption = new Option<bool>("--inline", "Inline $ref instances");
            inlineOption.AddAlias("-i");

            var resolveExternalOption = new Option<bool>("--resolve-external", "Resolve external $refs");
            resolveExternalOption.AddAlias("-ex");

            var validateCommand = new Command("validate")
            {
                descriptionOption,
                logLevelOption
            };

            validateCommand.SetHandler<string, LogLevel, CancellationToken>(OpenApiService.ValidateOpenApiDocument, descriptionOption, logLevelOption);

            var transformCommand = new Command("transform")
            {
                descriptionOption,
                csdlOption,
                outputOption,
                versionOption,
                formatOption,
                logLevelOption,               
                filterByOperationIdsOption,
                filterByTagsOption,
                filterByCollectionOption,
                inlineOption,
                resolveExternalOption,
            };

<<<<<<< HEAD
            transformCommand.SetHandler<string, string, FileInfo, string?, OpenApiFormat?, LogLevel, bool, bool, string, string, string> (
=======
            transformCommand.SetHandler<string, string, FileInfo, OpenApiSpecVersion?, OpenApiFormat?, LogLevel, bool, bool, string, string, string, CancellationToken> (
>>>>>>> 0d9d96b0
                OpenApiService.ProcessOpenApiDocument, descriptionOption, csdlOption, outputOption, versionOption, formatOption, logLevelOption, inlineOption, resolveExternalOption, filterByOperationIdsOption, filterByTagsOption, filterByCollectionOption);

            rootCommand.Add(transformCommand);
            rootCommand.Add(validateCommand);

            // Parse the incoming args and invoke the handler
            return await rootCommand.InvokeAsync(args);
        }
    }
}<|MERGE_RESOLUTION|>--- conflicted
+++ resolved
@@ -73,11 +73,7 @@
                 resolveExternalOption,
             };
 
-<<<<<<< HEAD
-            transformCommand.SetHandler<string, string, FileInfo, string?, OpenApiFormat?, LogLevel, bool, bool, string, string, string> (
-=======
-            transformCommand.SetHandler<string, string, FileInfo, OpenApiSpecVersion?, OpenApiFormat?, LogLevel, bool, bool, string, string, string, CancellationToken> (
->>>>>>> 0d9d96b0
+            transformCommand.SetHandler<string, string, FileInfo, string?, OpenApiFormat?, LogLevel, bool, bool, string, string, string, CancellationToken> (
                 OpenApiService.ProcessOpenApiDocument, descriptionOption, csdlOption, outputOption, versionOption, formatOption, logLevelOption, inlineOption, resolveExternalOption, filterByOperationIdsOption, filterByTagsOption, filterByCollectionOption);
 
             rootCommand.Add(transformCommand);
