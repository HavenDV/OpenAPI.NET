--- conflicted
+++ resolved
@@ -97,12 +97,8 @@
                 }
 
                 // Load OpenAPI document
-<<<<<<< HEAD
                 var format = OpenApiModelFactory.GetFormat(options.OpenApi);
                 var document = await GetOpenApi(options, format, logger, options.MetadataVersion, cancellationToken).ConfigureAwait(false);
-=======
-                var document = await GetOpenApiAsync(options, logger, options.MetadataVersion, cancellationToken).ConfigureAwait(false);
->>>>>>> 9754cd18
 
                 if (options.FilterOptions != null)
                 {
@@ -229,11 +225,7 @@
         }
 
         // Get OpenAPI document either from OpenAPI or CSDL
-<<<<<<< HEAD
         private static async Task<OpenApiDocument> GetOpenApi(HidiOptions options, string format, ILogger logger, string? metadataVersion = null, CancellationToken cancellationToken = default)
-=======
-        private static async Task<OpenApiDocument> GetOpenApiAsync(HidiOptions options, ILogger logger, string? metadataVersion = null, CancellationToken cancellationToken = default)
->>>>>>> 9754cd18
         {
             OpenApiDocument document;
             Stream stream;
@@ -254,11 +246,7 @@
                         await stream.DisposeAsync().ConfigureAwait(false);
                     }
 
-<<<<<<< HEAD
                     document = await ConvertCsdlToOpenApi(filteredStream ?? stream, format, metadataVersion, options.SettingsConfig, cancellationToken).ConfigureAwait(false);
-=======
-                    document = await ConvertCsdlToOpenApiAsync(filteredStream ?? stream, metadataVersion, options.SettingsConfig, cancellationToken).ConfigureAwait(false);
->>>>>>> 9754cd18
                     stopwatch.Stop();
                     logger.LogTrace("{Timestamp}ms: Generated OpenAPI with {Paths} paths.", stopwatch.ElapsedMilliseconds, document.Paths.Count);
                 }
@@ -425,11 +413,7 @@
         /// </summary>
         /// <param name="csdl">The CSDL stream.</param>
         /// <returns>An OpenAPI document.</returns>
-<<<<<<< HEAD
         public static async Task<OpenApiDocument> ConvertCsdlToOpenApi(Stream csdl, string format, string? metadataVersion = null, IConfiguration? settings = null, CancellationToken token = default)
-=======
-        public static async Task<OpenApiDocument> ConvertCsdlToOpenApiAsync(Stream csdl, string? metadataVersion = null, IConfiguration? settings = null, CancellationToken token = default)
->>>>>>> 9754cd18
         {
             using var reader = new StreamReader(csdl);
             var csdlText = await reader.ReadToEndAsync(token).ConfigureAwait(false);
@@ -603,12 +587,8 @@
                     throw new ArgumentException("Please input a file path or URL");
                 }
 
-<<<<<<< HEAD
                 var format = OpenApiModelFactory.GetFormat(options.OpenApi);
                 var document = await GetOpenApi(options, format, logger, null, cancellationToken).ConfigureAwait(false);
-=======
-                var document = await GetOpenApiAsync(options, logger, null, cancellationToken).ConfigureAwait(false);
->>>>>>> 9754cd18
 
                 using (logger.BeginScope("Creating diagram"))
                 {
@@ -769,12 +749,8 @@
             }
 
             // Load OpenAPI document
-<<<<<<< HEAD
             var format = OpenApiModelFactory.GetFormat(options.OpenApi);
             var document = await GetOpenApi(options, format, logger, options.MetadataVersion, cancellationToken).ConfigureAwait(false);
-=======
-            var document = await GetOpenApiAsync(options, logger, options.MetadataVersion, cancellationToken).ConfigureAwait(false);
->>>>>>> 9754cd18
 
             cancellationToken.ThrowIfCancellationRequested();
 
