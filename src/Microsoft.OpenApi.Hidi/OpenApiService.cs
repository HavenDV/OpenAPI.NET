﻿// Copyright (c) Microsoft Corporation. All rights reserved.
// Licensed under the MIT license.

using System;
using System.Collections.Generic;
using System.Diagnostics;
using System.IO;
using System.Linq;
using System.Net;
using System.Net.Http;
using System.Reflection;
using System.Security;
using System.Text;
using System.Text.Json;
using System.Threading;
using System.Threading.Tasks;
using System.Xml;
using System.Xml.Linq;
using System.Xml.Xsl;
using Microsoft.Extensions.Configuration;
using Microsoft.Extensions.Logging;
using Microsoft.OData.Edm.Csdl;
using Microsoft.OpenApi.ApiManifest;
using Microsoft.OpenApi.ApiManifest.OpenAI;
using Microsoft.OpenApi.Extensions;
using Microsoft.OpenApi.Hidi.Extensions;
using Microsoft.OpenApi.Hidi.Formatters;
using Microsoft.OpenApi.Hidi.Options;
using Microsoft.OpenApi.Hidi.Utilities;
using Microsoft.OpenApi.Models;
using Microsoft.OpenApi.OData;
using Microsoft.OpenApi.Reader;
using Microsoft.OpenApi.Readers;
using Microsoft.OpenApi.Services;
using Microsoft.OpenApi.Writers;
using static Microsoft.OpenApi.Hidi.OpenApiSpecVersionHelper;

namespace Microsoft.OpenApi.Hidi
{
    internal static class OpenApiService
    {
        static OpenApiService()
        {
            OpenApiReaderRegistry.RegisterReader(OpenApiConstants.Yaml, new OpenApiYamlReader());
            OpenApiReaderRegistry.RegisterReader(OpenApiConstants.Yml, new OpenApiYamlReader());
        }

        /// <summary>
        /// Implementation of the transform command
        /// </summary>
        public static async Task TransformOpenApiDocument(HidiOptions options, ILogger logger, CancellationToken cancellationToken = default)
        {
            if (string.IsNullOrEmpty(options.OpenApi) && string.IsNullOrEmpty(options.Csdl) && string.IsNullOrEmpty(options.FilterOptions?.FilterByApiManifest))
            {
                throw new ArgumentException("Please input a file path or URL");
            }

            try
            {
                if (options.Output == null)
                {
#pragma warning disable CA1308 // Normalize strings to uppercase
                    var inputExtension = string.Concat(".", options.OpenApiFormat?.GetDisplayName().ToLowerInvariant())
                        ?? GetInputPathExtension(options.OpenApi, options.Csdl);
#pragma warning restore CA1308 // Normalize strings to uppercase
                    options.Output = new($"./output{inputExtension}");
                };

                if (options.CleanOutput && options.Output.Exists)
                {
                    options.Output.Delete();
                }
                if (options.Output.Exists)
                {
                    throw new IOException($"The file {options.Output} already exists. Please input a new file path.");
                }

                // Default to yaml and OpenApiVersion 3 during csdl to OpenApi conversion
                var openApiFormat = options.OpenApiFormat ?? (!string.IsNullOrEmpty(options.OpenApi) ? GetOpenApiFormat(options.OpenApi, logger) : OpenApiFormat.Yaml);
                var openApiVersion = options.Version != null ? TryParseOpenApiSpecVersion(options.Version) : OpenApiSpecVersion.OpenApi3_0;

                // If ApiManifest is provided, set the referenced OpenAPI document
                var apiDependency = await FindApiDependency(options.FilterOptions.FilterByApiManifest, logger, cancellationToken).ConfigureAwait(false);
                if (apiDependency != null)
                {
                    options.OpenApi = apiDependency.ApiDescripionUrl;
                }

                // If Postman Collection is provided, load it
                JsonDocument? postmanCollection = null;
                if (!string.IsNullOrEmpty(options.FilterOptions?.FilterByCollection))
                {
                    using var collectionStream = await GetStream(options.FilterOptions.FilterByCollection, logger, cancellationToken).ConfigureAwait(false);
                    postmanCollection = await JsonDocument.ParseAsync(collectionStream, cancellationToken: cancellationToken).ConfigureAwait(false);
                }

                // Load OpenAPI document
                var format = OpenApiModelFactory.GetFormat(options.OpenApi);
                var document = await GetOpenApi(options, format, logger, options.MetadataVersion, cancellationToken).ConfigureAwait(false);

                if (options.FilterOptions != null)
                {
                    document = ApplyFilters(options, logger, apiDependency, postmanCollection, document);
                }

                var languageFormat = options.SettingsConfig?.GetSection("LanguageFormat")?.Value;
                if ("PowerShell".IsEquals(languageFormat))
                {
                    // PowerShell Walker.
                    var powerShellFormatter = new PowerShellFormatter();
                    var walker = new OpenApiWalker(powerShellFormatter);
                    walker.Walk(document);
                }
                WriteOpenApi(options, openApiFormat, openApiVersion, document, logger);
            }
            catch (TaskCanceledException)
            {
                await Console.Error.WriteLineAsync("CTRL+C pressed, aborting the operation.").ConfigureAwait(false);
            }
            catch (IOException)
            {
                throw;
            }
            catch (Exception ex)
            {
                throw new InvalidOperationException($"Could not transform the document, reason: {ex.Message}", ex);
            }
        }

        private static async Task<ApiDependency?> FindApiDependency(string? apiManifestPath, ILogger logger, CancellationToken cancellationToken = default)
        {
            ApiDependency? apiDependency = null;
            // If API Manifest is provided, load it, use it get the OpenAPI path
            ApiManifestDocument? apiManifest = null;
            if (!string.IsNullOrEmpty(apiManifestPath))
            {
                // Extract fragment identifier if passed as the name of the ApiDependency
                var apiManifestRef = apiManifestPath.Split('#');
                var apiDependencyName = string.Empty;
                if (apiManifestRef.Length > 1)
                {
                    apiDependencyName = apiManifestRef[1];
                }
                using (var fileStream = await GetStream(apiManifestRef[0], logger, cancellationToken).ConfigureAwait(false))
                {
                    var document = await JsonDocument.ParseAsync(fileStream, cancellationToken: cancellationToken).ConfigureAwait(false);
                    apiManifest = ApiManifestDocument.Load(document.RootElement);
                }

                apiDependency = !string.IsNullOrEmpty(apiDependencyName) && apiManifest.ApiDependencies.TryGetValue(apiDependencyName, out var dependency) ? dependency : apiManifest.ApiDependencies.First().Value;
            }

            return apiDependency;
        }

        private static OpenApiDocument ApplyFilters(HidiOptions options, ILogger logger, ApiDependency? apiDependency, JsonDocument? postmanCollection, OpenApiDocument document)
        {
            Dictionary<string, List<string>> requestUrls;
            if (apiDependency != null)
            {
                requestUrls = GetRequestUrlsFromManifest(apiDependency);
            }
            else if (postmanCollection != null)
            {
                requestUrls = EnumerateJsonDocument(postmanCollection.RootElement, new());
                logger.LogTrace("Finished fetching the list of paths and Http methods defined in the Postman collection.");
            }
            else
            {
                requestUrls = new();
                logger.LogTrace("No filter options provided.");
            }

            logger.LogTrace("Creating predicate from filter options.");
            var predicate = FilterOpenApiDocument(options.FilterOptions.FilterByOperationIds,
                                                    options.FilterOptions.FilterByTags,
                                                    requestUrls,
                                                    document,
                                                     logger);
            if (predicate != null)
            {
                var stopwatch = new Stopwatch();
                stopwatch.Start();
                document = OpenApiFilterService.CreateFilteredDocument(document, predicate);
                stopwatch.Stop();
                logger.LogTrace("{Timestamp}ms: Creating filtered OpenApi document with {Paths} paths.", stopwatch.ElapsedMilliseconds, document.Paths.Count);
            }

            return document;
        }

        private static void WriteOpenApi(HidiOptions options, OpenApiFormat openApiFormat, OpenApiSpecVersion openApiVersion, OpenApiDocument document, ILogger logger)
        {
            using (logger.BeginScope("Output"))
            {
                if (options.Output is null) throw new InvalidOperationException("Output file path is null");
                using var outputStream = options.Output.Create();
                using var textWriter = new StreamWriter(outputStream);

                var settings = new OpenApiWriterSettings
                {
                    InlineLocalReferences = options.InlineLocal,
                    InlineExternalReferences = options.InlineExternal
                };

                IOpenApiWriter writer = openApiFormat switch
                {
                    OpenApiFormat.Json => options.TerseOutput ? new(textWriter, settings, options.TerseOutput) : new OpenApiJsonWriter(textWriter, settings, false),
                    OpenApiFormat.Yaml => new OpenApiYamlWriter(textWriter, settings),
                    _ => throw new ArgumentException("Unknown format"),
                };

                logger.LogTrace("Serializing to OpenApi document using the provided spec version and writer");

                var stopwatch = new Stopwatch();
                stopwatch.Start();
                document.Serialize(writer, openApiVersion);
                stopwatch.Stop();

                logger.LogTrace("Finished serializing in {ElapsedMilliseconds}ms", stopwatch.ElapsedMilliseconds);
                textWriter.Flush();
            }
        }

        // Get OpenAPI document either from OpenAPI or CSDL
        private static async Task<OpenApiDocument> GetOpenApi(HidiOptions options, string format, ILogger logger, string? metadataVersion = null, CancellationToken cancellationToken = default)
        {
            OpenApiDocument document;
            Stream stream;

            if (!string.IsNullOrEmpty(options.Csdl))
            {
                var stopwatch = new Stopwatch();
                using (logger.BeginScope("Convert CSDL: {Csdl}", options.Csdl))
                {
                    stopwatch.Start();
                    stream = await GetStream(options.Csdl, logger, cancellationToken).ConfigureAwait(false);
                    Stream? filteredStream = null;
                    if (!string.IsNullOrEmpty(options.CsdlFilter))
                    {
                        var transform = GetFilterTransform();
                        filteredStream = ApplyFilterToCsdl(stream, options.CsdlFilter, transform);
                        filteredStream.Position = 0;
                        await stream.DisposeAsync().ConfigureAwait(false);
                    }

                    document = await ConvertCsdlToOpenApi(filteredStream ?? stream, format, metadataVersion, options.SettingsConfig, cancellationToken).ConfigureAwait(false);
                    stopwatch.Stop();
                    logger.LogTrace("{Timestamp}ms: Generated OpenAPI with {Paths} paths.", stopwatch.ElapsedMilliseconds, document.Paths.Count);
                }
            }
            else if (!string.IsNullOrEmpty(options.OpenApi))
            {
                stream = await GetStream(options.OpenApi, logger, cancellationToken).ConfigureAwait(false);
                var result = await ParseOpenApi(options.OpenApi, options.InlineExternal, logger, stream, cancellationToken).ConfigureAwait(false);
                document = result.OpenApiDocument;
            }
            else throw new InvalidOperationException("No input file path or URL provided");

            return document;
        }

        private static Func<string, OperationType?, OpenApiOperation, bool>? FilterOpenApiDocument(string? filterByOperationIds, string? filterByTags, Dictionary<string, List<string>> requestUrls, OpenApiDocument document, ILogger logger)
        {
            Func<string, OperationType?, OpenApiOperation, bool>? predicate = null;

            using (logger.BeginScope("Create Filter"))
            {
                // Check if filter options are provided, then slice the OpenAPI document
                if (!string.IsNullOrEmpty(filterByOperationIds) && !string.IsNullOrEmpty(filterByTags))
                {
                    throw new InvalidOperationException("Cannot filter by operationIds and tags at the same time.");
                }
                if (!string.IsNullOrEmpty(filterByOperationIds))
                {
                    logger.LogTrace("Creating predicate based on the operationIds supplied.");
                    predicate = OpenApiFilterService.CreatePredicate(operationIds: filterByOperationIds);

                }
                if (!string.IsNullOrEmpty(filterByTags))
                {
                    logger.LogTrace("Creating predicate based on the tags supplied.");
                    predicate = OpenApiFilterService.CreatePredicate(tags: filterByTags);

                }
<<<<<<< HEAD
                if (requestUrls.Count != 0)
=======
                if (requestUrls.Count > 0)
>>>>>>> 9373ed42
                {
                    logger.LogTrace("Creating predicate based on the paths and Http methods defined in the Postman collection.");
                    predicate = OpenApiFilterService.CreatePredicate(requestUrls: requestUrls, source: document);
                }
            }

            return predicate;
        }

        private static Dictionary<string, List<string>> GetRequestUrlsFromManifest(ApiDependency apiDependency)
        {
            // Get the request URLs from the API Dependencies in the API manifest
            var requests = apiDependency
                    .Requests.Where(static r => !r.Exclude && !string.IsNullOrEmpty(r.UriTemplate) && !string.IsNullOrEmpty(r.Method))
                                .Select(static r => new { UriTemplate = r.UriTemplate!, Method = r.Method! })
                    .GroupBy(static r => r.UriTemplate)
                    .ToDictionary(static g => g.Key, static g => g.Select(static r => r.Method).ToList());
            // This makes the assumption that the UriTemplate in the ApiManifest matches exactly the UriTemplate in the OpenAPI document
            // This does not need to be the case.  The URI template in the API manifest could map to a set of OpenAPI paths.
            // Additional logic will be required to handle this scenario.  I suggest we build this into the OpenAPI.Net library at some point.
            return requests;
        }

        private static XslCompiledTransform GetFilterTransform()
        {
            XslCompiledTransform transform = new();
            var assembly = typeof(OpenApiService).GetTypeInfo().Assembly;
            using var xslt = assembly.GetManifestResourceStream("Microsoft.OpenApi.Hidi.CsdlFilter.xslt") ?? throw new InvalidOperationException("Could not find the Microsoft.OpenApi.Hidi.CsdlFilter.xslt file in the assembly. Check build configuration.");
            using var streamReader = new StreamReader(xslt);
            using var textReader = new XmlTextReader(streamReader);
            transform.Load(textReader);
            return transform;
        }

        private static MemoryStream ApplyFilterToCsdl(Stream csdlStream, string entitySetOrSingleton, XslCompiledTransform transform)
        {
            using StreamReader inputReader = new(csdlStream, leaveOpen: true);
            using var inputXmlReader = XmlReader.Create(inputReader);
            MemoryStream filteredStream = new();
            using StreamWriter writer = new(filteredStream, leaveOpen: true);
            XsltArgumentList args = new();
            args.AddParam("entitySetOrSingleton", "", entitySetOrSingleton);
            transform.Transform(inputXmlReader, args, writer);
            return filteredStream;
        }

        /// <summary>
        /// Implementation of the validate command
        /// </summary>
        public static async Task ValidateOpenApiDocument(
            string openApi,
            ILogger logger,
            CancellationToken cancellationToken = default)
        {
            if (string.IsNullOrEmpty(openApi))
            {
                throw new ArgumentNullException(nameof(openApi));
            }

            try
            {
                using var stream = await GetStream(openApi, logger, cancellationToken).ConfigureAwait(false);

                var result = await ParseOpenApi(openApi, false, logger, stream, cancellationToken).ConfigureAwait(false);

                using (logger.BeginScope("Calculating statistics"))
                {
                    var statsVisitor = new StatsVisitor();
                    var walker = new OpenApiWalker(statsVisitor);
                    walker.Walk(result.OpenApiDocument);

                    logger.LogTrace("Finished walking through the OpenApi document. Generating a statistics report..");
                    #pragma warning disable CA2254
                    logger.LogInformation(statsVisitor.GetStatisticsReport());
                    #pragma warning restore CA2254
                }
            }
            catch (TaskCanceledException)
            {
                await Console.Error.WriteLineAsync("CTRL+C pressed, aborting the operation.").ConfigureAwait(false);
            }
            catch (Exception ex)
            {
                throw new InvalidOperationException($"Could not validate the document, reason: {ex.Message}", ex);
            }
        }

        private static async Task<ReadResult> ParseOpenApi(string openApiFile, bool inlineExternal, ILogger logger, Stream stream, CancellationToken cancellationToken = default)
        {
            ReadResult result;
            var stopwatch = Stopwatch.StartNew();
            using (logger.BeginScope("Parsing OpenAPI: {OpenApiFile}", openApiFile))
            {
                stopwatch.Start();

                var settings = new OpenApiReaderSettings
                {
                    LoadExternalRefs = inlineExternal,
                    BaseUrl = openApiFile.StartsWith("http", StringComparison.OrdinalIgnoreCase) ?
                        new(openApiFile) :
                        new Uri("file://" + new FileInfo(openApiFile).DirectoryName + Path.DirectorySeparatorChar)
                };

                var format = OpenApiModelFactory.GetFormat(openApiFile);
                result = await OpenApiDocument.LoadAsync(stream, format, settings, cancellationToken).ConfigureAwait(false);

                logger.LogTrace("{Timestamp}ms: Completed parsing.", stopwatch.ElapsedMilliseconds);

                LogErrors(logger, result);
                stopwatch.Stop();
            }

            return result;
        }

        /// <summary>
        /// Converts CSDL to OpenAPI
        /// </summary>
        /// <param name="csdl">The CSDL stream.</param>
        /// <returns>An OpenAPI document.</returns>
        public static async Task<OpenApiDocument> ConvertCsdlToOpenApi(Stream csdl, string format, string? metadataVersion = null, IConfiguration? settings = null, CancellationToken token = default)
        {
            using var reader = new StreamReader(csdl);
            var csdlText = await reader.ReadToEndAsync(token).ConfigureAwait(false);
            var edmModel = CsdlReader.Parse(XElement.Parse(csdlText).CreateReader());
            settings ??= SettingsUtilities.GetConfiguration();

            var document = edmModel.ConvertToOpenApi(SettingsUtilities.GetOpenApiConvertSettings(settings, metadataVersion));
            document = FixReferences(document, format);

            return document;
        }

        /// <summary>
        /// Fixes the references in the resulting OpenApiDocument.
        /// </summary>
        /// <param name="document"> The converted OpenApiDocument.</param>
        /// <returns> A valid OpenApiDocument instance.</returns>
        public static OpenApiDocument FixReferences(OpenApiDocument document, string format)
        {
            // This method is only needed because the output of ConvertToOpenApi isn't quite a valid OpenApiDocument instance.
            // So we write it out, and read it back in again to fix it up.

            var sb = new StringBuilder();
            document.SerializeAsV3(new OpenApiYamlWriter(new StringWriter(sb)));

            var doc = OpenApiDocument.Parse(sb.ToString(), format).OpenApiDocument;

            return doc;
        }

        /// <summary>
        /// Takes in a file stream, parses the stream into a JsonDocument and gets a list of paths and Http methods
        /// </summary>
        /// <param name="stream"> A file stream.</param>
        /// <returns> A dictionary of request urls and http methods from a collection.</returns>
        public static Dictionary<string, List<string>> ParseJsonCollectionFile(Stream stream, ILogger logger)
        {
            var requestUrls = new Dictionary<string, List<string>>();

            logger.LogTrace("Parsing the json collection file into a JsonDocument");
            using var document = JsonDocument.Parse(stream);
            var root = document.RootElement;

            requestUrls = EnumerateJsonDocument(root, requestUrls);
            logger.LogTrace("Finished fetching the list of paths and Http methods defined in the Postman collection.");

            return requestUrls;
        }

        private static Dictionary<string, List<string>> EnumerateJsonDocument(JsonElement itemElement, Dictionary<string, List<string>> paths)
        {
            var itemsArray = itemElement.GetProperty("item");

            foreach (var item in itemsArray.EnumerateArray())
            {
                if (item.ValueKind == JsonValueKind.Object)
                {
                    if (item.TryGetProperty("request", out var request))
                    {
                        // Fetch list of methods and urls from collection, store them in a dictionary
                        var path = request.GetProperty("url").GetProperty("raw").ToString();
                        var method = request.GetProperty("method").ToString();
                        if (paths.TryGetValue(path, out var value))
                        {
                            value.Add(method);
                        }
                        else
                        {
                            paths.Add(path, new() {method});
                        }
                    }
                    else
                    {
                        EnumerateJsonDocument(item, paths);
                    }
                }
                else
                {
                    EnumerateJsonDocument(item, paths);
                }
            }

            return paths;
        }

        /// <summary>
        /// Reads stream from file system or makes HTTP request depending on the input string
        /// </summary>
        private static async Task<Stream> GetStream(string input, ILogger logger, CancellationToken cancellationToken = default)
        {
            Stream stream;
            using (logger.BeginScope("Reading input stream"))
            {
                var stopwatch = new Stopwatch();
                stopwatch.Start();

                if (input.StartsWith("http", StringComparison.OrdinalIgnoreCase))
                {
                    try
                    {
                        using var httpClient = new HttpClient
                        {
                            DefaultRequestVersion = HttpVersion.Version20
                        };
                        stream = await httpClient.GetStreamAsync(new Uri(input), cancellationToken).ConfigureAwait(false);
                    }
                    catch (HttpRequestException ex)
                    {
                        throw new InvalidOperationException($"Could not download the file at {input}", ex);
                    }
                }
                else
                {
                    try
                    {
                        var fileInput = new FileInfo(input);
                        stream = fileInput.OpenRead();
                    }
                    catch (Exception ex) when (
                        ex is
                            FileNotFoundException or
                            PathTooLongException or
                            DirectoryNotFoundException or
                            IOException or
                            UnauthorizedAccessException or
                            SecurityException or
                            NotSupportedException)
                    {
                        throw new InvalidOperationException($"Could not open the file at {input}", ex);
                    }
                }
                stopwatch.Stop();
                logger.LogTrace("{Timestamp}ms: Read file {Input}", stopwatch.ElapsedMilliseconds, input);
            }
            return stream;
        }

        /// <summary>
        /// Attempt to guess OpenAPI format based in input URL
        /// </summary>
        /// <param name="input"></param>
        /// <param name="logger"></param>
        /// <returns></returns>
        private static OpenApiFormat GetOpenApiFormat(string input, ILogger logger)
        {
            logger.LogTrace("Getting the OpenApi format");
            return !input.StartsWith("http", StringComparison.OrdinalIgnoreCase) && Path.GetExtension(input) == ".json" ? OpenApiFormat.Json : OpenApiFormat.Yaml;
        }

        private static string GetInputPathExtension(string? openapi = null, string? csdl = null)
        {
            var extension = string.Empty;
            if (!string.IsNullOrEmpty(openapi))
            {
                extension = Path.GetExtension(openapi);
            }
            else if (!string.IsNullOrEmpty(csdl))
            {
                extension = ".yml";
            }

            return extension;
        }

        internal static async Task<string?> ShowOpenApiDocument(HidiOptions options, ILogger logger, CancellationToken cancellationToken = default)
        {
            try
            {
                if (string.IsNullOrEmpty(options.OpenApi) && string.IsNullOrEmpty(options.Csdl))
                {
                    throw new ArgumentException("Please input a file path or URL");
                }

                var format = OpenApiModelFactory.GetFormat(options.OpenApi);
                var document = await GetOpenApi(options, format, logger, null, cancellationToken).ConfigureAwait(false);

                using (logger.BeginScope("Creating diagram"))
                {
                    // If output is null, create a HTML file in the user's temporary directory
                    var sourceUrl = (string.IsNullOrEmpty(options.OpenApi), string.IsNullOrEmpty(options.Csdl)) switch {
                        (false, _) => options.OpenApi!,
                        (_, false) => options.Csdl!,
                        _ => throw new InvalidOperationException("No input file path or URL provided")
                    };
                    if (options.Output == null)
                    {
                        var tempPath = Path.GetTempPath() + "/hidi/";
                        if (!File.Exists(tempPath))
                        {
                            Directory.CreateDirectory(tempPath);
                        }

                        var fileName = Path.GetRandomFileName();

                        var output = new FileInfo(Path.Combine(tempPath, fileName + ".html"));
                        using (var file = new FileStream(output.FullName, FileMode.Create))
                        {
                            using var writer = new StreamWriter(file);
                            WriteTreeDocumentAsHtml(sourceUrl, document, writer);
                        }
                        logger.LogTrace("Created Html document with diagram ");

                        // Launch a browser to display the output html file
                        using var process = new Process();
                        process.StartInfo.FileName = output.FullName;
                        process.StartInfo.UseShellExecute = true;
                        process.Start();

                        return output.FullName;
                    }
                    else  // Write diagram as Markdown document to output file
                    {
                        using (var file = new FileStream(options.Output.FullName, FileMode.Create))
                        {
                            using var writer = new StreamWriter(file);
                            WriteTreeDocumentAsMarkdown(sourceUrl, document, writer);
                        }
                        logger.LogTrace("Created markdown document with diagram ");
                        return options.Output.FullName;
                    }
                }
            }
            catch (TaskCanceledException)
            {
                await Console.Error.WriteLineAsync("CTRL+C pressed, aborting the operation.").ConfigureAwait(false);
            }
            catch (Exception ex)
            {
                throw new InvalidOperationException($"Could not generate the document, reason: {ex.Message}", ex);
            }
            return null;
        }

        private static void LogErrors(ILogger logger, ReadResult result)
        {
            var context = result.OpenApiDiagnostic;
            if (context.Errors.Count != 0)
            {
                using (logger.BeginScope("Detected errors"))
                {
                    foreach (var error in context.Errors)
                    {
                        logger.LogError("Detected error during parsing: {Error}", error.ToString());
                    }
                }
            }
        }

        internal static void WriteTreeDocumentAsMarkdown(string openapiUrl, OpenApiDocument document, StreamWriter writer)
        {
            var rootNode = OpenApiUrlTreeNode.Create(document, "main");

            writer.WriteLine("# " + document.Info.Title);
            writer.WriteLine();
            writer.WriteLine("API Description: " + openapiUrl);

            writer.WriteLine(@"<div>");
            // write a span for each mermaidcolorscheme
            foreach (var style in OpenApiUrlTreeNode.MermaidNodeStyles)
            {
                writer.WriteLine($"<span style=\"padding:2px;background-color:{style.Value.Color};border: 2px solid\">{style.Key.Replace("_", " ", StringComparison.OrdinalIgnoreCase)}</span>");
            }
            writer.WriteLine("</div>");
            writer.WriteLine();
            writer.WriteLine("```mermaid");
            rootNode.WriteMermaid(writer);
            writer.WriteLine("```");
        }

        internal static void WriteTreeDocumentAsHtml(string sourceUrl, OpenApiDocument document, StreamWriter writer, bool asHtmlFile = false)
        {
            var rootNode = OpenApiUrlTreeNode.Create(document, "main");

            writer.WriteLine(
                """
                <!doctype html>
                <html>
                <head>
                  <meta charset="utf-8"/>
                  <script src="https://cdnjs.cloudflare.com/ajax/libs/mermaid/8.0.0/mermaid.min.js"></script>
                </head>
                <style>
                    body {
                        font-family: Verdana, sans-serif;
                    }
                </style>
                <body>
                """);
            writer.WriteLine("<h1>" + document.Info.Title + "</h1>");
            writer.WriteLine();
            writer.WriteLine($"<h3> API Description: <a href='{sourceUrl}'>{sourceUrl}</a></h3>");

            writer.WriteLine(@"<div>");
            // write a span for each mermaidcolorscheme
            foreach (var style in OpenApiUrlTreeNode.MermaidNodeStyles)
            {
                writer.WriteLine($"<span style=\"padding:2px;background-color:{style.Value.Color};border: 2px solid\">{style.Key.Replace("_", " ", StringComparison.OrdinalIgnoreCase)}</span>");
            }

            writer.WriteLine("</div>");
            writer.WriteLine("<hr/>");
            writer.WriteLine("<code class=\"language-mermaid\">");
            rootNode.WriteMermaid(writer);
            writer.WriteLine("</code>");

            // Write script tag to include JS library for rendering markdown
            writer.WriteLine(
                """
                <script>
                  var config = {
                      startOnLoad:true,
                      theme: 'forest',
                      flowchart:{
                              useMaxWidth:false,
                              htmlLabels:true
                          }
                  };
                  mermaid.initialize(config);
                  window.mermaid.init(undefined, document.querySelectorAll('.language-mermaid'));
                </script>
                """);
            // Write script tag to include JS library for rendering mermaid
            writer.WriteLine("</html");
        }

        internal static async Task PluginManifest(HidiOptions options, ILogger logger, CancellationToken cancellationToken = default)
        {
            // If ApiManifest is provided, set the referenced OpenAPI document
            var apiDependency = await FindApiDependency(options.FilterOptions?.FilterByApiManifest, logger, cancellationToken).ConfigureAwait(false);
            if (apiDependency != null)
            {
                options.OpenApi = apiDependency.ApiDescripionUrl;
            }

            // Load OpenAPI document
            var format = OpenApiModelFactory.GetFormat(options.OpenApi);
            var document = await GetOpenApi(options, format, logger, options.MetadataVersion, cancellationToken).ConfigureAwait(false);

            cancellationToken.ThrowIfCancellationRequested();

            if (options.FilterOptions != null)
            {
                document = ApplyFilters(options, logger, apiDependency, null, document);
            }

            // Ensure path in options.OutputFolder exists
            var outputFolder = new DirectoryInfo(options.OutputFolder);
            if (!outputFolder.Exists)
            {
                outputFolder.Create();
            }
            // Write OpenAPI to Output folder
            options.Output = new(Path.Combine(options.OutputFolder, "openapi.json"));
            options.TerseOutput = true;
            WriteOpenApi(options, OpenApiFormat.Json, OpenApiSpecVersion.OpenApi3_0, document, logger);

            // Create OpenAIPluginManifest from ApiDependency and OpenAPI document
            var manifest = new OpenAIPluginManifest
            {
                NameForHuman = document.Info.Title,
                DescriptionForHuman = document.Info.Description,
                Api = new()
                {
                    Type = "openapi",
                    Url = "./openapi.json"
                }
            };
            manifest.NameForModel = manifest.NameForHuman;
            manifest.DescriptionForModel = manifest.DescriptionForHuman;

            // Write OpenAIPluginManifest to Output folder
            var manifestFile = new FileInfo(Path.Combine(options.OutputFolder, "ai-plugin.json"));
            using var file = new FileStream(manifestFile.FullName, FileMode.Create);
            using var jsonWriter = new Utf8JsonWriter(file, new() { Indented = true });
            manifest.Write(jsonWriter);
            await jsonWriter.FlushAsync(cancellationToken).ConfigureAwait(false);
        }
    }
}<|MERGE_RESOLUTION|>--- conflicted
+++ resolved
@@ -1,4 +1,4 @@
-﻿// Copyright (c) Microsoft Corporation. All rights reserved.
+// Copyright (c) Microsoft Corporation. All rights reserved.
 // Licensed under the MIT license.
 
 using System;
@@ -283,11 +283,7 @@
                     predicate = OpenApiFilterService.CreatePredicate(tags: filterByTags);
 
                 }
-<<<<<<< HEAD
-                if (requestUrls.Count != 0)
-=======
                 if (requestUrls.Count > 0)
->>>>>>> 9373ed42
                 {
                     logger.LogTrace("Creating predicate based on the paths and Http methods defined in the Postman collection.");
                     predicate = OpenApiFilterService.CreatePredicate(requestUrls: requestUrls, source: document);
