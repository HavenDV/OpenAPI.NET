--- conflicted
+++ resolved
@@ -37,29 +37,7 @@
         /// <summary>
         /// Implementation of the transform command
         /// </summary>
-<<<<<<< HEAD
         public static async Task TransformOpenApiDocument(HidiOptions options, ILogger logger, CancellationToken cancellationToken)
-=======
-        public static async Task TransformOpenApiDocument(
-            string openapi,
-            string csdl,
-            string csdlFilter,
-            FileInfo output,
-            bool cleanoutput,
-            string? version,
-            string metadataVersion,
-            OpenApiFormat? format,
-            bool terseOutput,
-            string settingsFile,
-            bool inlineLocal,
-            bool inlineExternal,
-            string filterbyoperationids,
-            string filterbytags,
-            string filterbycollection,
-            ILogger logger,
-            CancellationToken cancellationToken
-           )
->>>>>>> 4eff4c46
         {
             if (string.IsNullOrEmpty(options.OpenApi) && string.IsNullOrEmpty(options.Csdl))
             {
@@ -84,26 +62,15 @@
                 }
 
                 // Default to yaml and OpenApiVersion 3 during csdl to OpenApi conversion
-<<<<<<< HEAD
                 OpenApiFormat openApiFormat = options.OpenApiFormat ?? (!string.IsNullOrEmpty(options.OpenApi) ? GetOpenApiFormat(options.OpenApi, logger) : OpenApiFormat.Yaml);
                 OpenApiSpecVersion openApiVersion = options.Version != null ? TryParseOpenApiSpecVersion(options.Version) : OpenApiSpecVersion.OpenApi3_0;
 
                 OpenApiDocument document = await GetOpenApi(options.OpenApi, options.Csdl, options.CsdlFilter, options.SettingsConfig, options.InlineExternal, logger, cancellationToken, options.MetadataVersion);
                 if (options.FilterOptions != null)
                     document = await FilterOpenApiDocument(options.FilterOptions.FilterByOperationIds, options.FilterOptions.FilterByTags, options.FilterOptions.FilterByCollection, document, logger, cancellationToken);
-                // TODO: Handle PS formating
+
                 var languageFormat = options.SettingsConfig.GetSection("LanguageFormat").Value;
-                if (!string.IsNullOrWhiteSpace(languageFormat) && languageFormat.Equals("PowerShell", StringComparison.InvariantCultureIgnoreCase))
-=======
-                OpenApiFormat openApiFormat = format ?? (!string.IsNullOrEmpty(openapi) ? GetOpenApiFormat(openapi, logger) : OpenApiFormat.Yaml);
-                OpenApiSpecVersion openApiVersion = version != null ? TryParseOpenApiSpecVersion(version) : OpenApiSpecVersion.OpenApi3_0;
-
-                OpenApiDocument document = await GetOpenApi(openapi, csdl, csdlFilter, settingsFile, inlineExternal, logger, cancellationToken, metadataVersion);
-                document = await FilterOpenApiDocument(filterbyoperationids, filterbytags, filterbycollection, document, logger, cancellationToken);
-
-                var languageFormat = GetConfiguration(settingsFile).GetSection("LanguageFormat").Value;
                 if (Extensions.StringExtensions.IsEquals(languageFormat, "PowerShell"))
->>>>>>> 4eff4c46
                 {
                     // PowerShell Walker.
                     var powerShellFormatter = new PowerShellFormatter();
