--- conflicted
+++ resolved
@@ -145,17 +145,11 @@
                         logger.LogTrace("Creating predicate based on the operationIds supplied.");
                         predicate = OpenApiFilterService.CreatePredicate(operationIds: filterbyoperationids);
 
-<<<<<<< HEAD
-                    openApiFormat = format ?? GetOpenApiFormat(openapi, logger);
-                    openApiVersion = version == null ? result.OpenApiDiagnostic.SpecificationVersion : TryParseOpenApiSpecVersion(version);
-                }
-=======
                     }
                     if (!string.IsNullOrEmpty(filterbytags))
                     {
                         logger.LogTrace("Creating predicate based on the tags supplied.");
                         predicate = OpenApiFilterService.CreatePredicate(tags: filterbytags);
->>>>>>> 33a573b4
 
                     }
                     if (!string.IsNullOrEmpty(filterbycollection))
