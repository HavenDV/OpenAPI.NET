﻿// Copyright (c) Microsoft Corporation. All rights reserved.
// Licensed under the MIT license.

using System;
using System.Collections.Generic;
using System.Diagnostics;
using System.IO;
using System.Linq;
using System.Net;
using System.Net.Http;
using System.Security;
using System.Text;
using System.Threading.Tasks;
using System.Text.Json;
using Microsoft.Extensions.Logging;
using System.Xml.Linq;
using Microsoft.OData.Edm.Csdl;
using Microsoft.OpenApi.Extensions;
using Microsoft.OpenApi.Models;
using Microsoft.OpenApi.OData;
using Microsoft.OpenApi.Readers;
using Microsoft.OpenApi.Services;
using Microsoft.OpenApi.Validations;
using Microsoft.OpenApi.Writers;
using static Microsoft.OpenApi.Hidi.OpenApiSpecVersionHelper;
using System.Threading;

namespace Microsoft.OpenApi.Hidi
{
    public class OpenApiService
    {
        /// <summary>
        /// Implementation of the transform command
        /// </summary>
        public static async Task<int> TransformOpenApiDocument(
            string openapi,
            string csdl,
            FileInfo output,
            bool cleanoutput,
            string? version,
            OpenApiFormat? format,
            LogLevel loglevel,
            bool inlineLocal,
            bool inlineExternal,
            string filterbyoperationids,
            string filterbytags,
            string filterbycollection,
            CancellationToken cancellationToken
           )
        {
            var logger = ConfigureLoggerInstance(loglevel);

            try
            {
                if (string.IsNullOrEmpty(openapi) && string.IsNullOrEmpty(csdl))
                {
                    throw new ArgumentException("Please input a file path");
                }
                if(output == null)
                {
                    throw new ArgumentNullException(nameof(output));
                }
                if (cleanoutput && output.Exists)
                {
                    output.Delete();
                }
                if (output.Exists)
                {
                    throw new IOException($"The file {output} already exists. Please input a new file path.");
                }

                Stream stream;
                OpenApiDocument document;
                OpenApiFormat openApiFormat;
                OpenApiSpecVersion openApiVersion;
                var stopwatch = new Stopwatch();

                if (!string.IsNullOrEmpty(csdl))
                {
<<<<<<< HEAD
                    RuleSet = ValidationRuleSet.GetDefaultRuleSet(),
                    LoadExternalRefs = inlineExternal,
                    BaseUrl = openapi.StartsWith("http") ? new Uri(openapi) : new Uri("file:" + new FileInfo(openapi).DirectoryName + "\\")
=======
                    using (logger.BeginScope($"Convert CSDL: {csdl}", csdl))
                    {
                        stopwatch.Start();
                        // Default to yaml and OpenApiVersion 3 during csdl to OpenApi conversion
                        openApiFormat = format ?? GetOpenApiFormat(csdl, logger);
                        openApiVersion = version != null ? TryParseOpenApiSpecVersion(version) : OpenApiSpecVersion.OpenApi3_0;

                        stream = await GetStream(csdl, logger, cancellationToken);
                        document = await ConvertCsdlToOpenApi(stream);
                        stopwatch.Stop();
                        logger.LogTrace("{timestamp}ms: Generated OpenAPI with {paths} paths.", stopwatch.ElapsedMilliseconds, document.Paths.Count);
                    }
>>>>>>> 33a573b4
                }
                else
                {
                    stream = await GetStream(openapi, logger, cancellationToken);

                    using (logger.BeginScope($"Parse OpenAPI: {openapi}",openapi))
                    {
                        stopwatch.Restart();
                        var result = await new OpenApiStreamReader(new OpenApiReaderSettings
                        {
                            ReferenceResolution = resolveexternal ? ReferenceResolutionSetting.ResolveAllReferences : ReferenceResolutionSetting.ResolveLocalReferences,
                            RuleSet = ValidationRuleSet.GetDefaultRuleSet()
                        }
                        ).ReadAsync(stream);

                        document = result.OpenApiDocument;

                        var context = result.OpenApiDiagnostic;
                        if (context.Errors.Count > 0)
                        {
                            logger.LogTrace("{timestamp}ms: Parsed OpenAPI with errors. {count} paths found.", stopwatch.ElapsedMilliseconds, document.Paths.Count);

                            var errorReport = new StringBuilder();

                            foreach (var error in context.Errors)
                            {
                                logger.LogError("OpenApi Parsing error: {message}", error.ToString());
                                errorReport.AppendLine(error.ToString());
                            }
                            logger.LogError($"{stopwatch.ElapsedMilliseconds}ms: OpenApi Parsing errors {string.Join(Environment.NewLine, context.Errors.Select(e => e.Message).ToArray())}");
                        }
                        else
                        {
                            logger.LogTrace("{timestamp}ms: Parsed OpenApi successfully. {count} paths found.", stopwatch.ElapsedMilliseconds, document.Paths.Count);
                        }

                        openApiFormat = format ?? GetOpenApiFormat(openapi, logger);
                        openApiVersion = version != null ? TryParseOpenApiSpecVersion(version) : result.OpenApiDiagnostic.SpecificationVersion;
                        stopwatch.Stop();
                    }
                }

                using (logger.BeginScope("Filter"))
                {
                    Func<string, OperationType?, OpenApiOperation, bool> predicate = null;

                    // Check if filter options are provided, then slice the OpenAPI document
                    if (!string.IsNullOrEmpty(filterbyoperationids) && !string.IsNullOrEmpty(filterbytags))
                    {
                        throw new InvalidOperationException("Cannot filter by operationIds and tags at the same time.");
                    }
                    if (!string.IsNullOrEmpty(filterbyoperationids))
                    {
                        logger.LogTrace("Creating predicate based on the operationIds supplied.");
                        predicate = OpenApiFilterService.CreatePredicate(operationIds: filterbyoperationids);

                    }
                    if (!string.IsNullOrEmpty(filterbytags))
                    {
                        logger.LogTrace("Creating predicate based on the tags supplied.");
                        predicate = OpenApiFilterService.CreatePredicate(tags: filterbytags);

                    }
                    if (!string.IsNullOrEmpty(filterbycollection))
                    {
                        var fileStream = await GetStream(filterbycollection, logger, cancellationToken);
                        var requestUrls = ParseJsonCollectionFile(fileStream, logger);

                        logger.LogTrace("Creating predicate based on the paths and Http methods defined in the Postman collection.");
                        predicate = OpenApiFilterService.CreatePredicate(requestUrls: requestUrls, source: document);
                    }
                    if (predicate != null)
                    {
                        stopwatch.Restart();
                        document = OpenApiFilterService.CreateFilteredDocument(document, predicate);
                        stopwatch.Stop();
                        logger.LogTrace("{timestamp}ms: Creating filtered OpenApi document with {paths} paths.", stopwatch.ElapsedMilliseconds, document.Paths.Count);
                    }
                }

                using (logger.BeginScope("Output"))
                {
                    ;
                    using var outputStream = output?.Create();
                    var textWriter = outputStream != null ? new StreamWriter(outputStream) : Console.Out;

                    var settings = new OpenApiWriterSettings()
                    {
                        ReferenceInline = inline ? ReferenceInlineSetting.InlineLocalReferences : ReferenceInlineSetting.DoNotInlineReferences
                    };

                    IOpenApiWriter writer = openApiFormat switch
                    {
                        OpenApiFormat.Json => new OpenApiJsonWriter(textWriter, settings),
                        OpenApiFormat.Yaml => new OpenApiYamlWriter(textWriter, settings),
                        _ => throw new ArgumentException("Unknown format"),
                    };

                    logger.LogTrace("Serializing to OpenApi document using the provided spec version and writer");

                    stopwatch.Start();
                    document.Serialize(writer, openApiVersion);
                    stopwatch.Stop();

                    logger.LogTrace($"Finished serializing in {stopwatch.ElapsedMilliseconds}ms");
                    textWriter.Flush();
                }
                return 0;
            }
            catch (Exception ex)
            {
#if DEBUG  
                logger.LogCritical(ex, ex.Message);               
#else
                logger.LogCritical(ex.Message);
                
#endif
                return 1;
            }            
        }

        /// <summary>
        /// Implementation of the validate command
        /// </summary>
        public static async Task<int> ValidateOpenApiDocument(
            string openapi, 
            LogLevel loglevel, 
            CancellationToken cancellationToken)
        {
            var logger = ConfigureLoggerInstance(loglevel);

            try
            {
                if (string.IsNullOrEmpty(openapi))
                {
                    throw new ArgumentNullException(nameof(openapi));
                }
                var stream = await GetStream(openapi, logger, cancellationToken);

                OpenApiDocument document;
                Stopwatch stopwatch = Stopwatch.StartNew();
                using (logger.BeginScope($"Parsing OpenAPI: {openapi}", openapi))
                {
                    stopwatch.Start();

                    var result = await new OpenApiStreamReader(new OpenApiReaderSettings
                    {
                        RuleSet = ValidationRuleSet.GetDefaultRuleSet()
                    }
                    ).ReadAsync(stream);

<<<<<<< HEAD
            var settings = new OpenApiWriterSettings()
            {
                InlineLocalReferences = inlineLocal,
                InlineExternalReferences = inlineExternal
            };
=======
                    logger.LogTrace("{timestamp}ms: Completed parsing.", stopwatch.ElapsedMilliseconds);
>>>>>>> 33a573b4

                    document = result.OpenApiDocument;
                    var context = result.OpenApiDiagnostic;
                    if (context.Errors.Count != 0)
                    {
                        using (logger.BeginScope("Detected errors"))
                        {
                            foreach (var error in context.Errors)
                            {
                                logger.LogError(error.ToString());
                            }
                        }
                    } 
                    stopwatch.Stop();
                }

                using (logger.BeginScope("Calculating statistics"))
                {
                    var statsVisitor = new StatsVisitor();
                    var walker = new OpenApiWalker(statsVisitor);
                    walker.Walk(document);

                    logger.LogTrace("Finished walking through the OpenApi document. Generating a statistics report..");
                    logger.LogInformation(statsVisitor.GetStatisticsReport());
                }

                return 0;
            }
            catch (Exception ex)
            {
#if DEBUG
                logger.LogCritical(ex, ex.Message);
#else
                logger.LogCritical(ex.Message);
#endif
                return 1;
            }

        }

        /// <summary>
        /// Converts CSDL to OpenAPI
        /// </summary>
        /// <param name="csdl">The CSDL stream.</param>
        /// <returns>An OpenAPI document.</returns>
        public static async Task<OpenApiDocument> ConvertCsdlToOpenApi(Stream csdl)
        {
            using var reader = new StreamReader(csdl);
            var csdlText = await reader.ReadToEndAsync();
            var edmModel = CsdlReader.Parse(XElement.Parse(csdlText).CreateReader());

            var settings = new OpenApiConvertSettings()
            {
                AddSingleQuotesForStringParameters = true,
                AddEnumDescriptionExtension = true,
                DeclarePathParametersOnPathItem = true,
                EnableKeyAsSegment = true,
                EnableOperationId = true,
                ErrorResponsesAsDefault  = false,
                PrefixEntityTypeNameBeforeKey = true,
                TagDepth = 2,
                EnablePagination = true,
                EnableDiscriminatorValue = false,
                EnableDerivedTypesReferencesForRequestBody = false,
                EnableDerivedTypesReferencesForResponses = false,
                ShowRootPath = true,
                ShowLinks = true
            };
            OpenApiDocument document = edmModel.ConvertToOpenApi(settings);

            document = FixReferences(document);

            return document;
        }

        /// <summary>
<<<<<<< HEAD
        /// Fixes the references in the resulting OpenApiDocument.
        /// </summary>
        /// <param name="document"> The converted OpenApiDocument.</param>
        /// <returns> A valid OpenApiDocument instance.</returns>
        public static OpenApiDocument FixReferences(OpenApiDocument document)
        {
            // This method is only needed because the output of ConvertToOpenApi isn't quite a valid OpenApiDocument instance.
            // So we write it out, and read it back in again to fix it up.

            var sb = new StringBuilder();
            document.SerializeAsV3(new OpenApiYamlWriter(new StringWriter(sb)));
            var doc = new OpenApiStringReader().Read(sb.ToString(), out _);

            return doc;
        }

        private static async Task<Stream> GetStream(string input, ILogger logger)
        {
            var stopwatch = new Stopwatch();
            stopwatch.Start();

            Stream stream;
            if (input.StartsWith("http"))
            {
                try
                {
                    var httpClientHandler = new HttpClientHandler()
                    {
                        SslProtocols = System.Security.Authentication.SslProtocols.Tls12,
                    };
                    using var httpClient = new HttpClient(httpClientHandler)
                    {
                      DefaultRequestVersion = HttpVersion.Version20
                    };
                    stream = await httpClient.GetStreamAsync(input);
                }
                catch (HttpRequestException ex)
                {
                    logger.LogError($"Could not download the file at {input}, reason{ex}");
                    return null;
                }
            }
            else 
            {
                try
                {
                    var fileInput = new FileInfo(input);
                    stream = fileInput.OpenRead();
                }
                catch (Exception ex) when (ex is FileNotFoundException ||
                    ex is PathTooLongException ||
                    ex is DirectoryNotFoundException ||
                    ex is IOException ||
                    ex is UnauthorizedAccessException ||
                    ex is SecurityException ||
                    ex is NotSupportedException)
                {
                    logger.LogError($"Could not open the file at {input}, reason: {ex.Message}");
                    return null;
                }
            }
            stopwatch.Stop();
            logger.LogTrace("{timestamp}ms: Read file {input}", stopwatch.ElapsedMilliseconds, input);
            return stream;
        }

        /// <summary>
=======
>>>>>>> 33a573b4
        /// Takes in a file stream, parses the stream into a JsonDocument and gets a list of paths and Http methods
        /// </summary>
        /// <param name="stream"> A file stream.</param>
        /// <returns> A dictionary of request urls and http methods from a collection.</returns>
        public static Dictionary<string, List<string>> ParseJsonCollectionFile(Stream stream, ILogger logger)
        {
            var requestUrls = new Dictionary<string, List<string>>();

            logger.LogTrace("Parsing the json collection file into a JsonDocument");
            using var document = JsonDocument.Parse(stream);
            var root = document.RootElement;
            var itemElement = root.GetProperty("item");
            foreach (var requestObject in itemElement.EnumerateArray().Select(item => item.GetProperty("request")))
            {
                // Fetch list of methods and urls from collection, store them in a dictionary
                var path = requestObject.GetProperty("url").GetProperty("raw").ToString();
                var method = requestObject.GetProperty("method").ToString();

                if (!requestUrls.ContainsKey(path))
                {
                    requestUrls.Add(path, new List<string> { method });
                }
                else
                {
                    requestUrls[path].Add(method);
                }
            }
            logger.LogTrace("Finished fetching the list of paths and Http methods defined in the Postman collection.");
            return requestUrls;
        }

        /// <summary>
        /// Fixes the references in the resulting OpenApiDocument.
        /// </summary>
        /// <param name="document"> The converted OpenApiDocument.</param>
        /// <returns> A valid OpenApiDocument instance.</returns>
        private static OpenApiDocument FixReferences(OpenApiDocument document)
        {
            // This method is only needed because the output of ConvertToOpenApi isn't quite a valid OpenApiDocument instance.
            // So we write it out, and read it back in again to fix it up.

<<<<<<< HEAD
            OpenApiDocument document;
            logger.LogTrace("Parsing the OpenApi file");
            var result = await new OpenApiStreamReader(new OpenApiReaderSettings
            {
                RuleSet = ValidationRuleSet.GetDefaultRuleSet(),
                BaseUrl = new Uri(openapi)
            }
            ).ReadAsync(stream);

            document = result.OpenApiDocument;
            var context = result.OpenApiDiagnostic;
=======
            var sb = new StringBuilder();
            document.SerializeAsV3(new OpenApiYamlWriter(new StringWriter(sb)));
            var doc = new OpenApiStringReader().Read(sb.ToString(), out _);

            return doc;
        }
>>>>>>> 33a573b4

        /// <summary>
        /// Reads stream from file system or makes HTTP request depending on the input string
        /// </summary>
        private static async Task<Stream> GetStream(string input, ILogger logger, CancellationToken cancellationToken)
        {
            Stream stream;
            using (logger.BeginScope("Reading input stream"))
            {
                var stopwatch = new Stopwatch();
                stopwatch.Start();

                if (input.StartsWith("http"))
                {
                    try
                    {
                        var httpClientHandler = new HttpClientHandler()
                        {
                            SslProtocols = System.Security.Authentication.SslProtocols.Tls12,
                        };
                        using var httpClient = new HttpClient(httpClientHandler)
                        {
                            DefaultRequestVersion = HttpVersion.Version20
                        };
                        stream = await httpClient.GetStreamAsync(input, cancellationToken);
                    }
                    catch (HttpRequestException ex)
                    {
                        throw new InvalidOperationException($"Could not download the file at {input}", ex);
                    }
                }
                else
                {
                    try
                    {
                        var fileInput = new FileInfo(input);
                        stream = fileInput.OpenRead();
                    }
                    catch (Exception ex) when (ex is FileNotFoundException ||
                        ex is PathTooLongException ||
                        ex is DirectoryNotFoundException ||
                        ex is IOException ||
                        ex is UnauthorizedAccessException ||
                        ex is SecurityException ||
                        ex is NotSupportedException)
                    {
                        throw new InvalidOperationException($"Could not open the file at {input}", ex);
                    }
                }
                stopwatch.Stop();
                logger.LogTrace("{timestamp}ms: Read file {input}", stopwatch.ElapsedMilliseconds, input);
            }
            return stream;
        }

        /// <summary>
        /// Attempt to guess OpenAPI format based in input URL
        /// </summary>
        /// <param name="input"></param>
        /// <param name="logger"></param>
        /// <returns></returns>
        private static OpenApiFormat GetOpenApiFormat(string input, ILogger logger)
        {
            logger.LogTrace("Getting the OpenApi format");
            return !input.StartsWith("http") && Path.GetExtension(input) == ".json" ? OpenApiFormat.Json : OpenApiFormat.Yaml;
        }

        private static ILogger ConfigureLoggerInstance(LogLevel loglevel)
        {
            // Configure logger options
#if DEBUG
            loglevel = loglevel > LogLevel.Debug ? LogLevel.Debug : loglevel;
#endif

            var logger = LoggerFactory.Create((builder) => {
                builder
                    .AddSimpleConsole(c => {
                        c.IncludeScopes = true;
                    })
#if DEBUG   
                    .AddDebug()
#endif
                    .SetMinimumLevel(loglevel);
            }).CreateLogger<OpenApiService>();

            return logger;
        }
    }
}<|MERGE_RESOLUTION|>--- conflicted
+++ resolved
@@ -77,11 +77,6 @@
 
                 if (!string.IsNullOrEmpty(csdl))
                 {
-<<<<<<< HEAD
-                    RuleSet = ValidationRuleSet.GetDefaultRuleSet(),
-                    LoadExternalRefs = inlineExternal,
-                    BaseUrl = openapi.StartsWith("http") ? new Uri(openapi) : new Uri("file:" + new FileInfo(openapi).DirectoryName + "\\")
-=======
                     using (logger.BeginScope($"Convert CSDL: {csdl}", csdl))
                     {
                         stopwatch.Start();
@@ -94,7 +89,6 @@
                         stopwatch.Stop();
                         logger.LogTrace("{timestamp}ms: Generated OpenAPI with {paths} paths.", stopwatch.ElapsedMilliseconds, document.Paths.Count);
                     }
->>>>>>> 33a573b4
                 }
                 else
                 {
@@ -105,8 +99,9 @@
                         stopwatch.Restart();
                         var result = await new OpenApiStreamReader(new OpenApiReaderSettings
                         {
-                            ReferenceResolution = resolveexternal ? ReferenceResolutionSetting.ResolveAllReferences : ReferenceResolutionSetting.ResolveLocalReferences,
-                            RuleSet = ValidationRuleSet.GetDefaultRuleSet()
+                            RuleSet = ValidationRuleSet.GetDefaultRuleSet(),
+                            LoadExternalRefs = inlineExternal,
+                            BaseUrl = openapi.StartsWith("http") ? new Uri(openapi) : new Uri("file:" + new FileInfo(openapi).DirectoryName + "\\")
                         }
                         ).ReadAsync(stream);
 
@@ -183,7 +178,8 @@
 
                     var settings = new OpenApiWriterSettings()
                     {
-                        ReferenceInline = inline ? ReferenceInlineSetting.InlineLocalReferences : ReferenceInlineSetting.DoNotInlineReferences
+                        InlineLocalReferences = inlineLocal,
+                        InlineExternalReferences = inlineExternal
                     };
 
                     IOpenApiWriter writer = openApiFormat switch
@@ -245,16 +241,8 @@
                         RuleSet = ValidationRuleSet.GetDefaultRuleSet()
                     }
                     ).ReadAsync(stream);
-
-<<<<<<< HEAD
-            var settings = new OpenApiWriterSettings()
-            {
-                InlineLocalReferences = inlineLocal,
-                InlineExternalReferences = inlineExternal
-            };
-=======
+                    
                     logger.LogTrace("{timestamp}ms: Completed parsing.", stopwatch.ElapsedMilliseconds);
->>>>>>> 33a573b4
 
                     document = result.OpenApiDocument;
                     var context = result.OpenApiDiagnostic;
@@ -331,7 +319,6 @@
         }
 
         /// <summary>
-<<<<<<< HEAD
         /// Fixes the references in the resulting OpenApiDocument.
         /// </summary>
         /// <param name="document"> The converted OpenApiDocument.</param>
@@ -399,8 +386,6 @@
         }
 
         /// <summary>
-=======
->>>>>>> 33a573b4
         /// Takes in a file stream, parses the stream into a JsonDocument and gets a list of paths and Http methods
         /// </summary>
         /// <param name="stream"> A file stream.</param>
@@ -437,31 +422,28 @@
         /// </summary>
         /// <param name="document"> The converted OpenApiDocument.</param>
         /// <returns> A valid OpenApiDocument instance.</returns>
-        private static OpenApiDocument FixReferences(OpenApiDocument document)
-        {
-            // This method is only needed because the output of ConvertToOpenApi isn't quite a valid OpenApiDocument instance.
-            // So we write it out, and read it back in again to fix it up.
-
-<<<<<<< HEAD
-            OpenApiDocument document;
-            logger.LogTrace("Parsing the OpenApi file");
-            var result = await new OpenApiStreamReader(new OpenApiReaderSettings
-            {
-                RuleSet = ValidationRuleSet.GetDefaultRuleSet(),
-                BaseUrl = new Uri(openapi)
-            }
-            ).ReadAsync(stream);
-
-            document = result.OpenApiDocument;
-            var context = result.OpenApiDiagnostic;
-=======
-            var sb = new StringBuilder();
-            document.SerializeAsV3(new OpenApiYamlWriter(new StringWriter(sb)));
-            var doc = new OpenApiStringReader().Read(sb.ToString(), out _);
-
-            return doc;
-        }
->>>>>>> 33a573b4
+        // private static OpenApiDocument FixReferences2(OpenApiDocument document)
+        // {
+        //     // This method is only needed because the output of ConvertToOpenApi isn't quite a valid OpenApiDocument instance.
+        //     // So we write it out, and read it back in again to fix it up.
+
+        //     OpenApiDocument document;
+        //     logger.LogTrace("Parsing the OpenApi file");
+        //     var result = await new OpenApiStreamReader(new OpenApiReaderSettings
+        //     {
+        //         RuleSet = ValidationRuleSet.GetDefaultRuleSet(),
+        //         BaseUrl = new Uri(openapi)
+        //     }
+        //     ).ReadAsync(stream);
+
+        //     document = result.OpenApiDocument;
+        //     var context = result.OpenApiDiagnostic;
+        //     var sb = new StringBuilder();
+        //     document.SerializeAsV3(new OpenApiYamlWriter(new StringWriter(sb)));
+        //     var doc = new OpenApiStringReader().Read(sb.ToString(), out _);
+
+        //     return doc;
+        // }
 
         /// <summary>
         /// Reads stream from file system or makes HTTP request depending on the input string
