--- conflicted
+++ resolved
@@ -44,12 +44,8 @@
     <PackageReference Include="Microsoft.Extensions.Logging.Debug" Version="7.0.0" />
     <PackageReference Include="System.CommandLine" Version="2.0.0-beta4.22272.1" />
     <PackageReference Include="Microsoft.OData.Edm" Version="7.16.0" />
-<<<<<<< HEAD
     <PackageReference Include="Microsoft.OpenApi.OData" Version="1.5.0-preview2" />
-=======
-    <PackageReference Include="Microsoft.OpenApi.OData" Version="1.4.0" />
     <PackageReference Include="Microsoft.OpenApi.ApiManifest" Version="0.5.0-preview" />
->>>>>>> 9d822331
     <PackageReference Include="System.CommandLine.Hosting" Version="0.4.0-alpha.22272.1" />
   </ItemGroup>
 
