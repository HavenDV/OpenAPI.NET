﻿<Project Sdk="Microsoft.NET.Sdk">

  <PropertyGroup>
    <OutputType>Exe</OutputType>
    <TargetFramework>net7.0</TargetFramework>
    <LangVersion>9.0</LangVersion>
    <PackAsTool>true</PackAsTool>
    <PackageIconUrl>http://go.microsoft.com/fwlink/?LinkID=288890</PackageIconUrl>
    <PackageProjectUrl>https://github.com/Microsoft/OpenAPI.NET</PackageProjectUrl>
    <PackageLicenseExpression>MIT</PackageLicenseExpression>
    <PackageRequireLicenseAcceptance>true</PackageRequireLicenseAcceptance>
    <Authors>Microsoft</Authors>
    <Company>Microsoft</Company>
    <Title>Microsoft.OpenApi.Hidi</Title>
    <PackageId>Microsoft.OpenApi.Hidi</PackageId>
    <ToolCommandName>hidi</ToolCommandName>
    <PackageOutputPath>./../../artifacts</PackageOutputPath>
    <Version>1.1.0</Version>
    <Description>OpenAPI.NET CLI tool for slicing OpenAPI documents</Description>
    <Copyright>© Microsoft Corporation. All rights reserved.</Copyright>
    <PackageTags>OpenAPI .NET</PackageTags>
    <RepositoryUrl>https://github.com/Microsoft/OpenAPI.NET</RepositoryUrl>
    <PackageReleaseNotes>https://github.com/microsoft/OpenAPI.NET/releases</PackageReleaseNotes>
    <AssemblyName>Microsoft.OpenApi.Hidi</AssemblyName>
    <RootNamespace>Microsoft.OpenApi.Hidi</RootNamespace>
    <SignAssembly>true</SignAssembly>
    <!-- https://github.com/dotnet/sourcelink/blob/main/docs/README.md#embeduntrackedsources -->
    <EmbedUntrackedSources>true</EmbedUntrackedSources>
  </PropertyGroup>

  <ItemGroup>
    <None Remove="CsdlFilter.xslt" />
  </ItemGroup>

  <ItemGroup>
    <EmbeddedResource Include="CsdlFilter.xslt" />
  </ItemGroup>

  <ItemGroup>
    <PackageReference Include="Microsoft.Extensions.Logging" Version="7.0.0" />
    <PackageReference Include="Microsoft.Extensions.Logging.Abstractions" Version="7.0.0" />
    <PackageReference Include="Microsoft.Extensions.Logging.Console" Version="7.0.0" />
    <PackageReference Include="Microsoft.Extensions.Logging.Debug" Version="7.0.0" />
    <PackageReference Include="System.CommandLine" Version="2.0.0-beta4.22272.1" />
    <PackageReference Include="Microsoft.OData.Edm" Version="7.12.5" />
    <PackageReference Include="Microsoft.OpenApi.OData" Version="1.2.0-preview8" />
<<<<<<< HEAD
    <PackageReference Include="System.CommandLine.Hosting" Version="0.4.0-alpha.22114.1" />
=======
    <PackageReference Include="System.CommandLine.Hosting" Version="0.4.0-alpha.22272.1" />
>>>>>>> cbafb8c5
  </ItemGroup>

  <ItemGroup>
    <ProjectReference Include="..\Microsoft.OpenApi.Readers\Microsoft.OpenApi.Readers.csproj" />
    <ProjectReference Include="..\Microsoft.OpenApi\Microsoft.OpenApi.csproj" />
  </ItemGroup>

  <!-- Make internals available for Unit Testing -->
  <ItemGroup>
    <AssemblyAttribute Include="System.Runtime.CompilerServices.InternalsVisibleTo">
      <_Parameter1>Microsoft.OpenApi.Hidi.Tests</_Parameter1>
    </AssemblyAttribute>
  </ItemGroup>
    <!-- End Unit test Internals -->

</Project><|MERGE_RESOLUTION|>--- conflicted
+++ resolved
@@ -44,11 +44,7 @@
     <PackageReference Include="System.CommandLine" Version="2.0.0-beta4.22272.1" />
     <PackageReference Include="Microsoft.OData.Edm" Version="7.12.5" />
     <PackageReference Include="Microsoft.OpenApi.OData" Version="1.2.0-preview8" />
-<<<<<<< HEAD
-    <PackageReference Include="System.CommandLine.Hosting" Version="0.4.0-alpha.22114.1" />
-=======
     <PackageReference Include="System.CommandLine.Hosting" Version="0.4.0-alpha.22272.1" />
->>>>>>> cbafb8c5
   </ItemGroup>
 
   <ItemGroup>
