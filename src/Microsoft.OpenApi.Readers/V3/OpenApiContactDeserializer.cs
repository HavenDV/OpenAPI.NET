﻿// Copyright (c) Microsoft Corporation. All rights reserved.
// Licensed under the MIT license.

using System;
using Microsoft.OpenApi.Extensions;
using Microsoft.OpenApi.Models;
using Microsoft.OpenApi.Readers.ParseNodes;

namespace Microsoft.OpenApi.Readers.V3
{
    /// <summary>
    /// Class containing logic to deserialize Open API V3 document into
    /// runtime Open API object model.
    /// </summary>
    internal static partial class OpenApiV3Deserializer
    {
<<<<<<< HEAD
        private static readonly FixedFieldMap<OpenApiContact> _contactFixedFields = new FixedFieldMap<OpenApiContact>
=======
        private static FixedFieldMap<OpenApiContact> _contactFixedFields = new()
>>>>>>> 47ed9333
        {
            {
                "name",
                (o, n) => o.Name = n.GetScalarValue()
            },
            {
                "email",
                (o, n) => o.Email = n.GetScalarValue()
            },
            {
                "url",
                (o, n) => o.Url = new(n.GetScalarValue(), UriKind.RelativeOrAbsolute)
            },
        };

<<<<<<< HEAD
        private static readonly PatternFieldMap<OpenApiContact> _contactPatternFields = new PatternFieldMap<OpenApiContact>
=======
        private static PatternFieldMap<OpenApiContact> _contactPatternFields = new()
>>>>>>> 47ed9333
        {
            {s => s.StartsWith("x-"), (o, p, n) => o.AddExtension(p, LoadExtension(p,n))}
        };

        public static OpenApiContact LoadContact(ParseNode node)
        {
            var mapNode = node as MapNode;
            var contact = new OpenApiContact();

            ParseMap(mapNode, contact, _contactFixedFields, _contactPatternFields);

            return contact;
        }
    }
}<|MERGE_RESOLUTION|>--- conflicted
+++ resolved
@@ -1,4 +1,4 @@
-﻿// Copyright (c) Microsoft Corporation. All rights reserved.
+// Copyright (c) Microsoft Corporation. All rights reserved.
 // Licensed under the MIT license.
 
 using System;
@@ -14,11 +14,7 @@
     /// </summary>
     internal static partial class OpenApiV3Deserializer
     {
-<<<<<<< HEAD
         private static readonly FixedFieldMap<OpenApiContact> _contactFixedFields = new FixedFieldMap<OpenApiContact>
-=======
-        private static FixedFieldMap<OpenApiContact> _contactFixedFields = new()
->>>>>>> 47ed9333
         {
             {
                 "name",
@@ -34,11 +30,7 @@
             },
         };
 
-<<<<<<< HEAD
         private static readonly PatternFieldMap<OpenApiContact> _contactPatternFields = new PatternFieldMap<OpenApiContact>
-=======
-        private static PatternFieldMap<OpenApiContact> _contactPatternFields = new()
->>>>>>> 47ed9333
         {
             {s => s.StartsWith("x-"), (o, p, n) => o.AddExtension(p, LoadExtension(p,n))}
         };
