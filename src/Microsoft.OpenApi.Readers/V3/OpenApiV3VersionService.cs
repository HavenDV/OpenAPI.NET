﻿// Copyright (c) Microsoft Corporation. All rights reserved.
// Licensed under the MIT license. 

using System;
using System.Collections.Generic;
using Microsoft.OpenApi.Exceptions;
using Microsoft.OpenApi.Extensions;
using Microsoft.OpenApi.Interfaces;
using Microsoft.OpenApi.Models;
using Microsoft.OpenApi.Readers.Interface;
using Microsoft.OpenApi.Readers.ParseNodes;
using Microsoft.OpenApi.Readers.Properties;

namespace Microsoft.OpenApi.Readers.V3
{
    /// <summary>
    /// The version service for the Open API V3.0.
    /// </summary>
    internal class OpenApiV3VersionService : IOpenApiVersionService
    {
        /// <summary>
        /// Return a function that converts a MapNode into a V3 OpenApiTag
        /// </summary>
        public Func<MapNode, OpenApiTag> TagLoader => OpenApiV3Deserializer.LoadTag;

        /// <summary>
        /// Parse the string to a <see cref="OpenApiReference"/> object.
        /// </summary>
        public OpenApiReference ConvertToOpenApiReference(
            string reference,
            ReferenceType? type)
        {
            if (!string.IsNullOrWhiteSpace(reference))
            {
                var segments = reference.Split('#');
                if (segments.Length == 1)
                {
                    // Either this is an external reference as an entire file
                    // or a simple string-style reference for tag and security scheme.
                    if (type == null)
                    {
                        // "$ref": "Pet.json"
                        return new OpenApiReference
                        {
                            ExternalResource = segments[0]
                        };
                    }

                    if (type == ReferenceType.Tag || type == ReferenceType.SecurityScheme)
                    {
                        return new OpenApiReference
                        {
                            Type = type,
                            Id = reference
                        };
                    }
                }
                else if (segments.Length == 2)
                {
                    if (reference.StartsWith("#"))
                    {
                        // "$ref": "#/components/schemas/Pet"
                        return ParseLocalReference(segments[1]);
                    }

                    // $ref: externalSource.yaml#/Pet
                    return new OpenApiReference
                    {
                        ExternalResource = segments[0],
                        Id = segments[1].Substring(1)
                    };
                }
            }

            throw new OpenApiException(string.Format(SRResource.ReferenceHasInvalidFormat, reference));
        }

        public OpenApiDocument LoadDocument(RootNode rootNode)
        {
            return OpenApiV3Deserializer.LoadOpenApi(rootNode);
        }

<<<<<<< HEAD
        /// <summary>
        /// Load the referenced <see cref="IOpenApiReferenceable"/> object from a <see cref="OpenApiReference"/> object
        /// </summary>
        public bool TryLoadReference(ParsingContext context, OpenApiReference reference, out IOpenApiReferenceable referencedObject)
        {
            referencedObject = null;

            if (reference == null)
            {
                return false;
            }

            if (reference.IsExternal)
            {
                // TODO: need to read the external document and load the referenced object.
                throw new NotImplementedException(SRResource.LoadReferencedObjectFromExternalNotImplmented);
            }

            if (!reference.Type.HasValue)
            {
                throw new ArgumentException("Local reference must have type specified.");
            }

            // Special case for Tag
            if (reference.Type == ReferenceType.Tag)
            {
                foreach (var tag in context.Tags)
                {
                    if (tag.Name == reference.Id)
                    {
                        referencedObject = tag;
                        return true;
                    }
                }

                referencedObject = new OpenApiTag {Name = reference.Id};
                return false;
            }

            var componentJsonPointer =
                new JsonPointer("#/components/" + reference.Type.GetDisplayName() + "/" + reference.Id);

            var node = context.RootNode.Find(componentJsonPointer);

            if (node == null)
            {
                throw new OpenApiException(
                    string.Format(
                        SRResource.JsonPointerCannotBeResolved,
                        componentJsonPointer));
            }

            switch (reference.Type)
            {
                case ReferenceType.Schema:
                    referencedObject = OpenApiV3Deserializer.LoadSchema(node);
                    break;

                case ReferenceType.Response:
                    referencedObject = OpenApiV3Deserializer.LoadResponse(node);
                    break;

                case ReferenceType.Parameter:
                    referencedObject = OpenApiV3Deserializer.LoadParameter(node);
                    break;

                case ReferenceType.Example:
                    referencedObject = OpenApiV3Deserializer.LoadExample(node);
                    break;

                case ReferenceType.RequestBody:
                    referencedObject = OpenApiV3Deserializer.LoadRequestBody(node);
                    break;

                case ReferenceType.Header:
                    referencedObject = OpenApiV3Deserializer.LoadHeader(node);
                    break;

                case ReferenceType.SecurityScheme:
                    referencedObject = OpenApiV3Deserializer.LoadSecurityScheme(node);
                    break;

                case ReferenceType.Link:
                    referencedObject = OpenApiV3Deserializer.LoadLink(node);
                    break;

                case ReferenceType.Callback:
                    referencedObject = OpenApiV3Deserializer.LoadCallback(node);
                    break;

                default:
                    throw new OpenApiException(
                        string.Format(
                            SRResource.ReferenceV3HasInvalidValue,
                            reference.Type,
                            componentJsonPointer));
            }

            return true;
        }

=======
>>>>>>> 973696fb
        private OpenApiReference ParseLocalReference(string localReference)
        {
            if (string.IsNullOrWhiteSpace(localReference))
            {
                throw new ArgumentException(string.Format(SRResource.ArgumentNullOrWhiteSpace, nameof(localReference)));
            }

            var segments = localReference.Split('/');

            if (segments.Length == 4) // /components/{type}/pet
            {
                if (segments[1] == "components")
                {
                    var referenceType = segments[2].GetEnumFromDisplayName<ReferenceType>();
                    return new OpenApiReference {Type = referenceType, Id = segments[3]};
                }
            }

            throw new OpenApiException(string.Format(SRResource.ReferenceHasInvalidFormat, localReference));
        }
    }
}<|MERGE_RESOLUTION|>--- conflicted
+++ resolved
@@ -80,110 +80,6 @@
             return OpenApiV3Deserializer.LoadOpenApi(rootNode);
         }
 
-<<<<<<< HEAD
-        /// <summary>
-        /// Load the referenced <see cref="IOpenApiReferenceable"/> object from a <see cref="OpenApiReference"/> object
-        /// </summary>
-        public bool TryLoadReference(ParsingContext context, OpenApiReference reference, out IOpenApiReferenceable referencedObject)
-        {
-            referencedObject = null;
-
-            if (reference == null)
-            {
-                return false;
-            }
-
-            if (reference.IsExternal)
-            {
-                // TODO: need to read the external document and load the referenced object.
-                throw new NotImplementedException(SRResource.LoadReferencedObjectFromExternalNotImplmented);
-            }
-
-            if (!reference.Type.HasValue)
-            {
-                throw new ArgumentException("Local reference must have type specified.");
-            }
-
-            // Special case for Tag
-            if (reference.Type == ReferenceType.Tag)
-            {
-                foreach (var tag in context.Tags)
-                {
-                    if (tag.Name == reference.Id)
-                    {
-                        referencedObject = tag;
-                        return true;
-                    }
-                }
-
-                referencedObject = new OpenApiTag {Name = reference.Id};
-                return false;
-            }
-
-            var componentJsonPointer =
-                new JsonPointer("#/components/" + reference.Type.GetDisplayName() + "/" + reference.Id);
-
-            var node = context.RootNode.Find(componentJsonPointer);
-
-            if (node == null)
-            {
-                throw new OpenApiException(
-                    string.Format(
-                        SRResource.JsonPointerCannotBeResolved,
-                        componentJsonPointer));
-            }
-
-            switch (reference.Type)
-            {
-                case ReferenceType.Schema:
-                    referencedObject = OpenApiV3Deserializer.LoadSchema(node);
-                    break;
-
-                case ReferenceType.Response:
-                    referencedObject = OpenApiV3Deserializer.LoadResponse(node);
-                    break;
-
-                case ReferenceType.Parameter:
-                    referencedObject = OpenApiV3Deserializer.LoadParameter(node);
-                    break;
-
-                case ReferenceType.Example:
-                    referencedObject = OpenApiV3Deserializer.LoadExample(node);
-                    break;
-
-                case ReferenceType.RequestBody:
-                    referencedObject = OpenApiV3Deserializer.LoadRequestBody(node);
-                    break;
-
-                case ReferenceType.Header:
-                    referencedObject = OpenApiV3Deserializer.LoadHeader(node);
-                    break;
-
-                case ReferenceType.SecurityScheme:
-                    referencedObject = OpenApiV3Deserializer.LoadSecurityScheme(node);
-                    break;
-
-                case ReferenceType.Link:
-                    referencedObject = OpenApiV3Deserializer.LoadLink(node);
-                    break;
-
-                case ReferenceType.Callback:
-                    referencedObject = OpenApiV3Deserializer.LoadCallback(node);
-                    break;
-
-                default:
-                    throw new OpenApiException(
-                        string.Format(
-                            SRResource.ReferenceV3HasInvalidValue,
-                            reference.Type,
-                            componentJsonPointer));
-            }
-
-            return true;
-        }
-
-=======
->>>>>>> 973696fb
         private OpenApiReference ParseLocalReference(string localReference)
         {
             if (string.IsNullOrWhiteSpace(localReference))
