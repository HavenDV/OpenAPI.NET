﻿// Copyright (c) Microsoft Corporation. All rights reserved.
// Licensed under the MIT license.

using System;
using System.Collections.Generic;
using System.Linq;
using Json.Schema;
using Microsoft.OpenApi.Any;
using Microsoft.OpenApi.Exceptions;
using Microsoft.OpenApi.Extensions;
using Microsoft.OpenApi.Interfaces;
using Microsoft.OpenApi.Models;
using Microsoft.OpenApi.Readers.Interface;
using Microsoft.OpenApi.Readers.ParseNodes;
using Microsoft.OpenApi.Readers.Properties;

namespace Microsoft.OpenApi.Readers.V3
{
    /// <summary>
    /// The version service for the Open API V3.0.
    /// </summary>
    internal class OpenApiV3VersionService : IOpenApiVersionService
    {
        public OpenApiDiagnostic Diagnostic { get; }

        private static readonly char[] _pathSeparator = new char[] { '/' };

        /// <summary>
        /// Create Parsing Context
        /// </summary>
        /// <param name="diagnostic">Provide instance for diagnostic object for collecting and accessing information about the parsing.</param>
        public OpenApiV3VersionService(OpenApiDiagnostic diagnostic)
        {
            Diagnostic = diagnostic;
        }

        private Dictionary<Type, Func<ParseNode, object>> _loaders = new()
        {
            [typeof(OpenApiAny)] = OpenApiV3Deserializer.LoadAny,
            [typeof(OpenApiCallback)] = OpenApiV3Deserializer.LoadCallback,
            [typeof(OpenApiComponents)] = OpenApiV3Deserializer.LoadComponents,
            [typeof(OpenApiContact)] = OpenApiV3Deserializer.LoadContact,
            [typeof(OpenApiEncoding)] = OpenApiV3Deserializer.LoadEncoding,
            [typeof(OpenApiExample)] = OpenApiV3Deserializer.LoadExample,
            [typeof(OpenApiExternalDocs)] = OpenApiV3Deserializer.LoadExternalDocs,
            [typeof(OpenApiHeader)] = OpenApiV3Deserializer.LoadHeader,
            [typeof(OpenApiInfo)] = OpenApiV3Deserializer.LoadInfo,
            [typeof(OpenApiLicense)] = OpenApiV3Deserializer.LoadLicense,
            [typeof(OpenApiLink)] = OpenApiV3Deserializer.LoadLink,
            [typeof(OpenApiMediaType)] = OpenApiV3Deserializer.LoadMediaType,
            [typeof(OpenApiOAuthFlow)] = OpenApiV3Deserializer.LoadOAuthFlow,
            [typeof(OpenApiOAuthFlows)] = OpenApiV3Deserializer.LoadOAuthFlows,
            [typeof(OpenApiOperation)] = OpenApiV3Deserializer.LoadOperation,
            [typeof(OpenApiParameter)] = OpenApiV3Deserializer.LoadParameter,
            [typeof(OpenApiPathItem)] = OpenApiV3Deserializer.LoadPathItem,
            [typeof(OpenApiPaths)] = OpenApiV3Deserializer.LoadPaths,
            [typeof(OpenApiRequestBody)] = OpenApiV3Deserializer.LoadRequestBody,
            [typeof(OpenApiResponse)] = OpenApiV3Deserializer.LoadResponse,
            [typeof(OpenApiResponses)] = OpenApiV3Deserializer.LoadResponses,
            [typeof(JsonSchema)] = OpenApiV3Deserializer.LoadSchema,
            [typeof(OpenApiSecurityRequirement)] = OpenApiV3Deserializer.LoadSecurityRequirement,
            [typeof(OpenApiSecurityScheme)] = OpenApiV3Deserializer.LoadSecurityScheme,
            [typeof(OpenApiServer)] = OpenApiV3Deserializer.LoadServer,
            [typeof(OpenApiServerVariable)] = OpenApiV3Deserializer.LoadServerVariable,
            [typeof(OpenApiTag)] = OpenApiV3Deserializer.LoadTag,
            [typeof(OpenApiXml)] = OpenApiV3Deserializer.LoadXml
        };

        /// <summary>
        /// Parse the string to a <see cref="OpenApiReference"/> object.
        /// </summary>
        /// <param name="reference">The URL of the reference</param>
<<<<<<< HEAD
        /// <param name="type">The type of object refefenced based on the context of the reference</param>
        /// <param name="summary">The summary of the reference</param>
        /// <param name="description">A reference description</param>
=======
        /// <param name="type">The type of object referenced based on the context of the reference</param>
>>>>>>> 47ed9333
        public OpenApiReference ConvertToOpenApiReference(
            string reference,
            ReferenceType? type,
            string summary = null,
            string description = null)
        {
            if (!string.IsNullOrWhiteSpace(reference))
            {
                var segments = reference.Split('#');
                if (segments.Length == 1)
                {
                    if (type is ReferenceType.Tag or ReferenceType.SecurityScheme)
                    {
                        return new()
                        {
                            Type = type,
                            Id = reference
                        };
                    }

                    // Either this is an external reference as an entire file
                    // or a simple string-style reference for tag and security scheme.
                    return new()
                    {
                        Type = type,
                        ExternalResource = segments[0]
                    };
                }
                else if (segments.Length == 2)
                {
                    if (reference.StartsWith("#"))
                    {
                        // "$ref": "#/components/schemas/Pet"
                        try
                        {
                            return ParseLocalReference(segments[1]);
                        }
                        catch (OpenApiException ex)
                        {
                            Diagnostic.Errors.Add(new(ex));
                        }
                    }
                    // Where fragments point into a non-OpenAPI document, the id will be the complete fragment identifier
                    var id = segments[1];
                    var openApiReference = new OpenApiReference();

                    // $ref: externalSource.yaml#/Pet
                    if (id.StartsWith("/components/"))
                    {
                        var localSegments = segments[1].Split('/');
                        var referencedType = localSegments[2].GetEnumFromDisplayName<ReferenceType>();
                        if (type == null)
                        {
                            type = referencedType;
                        }
                        else
                        {
                            if (type != referencedType)
                            {
                                throw new OpenApiException("Referenced type mismatch");
                            }
                        }
                        id = localSegments[3];
                    }
                    else if (id.StartsWith("/paths/"))
                    {
                        var localSegments = segments[1].Split(_pathSeparator, StringSplitOptions.RemoveEmptyEntries);
                        if (localSegments.Length == 2)
                        {
                            // The reference of a path may contain JSON escape character ~1 for the forward-slash character, replace this otherwise
                            // the reference cannot be resolved.
                            id = localSegments[1].Replace("~1", "/");
                        }
                        else
                        {
                            throw new OpenApiException("Referenced Path mismatch");
                        }
                    }
                    else
                    {
                        openApiReference.IsFragrament = true;
                    }

                    openApiReference.ExternalResource = segments[0];
                    openApiReference.Type = type;
                    openApiReference.Id = id;

                    return openApiReference;
                }
            }

            throw new OpenApiException(string.Format(SRResource.ReferenceHasInvalidFormat, reference));
        }

        public OpenApiDocument LoadDocument(RootNode rootNode)
        {
            return OpenApiV3Deserializer.LoadOpenApi(rootNode);
        }

        public T LoadElement<T>(ParseNode node) where T : IOpenApiElement
        {
            return (T)_loaders[typeof(T)](node);
        }

        /// <inheritdoc />
        public string GetReferenceScalarValues(MapNode mapNode, string scalarValue)
        {
            if (mapNode.Any(static x => !"$ref".Equals(x.Name, StringComparison.OrdinalIgnoreCase)))
            {
                var valueNode = mapNode.Where(x => x.Name.Equals(scalarValue))
                .Select(static x => x.Value).OfType<ValueNode>().FirstOrDefault();

                return valueNode.GetScalarValue();
            }

            return null;
        }

        private OpenApiReference ParseLocalReference(string localReference)
        {
            if (string.IsNullOrWhiteSpace(localReference))
            {
                throw new ArgumentException(string.Format(SRResource.ArgumentNullOrWhiteSpace, nameof(localReference)));
            }

            var segments = localReference.Split('/');

            if (segments.Length == 4) // /components/{type}/pet
            {
                if (segments[1] == "components")
                {
                    var referenceType = segments[2].GetEnumFromDisplayName<ReferenceType>();
<<<<<<< HEAD
                    var refId = segments[3];
                    if (segments[2] == "pathItems")
                    {
                        refId = "/" + segments[3];
                    };

                    var parsedReference = new OpenApiReference
                    {
                        Type = referenceType,
                        Id = refId
                    };

                    return parsedReference;
=======
                    return new() { Type = referenceType, Id = segments[3] };
>>>>>>> 47ed9333
                }
            }

            throw new OpenApiException(string.Format(SRResource.ReferenceHasInvalidFormat, localReference));
        }
    }
}<|MERGE_RESOLUTION|>--- conflicted
+++ resolved
@@ -1,4 +1,4 @@
-﻿// Copyright (c) Microsoft Corporation. All rights reserved.
+// Copyright (c) Microsoft Corporation. All rights reserved.
 // Licensed under the MIT license.
 
 using System;
@@ -70,13 +70,7 @@
         /// Parse the string to a <see cref="OpenApiReference"/> object.
         /// </summary>
         /// <param name="reference">The URL of the reference</param>
-<<<<<<< HEAD
-        /// <param name="type">The type of object refefenced based on the context of the reference</param>
-        /// <param name="summary">The summary of the reference</param>
-        /// <param name="description">A reference description</param>
-=======
         /// <param name="type">The type of object referenced based on the context of the reference</param>
->>>>>>> 47ed9333
         public OpenApiReference ConvertToOpenApiReference(
             string reference,
             ReferenceType? type,
@@ -209,7 +203,6 @@
                 if (segments[1] == "components")
                 {
                     var referenceType = segments[2].GetEnumFromDisplayName<ReferenceType>();
-<<<<<<< HEAD
                     var refId = segments[3];
                     if (segments[2] == "pathItems")
                     {
@@ -223,9 +216,6 @@
                     };
 
                     return parsedReference;
-=======
-                    return new() { Type = referenceType, Id = segments[3] };
->>>>>>> 47ed9333
                 }
             }
 
