--- conflicted
+++ resolved
@@ -1,4 +1,4 @@
-﻿// Copyright (c) Microsoft Corporation. All rights reserved.
+// Copyright (c) Microsoft Corporation. All rights reserved.
 // Licensed under the MIT license. 
 
 using System;
@@ -140,14 +140,6 @@
                     }
                     else
                     {
-<<<<<<< HEAD
-                        Summary = summary,
-                        Description = description,
-                        ExternalResource = segments[0],
-                        Type = type,
-                        Id = id
-                    };
-=======
                         openApiReference.IsFragrament = true;
                     }
 
@@ -156,7 +148,6 @@
                     openApiReference.Id = id;
 
                     return openApiReference;
->>>>>>> cec201b5
                 }
             }
 
