--- conflicted
+++ resolved
@@ -1,4 +1,4 @@
-﻿// Copyright (c) Microsoft Corporation. All rights reserved.
+// Copyright (c) Microsoft Corporation. All rights reserved.
 // Licensed under the MIT license.
 
 using Microsoft.OpenApi.Extensions;
@@ -13,15 +13,9 @@
     /// </summary>
     internal static partial class OpenApiV3Deserializer
     {
-<<<<<<< HEAD
         private static readonly FixedFieldMap<OpenApiPaths> _pathsFixedFields = new FixedFieldMap<OpenApiPaths>();
 
         private static readonly PatternFieldMap<OpenApiPaths> _pathsPatternFields = new PatternFieldMap<OpenApiPaths>
-=======
-        private static FixedFieldMap<OpenApiPaths> _pathsFixedFields = new();
-
-        private static PatternFieldMap<OpenApiPaths> _pathsPatternFields = new()
->>>>>>> 47ed9333
         {
             {s => s.StartsWith("/"), (o, k, n) => o.Add(k, LoadPathItem(n))},
             {s => s.StartsWith("x-"), (o, p, n) => o.AddExtension(p, LoadExtension(p,n))}
