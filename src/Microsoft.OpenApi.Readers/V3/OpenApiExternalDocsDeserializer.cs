--- conflicted
+++ resolved
@@ -1,4 +1,4 @@
-﻿// Copyright (c) Microsoft Corporation. All rights reserved.
+// Copyright (c) Microsoft Corporation. All rights reserved.
 // Licensed under the MIT license.
 
 using System;
@@ -28,15 +28,9 @@
                 },
             };
 
-<<<<<<< HEAD
-        private static readonly PatternFieldMap<OpenApiExternalDocs> _externalDocsPatternFields =
-                new PatternFieldMap<OpenApiExternalDocs> {
-
-=======
     private static readonly PatternFieldMap<OpenApiExternalDocs> _externalDocsPatternFields =
             new()
             {
->>>>>>> 47ed9333
                     {s => s.StartsWith("x-"), (o, p, n) => o.AddExtension(p, LoadExtension(p, n))}
                     };
 
