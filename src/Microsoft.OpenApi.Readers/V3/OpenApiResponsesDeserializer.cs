--- conflicted
+++ resolved
@@ -1,4 +1,4 @@
-﻿// Copyright (c) Microsoft Corporation. All rights reserved.
+// Copyright (c) Microsoft Corporation. All rights reserved.
 // Licensed under the MIT license.
 
 using Microsoft.OpenApi.Extensions;
@@ -13,15 +13,9 @@
     /// </summary>
     internal static partial class OpenApiV3Deserializer
     {
-<<<<<<< HEAD
         public static readonly FixedFieldMap<OpenApiResponses> ResponsesFixedFields = new FixedFieldMap<OpenApiResponses>();
 
         public static readonly PatternFieldMap<OpenApiResponses> ResponsesPatternFields = new PatternFieldMap<OpenApiResponses>
-=======
-        public static FixedFieldMap<OpenApiResponses> ResponsesFixedFields = new();
-
-        public static PatternFieldMap<OpenApiResponses> ResponsesPatternFields = new()
->>>>>>> 47ed9333
         {
             {s => !s.StartsWith("x-"), (o, p, n) => o.Add(p, LoadResponse(n))},
             {s => s.StartsWith("x-"), (o, p, n) => o.AddExtension(p, LoadExtension(p,n))}
