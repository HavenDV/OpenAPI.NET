--- conflicted
+++ resolved
@@ -45,7 +45,11 @@
            
         }
 
-<<<<<<< HEAD
+        /// <summary>
+        /// Helper method to turn streams into YamlDocument
+        /// </summary>
+        /// <param name="input"></param>
+        /// <returns></returns>
         internal static YamlDocument LoadYamlDocument(Stream input)
         {
             YamlDocument yamlDocument;
@@ -54,26 +58,6 @@
                 var yamlStream = new YamlStream();
                 yamlStream.Load(streamReader);
                 yamlDocument = yamlStream.Documents.First();
-=======
-            var inputVersion = GetVersion(rootNode);
-
-            if ( inputVersion == "2.0")
-            {
-                context.ReferenceService = new OpenApiV2ReferenceService(rootNode);
-                return OpenApiV2Deserializer.LoadOpenApi(rootNode);
-            }
-            else if (inputVersion.StartsWith("3.0."))
-            {
-                context.ReferenceService = new OpenApiV3ReferenceService(rootNode);
-                return OpenApiV3Deserializer.LoadOpenApi(rootNode);
-            }
-            else
-            {
-                // If version number is not recognizable,
-                // our best effort will try to deserialize the document to V3.
-                context.ReferenceService = new OpenApiV3ReferenceService(rootNode);
-                return OpenApiV3Deserializer.LoadOpenApi(rootNode);
->>>>>>> 00f00f00
             }
             return yamlDocument;
         }
