--- conflicted
+++ resolved
@@ -142,41 +142,9 @@
                 ExtensionParsers = _settings.ExtensionParsers
             };
 
-<<<<<<< HEAD
             // Parse the OpenAPI Document
             return context.Parse(yamlDocument, diagnostic);
         }
-=======
-            OpenApiDocument document = null;
-
-            try
-            {
-                // Parse the OpenAPI Document
-                document = context.Parse(yamlDocument, diagnostic);
-
-                // Resolve References if requested
-                switch (_settings.ReferenceResolution)
-                {
-                    case ReferenceResolutionSetting.ResolveAllReferences:
-                        throw new ArgumentException(Properties.SRResource.CannotResolveRemoteReferencesSynchronously);
-                    case ReferenceResolutionSetting.ResolveLocalReferences:
-                        var resolver = new OpenApiReferenceResolver(document);
-                        var walker = new OpenApiWalker(resolver);
-                        walker.Walk(document);
-                        foreach (var item in resolver.Errors)
-                        {
-                            diagnostic.Errors.Add(item);
-                        }
-                        break;
-                    case ReferenceResolutionSetting.DoNotResolveReferences:
-                        break;
-                }
-            }
-            catch (OpenApiException ex)
-            {
-                diagnostic.Errors.Add(new OpenApiError(ex));
-            }
->>>>>>> d1a05fac
 
         private void ValidateDocument(OpenApiDiagnostic diagnostic, OpenApiDocument document)
         {
@@ -184,15 +152,8 @@
             var errors = document.Validate(_settings.RuleSet);
             foreach (var item in errors)
             {
-<<<<<<< HEAD
-                diagnostic.Errors.Add(new OpenApiError(item.ErrorPath, item.ErrorMessage));
-            }
-=======
                 diagnostic.Errors.Add(item);
             } 
-
-            return document;
->>>>>>> d1a05fac
         }
 
 
