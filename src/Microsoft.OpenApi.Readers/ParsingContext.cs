--- conflicted
+++ resolved
@@ -1,10 +1,5 @@
-<<<<<<< HEAD
 // Copyright (c) Microsoft Corporation. All rights reserved.
-// Licensed under the MIT license. 
-=======
-﻿// Copyright (c) Microsoft Corporation. All rights reserved.
 // Licensed under the MIT license.
->>>>>>> 47ed9333
 
 using System;
 using System.Collections.Generic;
@@ -27,7 +22,6 @@
     /// </summary>
     public class ParsingContext
     {
-<<<<<<< HEAD
         private readonly Stack<string> _currentLocation = new Stack<string>();
         private readonly Dictionary<string, object> _tempStorage = new Dictionary<string, object>();
         private readonly Dictionary<object, Dictionary<string, object>> _scopedTempStorage = new Dictionary<object, Dictionary<string, object>>();
@@ -35,13 +29,6 @@
         internal Dictionary<string, Func<OpenApiAny, OpenApiSpecVersion, IOpenApiExtension>> ExtensionParsers { get; set; } =
             new Dictionary<string, Func<OpenApiAny, OpenApiSpecVersion, IOpenApiExtension>>();
 
-=======
-        private readonly Stack<string> _currentLocation = new();
-        private readonly Dictionary<string, object> _tempStorage = new();
-        private readonly Dictionary<object, Dictionary<string, object>> _scopedTempStorage = new();
-        private readonly Dictionary<string, Stack<string>> _loopStacks = new();
-        internal Dictionary<string, Func<IOpenApiAny, OpenApiSpecVersion, IOpenApiExtension>> ExtensionParsers { get; set; } = new();
->>>>>>> 47ed9333
         internal RootNode RootNode { get; set; }
         internal List<OpenApiTag> Tags { get; private set; } = new();
         internal Uri BaseUrl { get; set; }
@@ -68,11 +55,7 @@
         /// <returns>An OpenApiDocument populated based on the passed yamlDocument </returns>
         internal OpenApiDocument Parse(JsonNode jsonNode)
         {
-<<<<<<< HEAD
             RootNode = new RootNode(this, jsonNode);
-=======
-            RootNode = new(this, yamlDocument);
->>>>>>> 47ed9333
 
             var inputVersion = GetVersion(RootNode);
 
@@ -80,11 +63,7 @@
 
             switch (inputVersion)
             {
-<<<<<<< HEAD
                 case string version when version.is2_0():
-=======
-                case string and "2.0":
->>>>>>> 47ed9333
                     VersionService = new OpenApiV2VersionService(Diagnostic);
                     doc = VersionService.LoadDocument(RootNode);
                     this.Diagnostic.SpecificationVersion = OpenApiSpecVersion.OpenApi2_0;
@@ -278,7 +257,6 @@
                 _loopStacks[loopid].Pop();
             }
         }
-<<<<<<< HEAD
 
         private void ValidateRequiredFields(OpenApiDocument doc, string version)
         {
@@ -293,7 +271,5 @@
                     "", $"The document MUST contain either a Paths or Webhooks field at {RootNode.Context.GetLocation()}"));
             }
         }
-=======
->>>>>>> 47ed9333
     }
 }