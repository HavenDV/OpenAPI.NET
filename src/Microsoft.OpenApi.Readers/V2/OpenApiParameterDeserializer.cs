--- conflicted
+++ resolved
@@ -1,4 +1,4 @@
-﻿// Copyright (c) Microsoft Corporation. All rights reserved.
+// Copyright (c) Microsoft Corporation. All rights reserved.
 // Licensed under the MIT license.
 
 using System;
@@ -48,7 +48,6 @@
                     (o, n) => o.AllowEmptyValue = bool.Parse(n.GetScalarValue())
                 },
                 {
-<<<<<<< HEAD
                     "type", (o, n) =>
                     {
                         o.Schema = GetOrCreateParameterSchemaBuilder().Type(SchemaTypeConverter.ConvertToSchemaValueType(n.GetScalarValue()));
@@ -59,21 +58,12 @@
                     {
                         o.Schema = GetOrCreateParameterSchemaBuilder().Items(LoadSchema(n));
                     }
-=======
-                    "type",
-                    (o, n) => GetOrCreateSchema(o).Type = n.GetScalarValue()
-                },
-                {
-                    "items",
-                    (o, n) => GetOrCreateSchema(o).Items = LoadSchema(n)
->>>>>>> 47ed9333
                 },
                 {
                     "collectionFormat",
                     (o, n) => LoadStyle(o, n.GetScalarValue())
                 },
                 {
-<<<<<<< HEAD
                     "format", (o, n) =>
                     {
                         o.Schema = GetOrCreateParameterSchemaBuilder().Format(n.GetScalarValue());
@@ -126,42 +116,6 @@
                     {
                         o.Schema = GetOrCreateParameterSchemaBuilder().Enum(n.CreateListOfAny()).Build();
                     }
-=======
-                    "format",
-                    (o, n) => GetOrCreateSchema(o).Format = n.GetScalarValue()
-                },
-                {
-                    "minimum",
-                    (o, n) => GetOrCreateSchema(o).Minimum = decimal.Parse(n.GetScalarValue(), CultureInfo.InvariantCulture)
-                },
-                {
-                    "maximum",
-                    (o, n) => GetOrCreateSchema(o).Maximum = decimal.Parse(n.GetScalarValue(), CultureInfo.InvariantCulture)
-                },
-                {
-                    "maxLength",
-                    (o, n) => GetOrCreateSchema(o).MaxLength = int.Parse(n.GetScalarValue(), CultureInfo.InvariantCulture)
-                },
-                {
-                    "minLength",
-                    (o, n) => GetOrCreateSchema(o).MinLength = int.Parse(n.GetScalarValue(), CultureInfo.InvariantCulture)
-                },
-                {
-                    "readOnly",
-                    (o, n) => GetOrCreateSchema(o).ReadOnly = bool.Parse(n.GetScalarValue())
-                },
-                {
-                    "default",
-                    (o, n) => GetOrCreateSchema(o).Default = n.CreateAny()
-                },
-                {
-                    "pattern",
-                    (o, n) => GetOrCreateSchema(o).Pattern = n.GetScalarValue()
-                },
-                {
-                    "enum",
-                    (o, n) => GetOrCreateSchema(o).Enum = n.CreateListOfAny()
->>>>>>> 47ed9333
                 },
                 {
                     "schema",
@@ -175,43 +129,6 @@
                 {s => s.StartsWith("x-"), (o, p, n) => o.AddExtension(p, LoadExtension(p, n))}
             };
 
-<<<<<<< HEAD
-=======
-        private static readonly AnyFieldMap<OpenApiParameter> _parameterAnyFields =
-            new()
-            {
-                {
-                    OpenApiConstants.Default,
-                    new(
-                        p => p.Schema?.Default,
-                        (p, v) => {
-                            if (p.Schema != null || v != null)
-                            {
-                                GetOrCreateSchema(p).Default = v;
-                            }
-                        },
-                        p => p.Schema)
-                }
-            };
-
-        private static readonly AnyListFieldMap<OpenApiParameter> _parameterAnyListFields =
-            new()
-            {
-                {
-                    OpenApiConstants.Enum,
-                    new(
-                        p => p.Schema?.Enum,
-                        (p, v) => {
-                            if (p.Schema != null || v is {Count: > 0})
-                            {
-                                GetOrCreateSchema(p).Enum = v;
-                            }
-                        },
-                        p => p.Schema)
-                },
-            };
-
->>>>>>> 47ed9333
         private static void LoadStyle(OpenApiParameter p, string v)
         {
             switch (v)
@@ -240,33 +157,11 @@
                     return;
             }
         }
-<<<<<<< HEAD
         
         private static JsonSchemaBuilder GetOrCreateParameterSchemaBuilder()
         {
             _parameterJsonSchemaBuilder ??= new JsonSchemaBuilder();
             return _parameterJsonSchemaBuilder;
-=======
-
-        private static OpenApiSchema GetOrCreateSchema(OpenApiParameter p)
-        {
-            if (p.Schema == null)
-            {
-                p.Schema = new();
-            }
-
-            return p.Schema;
-        }
-
-        private static OpenApiSchema GetOrCreateSchema(OpenApiHeader p)
-        {
-            if (p.Schema == null)
-            {
-                p.Schema = new();
-            }
-
-            return p.Schema;
->>>>>>> 47ed9333
         }
 
         private static void ProcessIn(OpenApiParameter o, ParseNode n)
