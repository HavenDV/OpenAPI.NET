--- conflicted
+++ resolved
@@ -1,4 +1,4 @@
-﻿// Copyright (c) Microsoft Corporation. All rights reserved.
+// Copyright (c) Microsoft Corporation. All rights reserved.
 // Licensed under the MIT license.
 
 using System;
@@ -53,15 +53,10 @@
                 }
             },
             {
-<<<<<<< HEAD
                 "maximum", (o, n) =>
                 {
                     o.Schema = GetOrCreateHeaderSchemaBuilder().Maximum(decimal.Parse(n.GetScalarValue(), CultureInfo.InvariantCulture));
                 }
-=======
-                "maximum",
-                (o, n) => GetOrCreateSchema(o).Maximum = ParserHelper.ParseDecimalWithFallbackOnOverflow(n.GetScalarValue(), decimal.MaxValue)
->>>>>>> ffd84eda
             },
             {
                 "exclusiveMaximum", (o, n) =>
@@ -70,15 +65,10 @@
                 }
             },
             {
-<<<<<<< HEAD
                 "minimum", (o, n) =>
                 {
                     o.Schema = GetOrCreateHeaderSchemaBuilder().Minimum(decimal.Parse(n.GetScalarValue(), CultureInfo.InvariantCulture));
                 }
-=======
-                "minimum",
-                (o, n) => GetOrCreateSchema(o).Minimum = ParserHelper.ParseDecimalWithFallbackOnOverflow(n.GetScalarValue(), decimal.MinValue)
->>>>>>> ffd84eda
             },
             {
                 "exclusiveMinimum", (o, n) =>
