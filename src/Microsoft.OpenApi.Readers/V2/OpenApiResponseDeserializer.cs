﻿// Copyright (c) Microsoft Corporation. All rights reserved.
// Licensed under the MIT license.

using System.Collections.Generic;
using Json.Schema;
using Microsoft.OpenApi.Extensions;
using Microsoft.OpenApi.Models;
using Microsoft.OpenApi.Readers.ParseNodes;

namespace Microsoft.OpenApi.Readers.V2
{
    /// <summary>
    /// Class containing logic to deserialize Open API V2 document into
    /// runtime Open API object model.
    /// </summary>
    internal static partial class OpenApiV2Deserializer
    {
        private static readonly FixedFieldMap<OpenApiResponse> _responseFixedFields = new()
        {
            {
                "description",
                (o, n) => o.Description = n.GetScalarValue()
            },
            {
                "headers",
                (o, n) => o.Headers = n.CreateMap(LoadHeader)
            },
            {
                "examples",
                LoadExamples
            },
            {
                "schema",
                (o, n) => n.Context.SetTempStorage(TempStorageKeys.ResponseSchema, LoadSchema(n), o)
            },
        };

        private static readonly PatternFieldMap<OpenApiResponse> _responsePatternFields =
            new()
            {
                {s => s.StartsWith("x-"), (o, p, n) => o.AddExtension(p, LoadExtension(p, n))}
            };

        private static readonly AnyFieldMap<OpenApiMediaType> _mediaTypeAnyFields =
            new()
            {
                {
                    OpenApiConstants.Example,
                    new(
                        m => m.Example,
                        (m, v) => m.Example = v,
                        m => m.Schema)
                }
            };

        private static void ProcessProduces(MapNode mapNode, OpenApiResponse response, ParsingContext context)
        {
            if (response.Content == null)
            {
                response.Content = new Dictionary<string, OpenApiMediaType>();
            }
            else if (context.GetFromTempStorage<bool>(TempStorageKeys.ResponseProducesSet, response))
            {
                // Process "produces" only once since once specified at operation level it cannot be overriden.
                return;
            }

            var produces = context.GetFromTempStorage<List<string>>(TempStorageKeys.OperationProduces)
                ?? context.GetFromTempStorage<List<string>>(TempStorageKeys.GlobalProduces)
                ?? context.DefaultContentType ?? new List<string> { "application/octet-stream" };

            var schema = context.GetFromTempStorage<OpenApiSchema>(TempStorageKeys.ResponseSchema, response);

            foreach (var produce in produces)
            {
                if (response.Content.TryGetValue(produce, out var produceValue))
                {
<<<<<<< HEAD
                    var schema = context.GetFromTempStorage<JsonSchema>(TempStorageKeys.ResponseSchema, response);

                    if (response.Content.ContainsKey(produce) && response.Content[produce] != null)
=======
                    if (schema != null)
>>>>>>> 47ed9333
                    {
                        produceValue.Schema = schema;
                        ProcessAnyFields(mapNode, produceValue, _mediaTypeAnyFields);
                    }
                }
                else
                {
                    var mediaType = new OpenApiMediaType
                    {
                        Schema = schema
                    };

                    response.Content.Add(produce, mediaType);
                }
            }

            context.SetTempStorage(TempStorageKeys.ResponseSchema, null, response);
            context.SetTempStorage(TempStorageKeys.ResponseProducesSet, true, response);
        }

        private static void LoadExamples(OpenApiResponse response, ParseNode node)
        {
            var mapNode = node.CheckMapNode("examples");
            foreach (var mediaTypeNode in mapNode)
            {
                LoadExample(response, mediaTypeNode.Name, mediaTypeNode.Value);
            }
        }

        private static void LoadExample(OpenApiResponse response, string mediaType, ParseNode node)
        {
            var exampleNode = node.CreateAny();

            if (response.Content == null)
            {
                response.Content = new Dictionary<string, OpenApiMediaType>();
            }

            OpenApiMediaType mediaTypeObject;
            if (response.Content.TryGetValue(mediaType, out var value))
            {
                mediaTypeObject = value;
            }
            else
            {
                mediaTypeObject = new()
                {
                    Schema = node.Context.GetFromTempStorage<JsonSchema>(TempStorageKeys.ResponseSchema, response)
                };
                response.Content.Add(mediaType, mediaTypeObject);
            }

            mediaTypeObject.Example = exampleNode;
        }

        public static OpenApiResponse LoadResponse(ParseNode node)
        {
            var mapNode = node.CheckMapNode("response");

            var pointer = mapNode.GetReferencePointer();
            if (pointer != null)
            {
                return mapNode.GetReferencedObject<OpenApiResponse>(ReferenceType.Response, pointer);
            }

            var response = new OpenApiResponse();
            foreach (var property in mapNode)
            {
                property.ParseField(response, _responseFixedFields, _responsePatternFields);
            }

            foreach (var mediaType in response.Content.Values)
            {
                if (mediaType.Schema != null)
                {
                    ProcessAnyFields(mapNode, mediaType, _mediaTypeAnyFields);
                }
            }

            return response;
        }
    }
}<|MERGE_RESOLUTION|>--- conflicted
+++ resolved
@@ -1,4 +1,4 @@
-﻿// Copyright (c) Microsoft Corporation. All rights reserved.
+// Copyright (c) Microsoft Corporation. All rights reserved.
 // Licensed under the MIT license.
 
 using System.Collections.Generic;
@@ -75,13 +75,7 @@
             {
                 if (response.Content.TryGetValue(produce, out var produceValue))
                 {
-<<<<<<< HEAD
-                    var schema = context.GetFromTempStorage<JsonSchema>(TempStorageKeys.ResponseSchema, response);
-
-                    if (response.Content.ContainsKey(produce) && response.Content[produce] != null)
-=======
                     if (schema != null)
->>>>>>> 47ed9333
                     {
                         produceValue.Schema = schema;
                         ProcessAnyFields(mapNode, produceValue, _mediaTypeAnyFields);
