--- conflicted
+++ resolved
@@ -5,12 +5,9 @@
 using System.Collections.Generic;
 using System.IO;
 using System.Linq;
-<<<<<<< HEAD
 using System.Text.Json;
 using System.Text.Json.Nodes;
-=======
 using System.Threading;
->>>>>>> df5fc1e5
 using System.Threading.Tasks;
 using Microsoft.OpenApi.Exceptions;
 using Microsoft.OpenApi.Extensions;
@@ -90,11 +87,7 @@
             return document;
         }
 
-<<<<<<< HEAD
-        public async Task<ReadResult> ReadAsync(JsonNode input)
-=======
-        public async Task<ReadResult> ReadAsync(YamlDocument input, CancellationToken cancellationToken = default)
->>>>>>> df5fc1e5
+        public async Task<ReadResult> ReadAsync(JsonNode input, CancellationToken cancellationToken = default)
         {
             var diagnostic = new OpenApiDiagnostic();
             var context = new ParsingContext(diagnostic)
