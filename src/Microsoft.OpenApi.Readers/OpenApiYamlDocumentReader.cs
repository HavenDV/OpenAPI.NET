﻿// Copyright (c) Microsoft Corporation. All rights reserved.
// Licensed under the MIT license. 

using System;
using System.Collections.Generic;
using System.IO;
using System.Linq;
using System.Threading;
using System.Threading.Tasks;
using Microsoft.OpenApi.Exceptions;
using Microsoft.OpenApi.Extensions;
using Microsoft.OpenApi.Interfaces;
using Microsoft.OpenApi.Models;
using Microsoft.OpenApi.Readers.Interface;
using Microsoft.OpenApi.Readers.Services;
using Microsoft.OpenApi.Services;
using Microsoft.OpenApi.Validations;
using SharpYaml.Serialization;

namespace Microsoft.OpenApi.Readers
{
    /// <summary>
    /// Service class for converting contents of TextReader into OpenApiDocument instances
    /// </summary>
    internal class OpenApiYamlDocumentReader : IOpenApiReader<YamlDocument, OpenApiDiagnostic>
    {
        private readonly OpenApiReaderSettings _settings;

        /// <summary>
        /// Create stream reader with custom settings if desired.
        /// </summary>
        /// <param name="settings"></param>
        public OpenApiYamlDocumentReader(OpenApiReaderSettings settings = null)
        {
            _settings = settings ?? new OpenApiReaderSettings();
        }

        /// <summary>
        /// Reads the stream input and parses it into an Open API document.
        /// </summary>
        /// <param name="input">TextReader containing OpenAPI description to parse.</param>
        /// <param name="diagnostic">Returns diagnostic object containing errors detected during parsing</param>
        /// <returns>Instance of newly created OpenApiDocument</returns>
        public OpenApiDocument Read(YamlDocument input, out OpenApiDiagnostic diagnostic)
        {
            diagnostic = new OpenApiDiagnostic();
            var context = new ParsingContext(diagnostic)
            {
                ExtensionParsers = _settings.ExtensionParsers,
                BaseUrl = _settings.BaseUrl,
                DefaultContentType = _settings.DefaultContentType
            };

            OpenApiDocument document = null;
            try
            {
                // Parse the OpenAPI Document
                document = context.Parse(input);

                if (_settings.LoadExternalRefs)
                {
                    throw new InvalidOperationException("Cannot load external refs using the synchronous Read, use ReadAsync instead.");
                }

                ResolveReferences(diagnostic, document);
            }
            catch (OpenApiException ex)
            {
                diagnostic.Errors.Add(new OpenApiError(ex));
            }

            // Validate the document
            if (_settings.RuleSet != null && _settings.RuleSet.Rules.Count > 0)
            {
                var openApiErrors = document.Validate(_settings.RuleSet);
                foreach (var item in openApiErrors.OfType<OpenApiValidatorError>())
                {
                    diagnostic.Errors.Add(item);
                }
                foreach (var item in openApiErrors.OfType<OpenApiValidatorWarning>())
                {
                    diagnostic.Warnings.Add(item);
                }
            }

            return document;
        }

        public async Task<ReadResult> ReadAsync(YamlDocument input, CancellationToken cancellationToken = default)
        {
            var diagnostic = new OpenApiDiagnostic();
            var context = new ParsingContext(diagnostic)
            {
                ExtensionParsers = _settings.ExtensionParsers,
                BaseUrl = _settings.BaseUrl
            };

            OpenApiDocument document = null;
            try
            {
                // Parse the OpenAPI Document
                document = context.Parse(input);

                if (_settings.LoadExternalRefs)
                {
                    var diagnosticExternalRefs = await LoadExternalRefs(document, cancellationToken);
                    // Merge diagnostics of external reference
                    if (diagnosticExternalRefs != null)
                    {
                        diagnostic.Errors.AddRange(diagnosticExternalRefs.Errors);
                        diagnostic.Warnings.AddRange(diagnosticExternalRefs.Warnings);
                    }
                }

                ResolveReferences(diagnostic, document);
            }
            catch (OpenApiException ex)
            {
                diagnostic.Errors.Add(new OpenApiError(ex));
            }

            // Validate the document
            if (_settings.RuleSet != null && _settings.RuleSet.Rules.Count > 0)
            {
                var openApiErrors = document.Validate(_settings.RuleSet);
                foreach (var item in openApiErrors.OfType<OpenApiValidatorError>())
                {
                    diagnostic.Errors.Add(item);
                }
                foreach (var item in openApiErrors.OfType<OpenApiValidatorWarning>())
                {
                    diagnostic.Warnings.Add(item);
                }
            }

            return new ReadResult
            {
                OpenApiDocument = document,
                OpenApiDiagnostic = diagnostic
            };
        }

        private Task<OpenApiDiagnostic> LoadExternalRefs(OpenApiDocument document, CancellationToken cancellationToken)
        {
            // Create workspace for all documents to live in.
            var openApiWorkSpace = new OpenApiWorkspace();

            // Load this root document into the workspace
            var streamLoader = new DefaultStreamLoader(_settings.BaseUrl);
            var workspaceLoader = new OpenApiWorkspaceLoader(openApiWorkSpace, _settings.CustomExternalLoader ?? streamLoader, _settings);
<<<<<<< HEAD
            return workspaceLoader.LoadAsync(new OpenApiReference() { ExternalResource = "/" }, document, cancellationToken);
=======
            return await workspaceLoader.LoadAsync(new OpenApiReference { ExternalResource = "/" }, document, cancellationToken);
>>>>>>> 170ee509
        }

        private void ResolveReferences(OpenApiDiagnostic diagnostic, OpenApiDocument document)
        {
            List<OpenApiError> errors = new List<OpenApiError>();

            // Resolve References if requested
            switch (_settings.ReferenceResolution)
            {
                case ReferenceResolutionSetting.ResolveAllReferences:
                    throw new ArgumentException("Resolving external references is not supported");
                case ReferenceResolutionSetting.ResolveLocalReferences:
                    errors.AddRange(document.ResolveReferences());
                    break;
                case ReferenceResolutionSetting.DoNotResolveReferences:
                    break;
            }

            foreach (var item in errors)
            {
                diagnostic.Errors.Add(item);
            }
        }

        /// <summary>
        /// Reads the stream input and parses the fragment of an OpenAPI description into an Open API Element.
        /// </summary>
        /// <param name="input">TextReader containing OpenAPI description to parse.</param>
        /// <param name="version">Version of the OpenAPI specification that the fragment conforms to.</param>
        /// <param name="diagnostic">Returns diagnostic object containing errors detected during parsing</param>
        /// <returns>Instance of newly created OpenApiDocument</returns>
        public T ReadFragment<T>(YamlDocument input, OpenApiSpecVersion version, out OpenApiDiagnostic diagnostic) where T : IOpenApiElement
        {
            diagnostic = new OpenApiDiagnostic();
            var context = new ParsingContext(diagnostic)
            {
                ExtensionParsers = _settings.ExtensionParsers
            };

            IOpenApiElement element = null;
            try
            {
                // Parse the OpenAPI element
                element = context.ParseFragment<T>(input, version);
            }
            catch (OpenApiException ex)
            {
                diagnostic.Errors.Add(new OpenApiError(ex));
            }

            // Validate the element
            if (_settings.RuleSet != null && _settings.RuleSet.Rules.Count > 0)
            {
                var errors = element.Validate(_settings.RuleSet);
                foreach (var item in errors)
                {
                    diagnostic.Errors.Add(item);
                }
            }

            return (T)element;
        }
    }
}<|MERGE_RESOLUTION|>--- conflicted
+++ resolved
@@ -148,11 +148,7 @@
             // Load this root document into the workspace
             var streamLoader = new DefaultStreamLoader(_settings.BaseUrl);
             var workspaceLoader = new OpenApiWorkspaceLoader(openApiWorkSpace, _settings.CustomExternalLoader ?? streamLoader, _settings);
-<<<<<<< HEAD
             return workspaceLoader.LoadAsync(new OpenApiReference() { ExternalResource = "/" }, document, cancellationToken);
-=======
-            return await workspaceLoader.LoadAsync(new OpenApiReference { ExternalResource = "/" }, document, cancellationToken);
->>>>>>> 170ee509
         }
 
         private void ResolveReferences(OpenApiDiagnostic diagnostic, OpenApiDocument document)
