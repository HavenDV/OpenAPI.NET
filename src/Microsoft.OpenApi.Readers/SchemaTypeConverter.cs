--- conflicted
+++ resolved
@@ -1,4 +1,4 @@
-﻿// Copyright (c) Microsoft Corporation. All rights reserved.
+// Copyright (c) Microsoft Corporation. All rights reserved.
 // Licensed under the MIT license. 
 
 using System;
@@ -10,12 +10,7 @@
     {
         internal static SchemaValueType ConvertToSchemaValueType(string value)
         {
-<<<<<<< HEAD
             return value.ToLowerInvariant() switch
-=======
-            value = value.ToLowerInvariant();
-            return value switch
->>>>>>> e6de4a86
             {
                 "string" => SchemaValueType.String,
                 "number" or "double" => SchemaValueType.Number,
