--- conflicted
+++ resolved
@@ -2,8 +2,6 @@
 // Licensed under the MIT license. 
 
 using System.Text.Json;
-using Json.Schema;
-using Microsoft.OpenApi.Models;
 using Microsoft.OpenApi.Readers.ParseNodes;
 using JsonSchema = Json.Schema.JsonSchema;
 
@@ -17,21 +15,8 @@
     {
         public static JsonSchema LoadSchema(ParseNode node)
         {
-<<<<<<< HEAD
-            var mapNode = node.CheckMapNode(OpenApiConstants.Schema);
-
-            var builder = new JsonSchemaBuilder();
-            var pointer = mapNode.GetReferencePointer();
-            if (pointer != null)
-            {
-                return builder.Ref(pointer);
-            }
-
-            return node.JsonNode.Deserialize<JsonSchema>();
-=======
             var schema = node.JsonNode.Deserialize<JsonSchema>();
             return schema;
->>>>>>> 4871242f
         }
     }
 
