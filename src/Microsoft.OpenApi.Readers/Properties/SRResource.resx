--- conflicted
+++ resolved
@@ -120,13 +120,11 @@
   <data name="ArgumentNullOrWhiteSpace" xml:space="preserve">
     <value>The argument '{0}' is null, empty or consists only of white-space.</value>
   </data>
-<<<<<<< HEAD
+  <data name="CannotResolveRemoteReferencesSynchronously" xml:space="preserve">
+    <value>"Cannot resolve remote references automatically in a syncronous call."</value>
+  </data>
   <data name="JsonPointerCannotBeResolved" xml:space="preserve">
     <value>JSON pointer '{0}' does not point to an object in the document.</value>
-=======
-  <data name="CannotResolveRemoteReferencesSynchronously" xml:space="preserve">
-    <value>"Cannot resolve remote references automatically in a syncronous call."</value>
->>>>>>> 973696fb
   </data>
   <data name="LoadReferencedObjectFromExternalNotImplmented" xml:space="preserve">
     <value>Not implemented to find referenced element from external resource.</value>
