--- conflicted
+++ resolved
@@ -1,15 +1,10 @@
-﻿// Copyright (c) Microsoft Corporation. All rights reserved.
+// Copyright (c) Microsoft Corporation. All rights reserved.
 // Licensed under the MIT license. 
 
 using System;
 using System.Collections.Generic;
-<<<<<<< HEAD
 using System.Text.Json.Nodes;
 using Json.Schema;
-=======
-using Microsoft.OpenApi.Any;
-using Microsoft.OpenApi.Models;
->>>>>>> 159138c5
 
 namespace Microsoft.OpenApi.Readers.ParseNodes
 {
