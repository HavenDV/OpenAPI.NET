--- conflicted
+++ resolved
@@ -1,12 +1,9 @@
-﻿// Copyright (c) Microsoft Corporation. All rights reserved.
+// Copyright (c) Microsoft Corporation. All rights reserved.
 // Licensed under the MIT license.
 
 using System;
 using System.Collections.Generic;
-<<<<<<< HEAD
 using System.Text.Json.Nodes;
-=======
->>>>>>> 47ed9333
 using Microsoft.OpenApi.Any;
 using Microsoft.OpenApi.Interfaces;
 using Microsoft.OpenApi.Models;
@@ -38,11 +35,7 @@
 
         public static ParseNode Create(ParsingContext context, JsonNode node)
         {
-<<<<<<< HEAD
             if (node is JsonArray listNode)
-=======
-            if (node is YamlSequenceNode listNode)
->>>>>>> 47ed9333
             {
                 return new ListNode(context, listNode);
             }
