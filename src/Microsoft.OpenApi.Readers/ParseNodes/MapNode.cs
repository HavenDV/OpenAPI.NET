--- conflicted
+++ resolved
@@ -78,43 +78,6 @@
             return nodes.ToDictionary(k => k.key, v => v.value);
         }
 
-<<<<<<< HEAD
-         public override Dictionary<string, T> CreateMapWithReference<T>(
-             ReferenceType referenceType,
-             Func<MapNode, T> map)
-         {
-             var yamlMap = _node;
-             if (yamlMap == null)
-             {
-                 throw new OpenApiException($"Expected map at line {yamlMap.Start.Line} while parsing {typeof(T).Name}");
-             }
-
-             var nodes = yamlMap.Select(
-                 n => {
-                     var entry = new
-                     {
-                         key = n.Key.GetScalarValue(),
-                         value = map(new MapNode(Context, Diagnostic, (YamlMappingNode)n.Value))
-                     };
-                     if (entry.value == null)
-                     {
-                         return null;  // Body Parameters shouldn't be converted to Parameters
-                     }
-                     // If the component isn't a reference to another component, then point it to itself.
-                     if (entry.value.Reference == null)
-                     {
-                         entry.value.Reference = new OpenApiReference()
-                         {
-                             Type = referenceType,
-                             Id = entry.key
-                         };
-                     }
-                     return entry;
-                 }
-                 );
-             return nodes.Where(n => n!= null).ToDictionary(k => k.key, v => v.value);
-         }
-=======
         public override Dictionary<string, T> CreateMapWithReference<T>(
             ReferenceType referenceType,
             Func<MapNode, T> map)
@@ -137,17 +100,20 @@
                     {
                         return null;  // Body Parameters shouldn't be converted to Parameters
                     }
-                    entry.value.Reference = new OpenApiReference()
+                    // If the component isn't a reference to another component, then point it to itself.
+                    if (entry.value.Reference == null)
                     {
-                        Type = referenceType,
-                        Id = entry.key
-                    };
+                        entry.value.Reference = new OpenApiReference()
+                        {
+                            Type = referenceType,
+                            Id = entry.key
+                        };
+                    }
                     return entry;
                 }
                 );
             return nodes.Where(n => n != null).ToDictionary(k => k.key, v => v.value);
         }
->>>>>>> 841b9479
 
         public override Dictionary<string, T> CreateSimpleMap<T>(Func<ValueNode, T> map)
         {
