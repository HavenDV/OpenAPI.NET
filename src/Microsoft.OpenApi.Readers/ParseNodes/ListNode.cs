﻿// Copyright (c) Microsoft Corporation. All rights reserved.
// Licensed under the MIT license.

using System;
using System.Collections;
using System.Collections.Generic;
using System.Linq;
using System.Text.Json.Nodes;
using Microsoft.OpenApi.Any;
using Microsoft.OpenApi.Readers.Exceptions;

namespace Microsoft.OpenApi.Readers.ParseNodes
{
    internal class ListNode : ParseNode, IEnumerable<ParseNode>
    {
        private readonly JsonArray _nodeList;

        public ListNode(ParsingContext context, JsonArray jsonArray) : base(
            context, jsonArray)
        {
            _nodeList = jsonArray;
        }

        public override List<T> CreateList<T>(Func<MapNode, T> map)
        {
            if (_nodeList == null)
            {
<<<<<<< HEAD
                throw new OpenApiReaderException($"Expected list while parsing {typeof(T).Name}", _nodeList);
            }

            return _nodeList?.Select(n => map(new MapNode(Context, n as JsonObject)))
=======
                throw new OpenApiReaderException($"Expected list while parsing {typeof(T).Name}");
            }

            return _nodeList.Select(n => map(new(Context, n as YamlMappingNode)))
>>>>>>> 47ed9333
                .Where(i => i != null)
                .ToList();
        }

        public override List<JsonNode> CreateListOfAny()
        {
<<<<<<< HEAD

            var list = _nodeList.Select(n => Create(Context, n).CreateAny().Node)
=======
            return _nodeList.Select(n => Create(Context, n).CreateAny())
>>>>>>> 47ed9333
                .Where(i => i != null)
                .ToList();

            return list;
        }

        public override List<T> CreateSimpleList<T>(Func<ValueNode, T> map)
        {
            if (_nodeList == null)
            {
<<<<<<< HEAD
                throw new OpenApiReaderException($"Expected list while parsing {typeof(T).Name}", _nodeList);
=======
                throw new OpenApiReaderException($"Expected list while parsing {typeof(T).Name}");
>>>>>>> 47ed9333
            }

            return _nodeList.Select(n => map(new(Context, n))).ToList();
        }

        public IEnumerator<ParseNode> GetEnumerator()
        {
            return _nodeList.Select(n => Create(Context, n)).ToList().GetEnumerator();
        }

        IEnumerator IEnumerable.GetEnumerator()
        {
            return GetEnumerator();
        }

        /// <summary>
        /// Create a <see cref="JsonArray"/>
        /// </summary>
        /// <returns>The created Any object.</returns>
        public override OpenApiAny CreateAny()
        {
            return new OpenApiAny(_nodeList);
        }
    }
}<|MERGE_RESOLUTION|>--- conflicted
+++ resolved
@@ -1,4 +1,4 @@
-﻿// Copyright (c) Microsoft Corporation. All rights reserved.
+// Copyright (c) Microsoft Corporation. All rights reserved.
 // Licensed under the MIT license.
 
 using System;
@@ -25,29 +25,18 @@
         {
             if (_nodeList == null)
             {
-<<<<<<< HEAD
                 throw new OpenApiReaderException($"Expected list while parsing {typeof(T).Name}", _nodeList);
             }
 
             return _nodeList?.Select(n => map(new MapNode(Context, n as JsonObject)))
-=======
-                throw new OpenApiReaderException($"Expected list while parsing {typeof(T).Name}");
-            }
-
-            return _nodeList.Select(n => map(new(Context, n as YamlMappingNode)))
->>>>>>> 47ed9333
                 .Where(i => i != null)
                 .ToList();
         }
 
         public override List<JsonNode> CreateListOfAny()
         {
-<<<<<<< HEAD
 
             var list = _nodeList.Select(n => Create(Context, n).CreateAny().Node)
-=======
-            return _nodeList.Select(n => Create(Context, n).CreateAny())
->>>>>>> 47ed9333
                 .Where(i => i != null)
                 .ToList();
 
@@ -58,11 +47,7 @@
         {
             if (_nodeList == null)
             {
-<<<<<<< HEAD
                 throw new OpenApiReaderException($"Expected list while parsing {typeof(T).Name}", _nodeList);
-=======
-                throw new OpenApiReaderException($"Expected list while parsing {typeof(T).Name}");
->>>>>>> 47ed9333
             }
 
             return _nodeList.Select(n => map(new(Context, n))).ToList();
